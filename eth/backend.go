--- conflicted
+++ resolved
@@ -138,12 +138,8 @@
 	}
 
 	inPosStage := false
-<<<<<<< HEAD
-	if (core.PeekChainHeight(chainDb)+1) >= params.WanchainChainConfig.PosFirstBlock.Uint64() {
-=======
 	if chainConfig.IsPosActive  ||
 		(core.PeekChainHeight(chainDb)+1) >= chainConfig.PosFirstBlock.Uint64() {
->>>>>>> 81cae022
 		eth.engine = posEngine
 		inPosStage = true
 	}
@@ -201,10 +197,7 @@
 
     if inPosStage{
 		miner.PosInit(eth)
-<<<<<<< HEAD
-		params.WanchainChainConfig.SetPosActive()
-=======
->>>>>>> 81cae022
+		chainConfig.SetPosActive()
 	}
 	return eth, nil
 }
