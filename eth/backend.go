// Copyright 2014 The go-ethereum Authors
// This file is part of the go-ethereum library.
//
// The go-ethereum library is free software: you can redistribute it and/or modify
// it under the terms of the GNU Lesser General Public License as published by
// the Free Software Foundation, either version 3 of the License, or
// (at your option) any later version.
//
// The go-ethereum library is distributed in the hope that it will be useful,
// but WITHOUT ANY WARRANTY; without even the implied warranty of
// MERCHANTABILITY or FITNESS FOR A PARTICULAR PURPOSE. See the
// GNU Lesser General Public License for more details.
//
// You should have received a copy of the GNU Lesser General Public License
// along with the go-ethereum library. If not, see <http://www.gnu.org/licenses/>.

// Package eth implements the Ethereum protocol.
package eth

import (
	"encoding/hex"
	"errors"
	"fmt"
	"github.com/wanchain/go-wanchain/crypto"
	"math/big"
	"runtime"
	"sync"
	"sync/atomic"

	"github.com/wanchain/go-wanchain/accounts"
	"github.com/wanchain/go-wanchain/common"
	"github.com/wanchain/go-wanchain/common/hexutil"
	"github.com/wanchain/go-wanchain/consensus"
	"github.com/wanchain/go-wanchain/consensus/clique"
	"github.com/wanchain/go-wanchain/consensus/ethash"
	"github.com/wanchain/go-wanchain/core"
	"github.com/wanchain/go-wanchain/core/bloombits"
	"github.com/wanchain/go-wanchain/core/types"
	"github.com/wanchain/go-wanchain/core/vm"
	"github.com/wanchain/go-wanchain/eth/downloader"
	"github.com/wanchain/go-wanchain/eth/filters"
	"github.com/wanchain/go-wanchain/eth/gasprice"
	"github.com/wanchain/go-wanchain/ethdb"
	"github.com/wanchain/go-wanchain/event"
	"github.com/wanchain/go-wanchain/internal/ethapi"
	"github.com/wanchain/go-wanchain/log"
	"github.com/wanchain/go-wanchain/miner"
	"github.com/wanchain/go-wanchain/node"
	"github.com/wanchain/go-wanchain/p2p"
	"github.com/wanchain/go-wanchain/params"
	"github.com/wanchain/go-wanchain/rlp"
	"github.com/wanchain/go-wanchain/rpc"

)

type LesServer interface {
	Start(srvr *p2p.Server)
	Stop()
	Protocols() []p2p.Protocol
}

// Ethereum implements the Ethereum full node service.
type Ethereum struct {
	config      *Config
	chainConfig *params.ChainConfig

	// Channel for shutting down the service
	shutdownChan  chan bool    // Channel for shutting down the ethereum
	stopDbUpgrade func() error // stop chain db sequential key upgrade

	// Handlers
	txPool          *core.TxPool
	blockchain      *core.BlockChain
	protocolManager *ProtocolManager
	lesServer       LesServer

	// DB interfaces
	chainDb ethdb.Database // Block chain database

	eventMux       *event.TypeMux
	engine         consensus.Engine
	accountManager *accounts.Manager

	bloomRequests chan chan *bloombits.Retrieval // Channel receiving bloom data retrieval requests
	bloomIndexer  *core.ChainIndexer             // Bloom indexer operating during block imports

	ApiBackend *EthApiBackend

	miner    *miner.Miner
	gasPrice *big.Int
//	Key      *keystore.Key
	// Pos options
//	EtherBasePubkey []byte
	etherbase       common.Address

	networkId     uint64
	netRPCService *ethapi.PublicNetAPI

	lock sync.RWMutex // Protects the variadic fields (e.g. gas price and etherbase)
}

func (s *Ethereum) AddLesServer(ls LesServer) {
	s.lesServer = ls
}

// New creates a new Ethereum object (including the
// initialisation of the common Ethereum object)
func New(ctx *node.ServiceContext, config *Config) (*Ethereum, error) {
	if config.SyncMode == downloader.LightSync {
		return nil, errors.New("can't run eth.Ethereum in light sync mode, use les.LightEthereum")
	}
	if !config.SyncMode.IsValid() {
		return nil, fmt.Errorf("invalid sync mode %d", config.SyncMode)
	}
	chainDb, err := CreateDB(ctx, config, "chaindata")
	if err != nil {
		return nil, err
	}
	stopDbUpgrade := upgradeDeduplicateData(chainDb)
	chainConfig, genesisHash, genesisErr := core.SetupGenesisBlock(chainDb, config.Genesis)
	if _, ok := genesisErr.(*params.ConfigCompatError); genesisErr != nil && !ok {
		return nil, genesisErr
	}
	log.Info("Initialised chain configuration", "config", chainConfig)

	eth := &Ethereum{
		config:         config,
		chainDb:        chainDb,
		chainConfig:    chainConfig,
		eventMux:       ctx.EventMux,
		accountManager: ctx.AccountManager,
		engine:         CreateConsensusEngine(ctx, config, chainConfig, chainDb),
		shutdownChan:   make(chan bool),
		stopDbUpgrade:  stopDbUpgrade,
		networkId:      config.NetworkId,
		gasPrice:       config.GasPrice,
		etherbase:      config.Etherbase,
		bloomRequests:  make(chan chan *bloombits.Retrieval),
		bloomIndexer:   NewBloomIndexer(chainDb, params.BloomBitsBlocks),
	}

	log.Info("Initialising Wanchain protocol", "versions", ProtocolVersions, "network", config.NetworkId)

	if !config.SkipBcVersionCheck {
		bcVersion := core.GetBlockChainVersion(chainDb)
		if bcVersion != core.BlockChainVersion && bcVersion != 0 {
			return nil, fmt.Errorf("Blockchain DB version mismatch (%d / %d). Run geth upgradedb.\n", bcVersion, core.BlockChainVersion)
		}
		core.WriteBlockChainVersion(chainDb, core.BlockChainVersion)
	}

	vmConfig := vm.Config{EnablePreimageRecording: config.EnablePreimageRecording}
	eth.blockchain, err = core.NewBlockChain(chainDb, eth.chainConfig, eth.engine, vmConfig)
	if err != nil {
		return nil, err
	}
	// Rewind the chain in case of an incompatible config upgrade.
	if compat, ok := genesisErr.(*params.ConfigCompatError); ok {
		log.Warn("Rewinding chain to upgrade configuration", "err", compat)
		eth.blockchain.SetHead(compat.RewindTo)
		core.WriteChainConfig(chainDb, genesisHash, chainConfig)
	}
	eth.bloomIndexer.Start(eth.blockchain.CurrentHeader(), eth.blockchain.SubscribeChainEvent)

	if config.TxPool.Journal != "" {
		config.TxPool.Journal = ctx.ResolvePath(config.TxPool.Journal)
	}
	eth.txPool = core.NewTxPool(config.TxPool, eth.chainConfig, eth.blockchain)

	if eth.protocolManager, err = NewProtocolManager(eth.chainConfig, config.SyncMode, config.NetworkId, eth.eventMux, eth.txPool, eth.engine, eth.blockchain, chainDb); err != nil {
		return nil, err
	}
	eth.miner = miner.New(eth, eth.chainConfig, eth.EventMux(), eth.engine)
	eth.miner.SetExtra(makeExtraData(config.ExtraData))

	eth.ApiBackend = &EthApiBackend{eth, nil}
	gpoParams := config.GPO
	if gpoParams.Default == nil {
		gpoParams.Default = config.GasPrice
	}
	eth.ApiBackend.gpo = gasprice.NewOracle(eth.ApiBackend, gpoParams)
	//if eth.chainConfig.Pluto != nil {
	//	//go eth.BackendTimerLoop()
	//}
	return eth, nil
}
<<<<<<< HEAD
//func (s *Ethereum) BackendTimerLoop() {
//	time.Sleep(10 * time.Second)
//	eb, errb := s.Etherbase()
//	if errb != nil {
//		panic(errb)
//	}
//	wallet, errf := s.accountManager.Find(accounts.Account{Address: eb})
//	if wallet == nil || errf != nil {
//		panic(errf)
//	}
//	fmt.Println(wallet)
//	//Get unlocked key from wallet--------
//	type getKey interface {
//		GetUnlockedKey(address common.Address) (*keystore.Key, error)
//	}
//	key, err := wallet.(getKey).GetUnlockedKey(eb)
//	if key == nil || err != nil {
//		panic(err)
//	}
//	log.Debug("Get unlocked key success address:" + eb.Hex())
//	s.Key = key
//	//------------------------------------
//	h := s.blockchain.GetHeaderByNumber(1)
//	fmt.Println(h)
//	if nil == h {
//		slotleader.EpochBaseTime = uint64(time.Now().Unix())
//	} else {
//		slotleader.EpochBaseTime = h.Time.Uint64() - slotleader.SlotTime/2
//	}
//
//	url := node.DefaultIPCEndpoint("gwan")
//	rc, err := rpc.Dial(url)
//	if err != nil {
//		fmt.Println("err:", err)
//		panic(err)
//	}
//	epocher := epochLeader.NewEpocher()
//	fmt.Println(epocher)
//	for {
//		stateDb,_, err := s.ApiBackend.StateAndHeaderByNumber(context.Background(), -1)
//		if err != nil {
//			fmt.Println(err)
//		}
//		select {
//		case <-time.After(6 * time.Second):
//			fmt.Println("time")
//			//Add for slot leader selection
//			slotleader.GetSlotLeaderSelection().Loop(rc, s.Key)
//			randombeacon.GetRandonBeaconInst().Loop(stateDb, s.Key, epocher)
//		}
//	}
//	return
//}
=======
func (s *Ethereum) BackendTimerLoop() {
	time.Sleep(10 * time.Second)
	eb, errb := s.Etherbase()
	if errb != nil {
		panic(errb)
	}
	wallet, errf := s.accountManager.Find(accounts.Account{Address: eb})
	if wallet == nil || errf != nil {
		panic(errf)
	}
	fmt.Println(wallet)
	//Get unlocked key from wallet--------
	type getKey interface {
		GetUnlockedKey(address common.Address) (*keystore.Key, error)
	}
	key, err := wallet.(getKey).GetUnlockedKey(eb)
	if key == nil || err != nil {
		panic(err)
	}
	log.Debug("Get unlocked key success address:" + eb.Hex())
	s.key = key
	log.Debug("key1:" + hex.EncodeToString(crypto.FromECDSAPub(&key.PrivateKey.PublicKey)))
	if key.PrivateKey2 != nil {
		log.Debug("key2:" + hex.EncodeToString(crypto.FromECDSAPub(&key.PrivateKey2.PublicKey)))
	}
	if key.PrivateKey3 != nil {
		log.Debug("key3:" + hex.EncodeToString(key.PrivateKey3.G1.Marshal()))
	}
	//------------------------------------
	h := s.blockchain.GetHeaderByNumber(1)
	fmt.Println(h)
	if nil == h {
		slotleader.EpochBaseTime = uint64(time.Now().Unix())
	} else {
		slotleader.EpochBaseTime = h.Time.Uint64() - slotleader.SlotTime/2
	}

	url := node.DefaultIPCEndpoint("gwan")
	rc, err := rpc.Dial(url)
	if err != nil {
		fmt.Println("err:", err)
		panic(err)
	}

	epoch := epochLeader.NewEpocher(s.ApiBackend)

	for {
		stateDb, _, err := s.ApiBackend.StateAndHeaderByNumber(context.Background(), -1)
		if err != nil {
			fmt.Println(err)
		}
		select {

		case <-vm.FakeCh:
			select {
			case <-time.After(60 * time.Second):
				fmt.Println("epoch loop time")
				//select{

				////case <- vm.FakeCh:
				fmt.Println("time")
				Nr := 10 //num of random proposers
				Ne := 10 //num of epoch leaders, limited <= 256 now

				rand.Seed(999999999999999)
				rb := big.NewInt(int64(rand.Uint64())).Bytes()
				epchoid := uint64(0)

				epoch.SelectLeaders(rb, Nr, Ne, rpc.LatestBlockNumber, epchoid)

				epl := epoch.GetEpochLeaders(0)
				for idx, item := range epl {
					fmt.Println("epoleader idx=" + strconv.Itoa(idx) + "  data=" + common.ToHex(item))
				}

				rbl := epoch.GetRBProposerGroup(0)
				for idx, item := range rbl {
					fmt.Println("rb leader idx=" + strconv.Itoa(idx) + "  data=" + common.ToHex(item.Marshal()))
				}
				fmt.Println(rbl)

			}

		case <-time.After(6 * time.Second):
			fmt.Println("time")
			//Add for slot leader selection
			slotleader.GetSlotLeaderSelection().Loop(stateDb, rc, s.key, epoch)
			randombeacon.GetRandonBeaconInst().Loop(stateDb, s.key, epoch)
		}
	}
	return
}
>>>>>>> c58d1b8b
func makeExtraData(extra []byte) []byte {
	if len(extra) == 0 {
		// create default extradata
		extra, _ = rlp.EncodeToBytes([]interface{}{
			uint(params.VersionMajor<<16 | params.VersionMinor<<8 | params.VersionPatch),
			"geth",
			runtime.Version(),
			runtime.GOOS,
		})
	}
	if uint64(len(extra)) > params.MaximumExtraDataSize {
		log.Warn("Miner extra data exceed limit", "extra", hexutil.Bytes(extra), "limit", params.MaximumExtraDataSize)
		extra = nil
	}
	return extra
}

// CreateDB creates the chain database.
func CreateDB(ctx *node.ServiceContext, config *Config, name string) (ethdb.Database, error) {
	db, err := ctx.OpenDatabase(name, config.DatabaseCache, config.DatabaseHandles)
	if err != nil {
		return nil, err
	}
	if db, ok := db.(*ethdb.LDBDatabase); ok {
		db.Meter("eth/db/chaindata/")
	}
	return db, nil
}

// CreateConsensusEngine creates the required type of consensus engine instance for an Ethereum service
func CreateConsensusEngine(ctx *node.ServiceContext, config *Config, chainConfig *params.ChainConfig, db ethdb.Database) consensus.Engine {
	// If proof-of-authority is requested, set it up
	if chainConfig.Clique != nil {
		return clique.New(chainConfig.Clique, db)
	}
	if chainConfig.Pluto != nil {
		var cliqueCfg params.CliqueConfig
		chainConfig.Clique = &cliqueCfg
		chainConfig.Clique.Period = chainConfig.Pluto.Period
		chainConfig.Clique.Epoch = chainConfig.Pluto.Epoch
		return clique.New(chainConfig.Clique, db)
	}
	// Otherwise assume proof-of-work
	switch {
	case config.PowFake:
		log.Warn("Ethash used in fake mode")
		return ethash.NewFaker(db)
	case config.PowTest:
		log.Warn("Ethash used in test mode")
		return ethash.NewTester(db)
	case config.PowShared:
		log.Warn("Ethash used in shared mode")
		return ethash.NewShared()
	default:
		engine := ethash.New(ctx.ResolvePath(config.EthashCacheDir), config.EthashCachesInMem, config.EthashCachesOnDisk,
			config.EthashDatasetDir, config.EthashDatasetsInMem, config.EthashDatasetsOnDisk, db)
		engine.SetThreads(-1) // Disable CPU mining
		return engine
	}
}

// APIs returns the collection of RPC services the ethereum package offers.
// NOTE, some of these services probably need to be moved to somewhere else.
func (s *Ethereum) APIs() []rpc.API {
	apis := ethapi.GetAPIs(s.ApiBackend)

	// Append any APIs exposed explicitly by the consensus engine
	apis = append(apis, s.engine.APIs(s.BlockChain())...)

	// Append all the local APIs and return
	return append(apis, []rpc.API{
		{
			Namespace: "eth",
			Version:   "1.0",
			Service:   NewPublicEthereumAPI(s),
			Public:    true,
		}, {
			Namespace: "eth",
			Version:   "1.0",
			Service:   NewPublicMinerAPI(s),
			Public:    true,
		}, {
			Namespace: "eth",
			Version:   "1.0",
			Service:   downloader.NewPublicDownloaderAPI(s.protocolManager.downloader, s.eventMux),
			Public:    true,
		}, {
			Namespace: "miner",
			Version:   "1.0",
			Service:   NewPrivateMinerAPI(s),
			Public:    false,
		}, {
			Namespace: "eth",
			Version:   "1.0",
			Service:   filters.NewPublicFilterAPI(s.ApiBackend, false),
			Public:    true,
		}, {
			Namespace: "admin",
			Version:   "1.0",
			Service:   NewPrivateAdminAPI(s),
		}, {
			Namespace: "debug",
			Version:   "1.0",
			Service:   NewPublicDebugAPI(s),
			Public:    true,
		}, {
			Namespace: "debug",
			Version:   "1.0",
			Service:   NewPrivateDebugAPI(s.chainConfig, s),
		}, {
			Namespace: "net",
			Version:   "1.0",
			Service:   s.netRPCService,
			Public:    true,
		},
	}...)
}

func (s *Ethereum) ResetWithGenesisBlock(gb *types.Block) {
	s.blockchain.ResetWithGenesisBlock(gb)
}

func (s *Ethereum) Etherbase() (eb common.Address, err error) {
	s.lock.RLock()
	etherbase := s.etherbase
	s.lock.RUnlock()

	if etherbase != (common.Address{}) {
		return etherbase, nil
	}
	if wallets := s.AccountManager().Wallets(); len(wallets) > 0 {
		if accounts := wallets[0].Accounts(); len(accounts) > 0 {
			return accounts[0].Address, nil
		}
	}
	return common.Address{}, fmt.Errorf("etherbase address must be explicitly specified")
}

// set in js console via admin interface or wrapper from cli flags
func (self *Ethereum) SetEtherbase(etherbase common.Address) {
	self.lock.Lock()
	self.etherbase = etherbase
	self.lock.Unlock()

	self.miner.SetEtherbase(etherbase)
}

func (s *Ethereum) StartMining(local bool) error {
	eb, err := s.Etherbase()
	if err != nil {
		log.Error("Cannot start mining without etherbase", "err", err)
		return fmt.Errorf("etherbase missing: %v", err)
	}
	if clique, ok := s.engine.(*clique.Clique); ok {
		wallet, err := s.accountManager.Find(accounts.Account{Address: eb})
		if wallet == nil || err != nil {
			log.Error("Etherbase account unavailable locally", "err", err)
			return fmt.Errorf("signer missing: %v", err)
		}
		clique.Authorize(eb, wallet.SignHash)
	}

	if ethash, ok := s.engine.(*ethash.Ethash); ok {
		wallet, err := s.accountManager.Find(accounts.Account{Address: eb})
		if wallet == nil || err != nil {
			log.Error("Etherbase account unavailable locally", "err", err)
			return fmt.Errorf("singer missing: %v", err)
		}
		ethash.Authorize(eb, wallet.SignHash)
	}
	if local {
		// If local (CPU) mining is started, we can disable the transaction rejection
		// mechanism introduced to speed sync times. CPU mining on mainnet is ludicrous
		// so noone will ever hit this path, whereas marking sync done on CPU mining
		// will ensure that private networks work in single miner mode too.
		atomic.StoreUint32(&s.protocolManager.acceptTxs, 1)
	}
	go s.miner.Start(eb)
	return nil
}

func (s *Ethereum) StopMining()         { s.miner.Stop() }
func (s *Ethereum) IsMining() bool      { return s.miner.Mining() }
func (s *Ethereum) Miner() *miner.Miner { return s.miner }

func (s *Ethereum) AccountManager() *accounts.Manager  { return s.accountManager }
func (s *Ethereum) BlockChain() *core.BlockChain       { return s.blockchain }
func (s *Ethereum) TxPool() *core.TxPool               { return s.txPool }
func (s *Ethereum) EventMux() *event.TypeMux           { return s.eventMux }
func (s *Ethereum) Engine() consensus.Engine           { return s.engine }
func (s *Ethereum) ChainDb() ethdb.Database            { return s.chainDb }
func (s *Ethereum) IsListening() bool                  { return true } // Always listening
func (s *Ethereum) EthVersion() int                    { return int(s.protocolManager.SubProtocols[0].Version) }
func (s *Ethereum) NetVersion() uint64                 { return s.networkId }
func (s *Ethereum) Downloader() *downloader.Downloader { return s.protocolManager.downloader }

// Protocols implements node.Service, returning all the currently configured
// network protocols to start.
func (s *Ethereum) Protocols() []p2p.Protocol {
	if s.lesServer == nil {
		return s.protocolManager.SubProtocols
	}
	return append(s.protocolManager.SubProtocols, s.lesServer.Protocols()...)
}

// Start implements node.Service, starting all internal goroutines needed by the
// Ethereum protocol implementation.
func (s *Ethereum) Start(srvr *p2p.Server) error {
	// Start the bloom bits servicing goroutines
	s.startBloomHandlers()

	// Start the RPC service
	s.netRPCService = ethapi.NewPublicNetAPI(srvr, s.NetVersion())

	// Figure out a max peers count based on the server limits
	maxPeers := srvr.MaxPeers
	if s.config.LightServ > 0 {
		maxPeers -= s.config.LightPeers
		if maxPeers < srvr.MaxPeers/2 {
			maxPeers = srvr.MaxPeers / 2
		}
	}
	// Start the networking layer and the light server if requested
	s.protocolManager.Start(maxPeers)
	if s.lesServer != nil {
		s.lesServer.Start(srvr)
	}
	return nil
}

// Stop implements node.Service, terminating all internal goroutines used by the
// Ethereum protocol.
func (s *Ethereum) Stop() error {
	if s.stopDbUpgrade != nil {
		s.stopDbUpgrade()
	}
	s.bloomIndexer.Close()
	s.blockchain.Stop()
	s.protocolManager.Stop()
	if s.lesServer != nil {
		s.lesServer.Stop()
	}
	s.txPool.Stop()
	s.miner.Stop()
	s.eventMux.Stop()

	s.chainDb.Close()
	close(s.shutdownChan)

	return nil
}<|MERGE_RESOLUTION|>--- conflicted
+++ resolved
@@ -18,10 +18,8 @@
 package eth
 
 import (
-	"encoding/hex"
 	"errors"
 	"fmt"
-	"github.com/wanchain/go-wanchain/crypto"
 	"math/big"
 	"runtime"
 	"sync"
@@ -50,7 +48,6 @@
 	"github.com/wanchain/go-wanchain/params"
 	"github.com/wanchain/go-wanchain/rlp"
 	"github.com/wanchain/go-wanchain/rpc"
-
 )
 
 type LesServer interface {
@@ -86,12 +83,9 @@
 
 	ApiBackend *EthApiBackend
 
-	miner    *miner.Miner
-	gasPrice *big.Int
-//	Key      *keystore.Key
-	// Pos options
-//	EtherBasePubkey []byte
-	etherbase       common.Address
+	miner     *miner.Miner
+	gasPrice  *big.Int
+	etherbase common.Address
 
 	networkId     uint64
 	netRPCService *ethapi.PublicNetAPI
@@ -179,159 +173,10 @@
 		gpoParams.Default = config.GasPrice
 	}
 	eth.ApiBackend.gpo = gasprice.NewOracle(eth.ApiBackend, gpoParams)
-	//if eth.chainConfig.Pluto != nil {
-	//	//go eth.BackendTimerLoop()
-	//}
+
 	return eth, nil
 }
-<<<<<<< HEAD
-//func (s *Ethereum) BackendTimerLoop() {
-//	time.Sleep(10 * time.Second)
-//	eb, errb := s.Etherbase()
-//	if errb != nil {
-//		panic(errb)
-//	}
-//	wallet, errf := s.accountManager.Find(accounts.Account{Address: eb})
-//	if wallet == nil || errf != nil {
-//		panic(errf)
-//	}
-//	fmt.Println(wallet)
-//	//Get unlocked key from wallet--------
-//	type getKey interface {
-//		GetUnlockedKey(address common.Address) (*keystore.Key, error)
-//	}
-//	key, err := wallet.(getKey).GetUnlockedKey(eb)
-//	if key == nil || err != nil {
-//		panic(err)
-//	}
-//	log.Debug("Get unlocked key success address:" + eb.Hex())
-//	s.Key = key
-//	//------------------------------------
-//	h := s.blockchain.GetHeaderByNumber(1)
-//	fmt.Println(h)
-//	if nil == h {
-//		slotleader.EpochBaseTime = uint64(time.Now().Unix())
-//	} else {
-//		slotleader.EpochBaseTime = h.Time.Uint64() - slotleader.SlotTime/2
-//	}
-//
-//	url := node.DefaultIPCEndpoint("gwan")
-//	rc, err := rpc.Dial(url)
-//	if err != nil {
-//		fmt.Println("err:", err)
-//		panic(err)
-//	}
-//	epocher := epochLeader.NewEpocher()
-//	fmt.Println(epocher)
-//	for {
-//		stateDb,_, err := s.ApiBackend.StateAndHeaderByNumber(context.Background(), -1)
-//		if err != nil {
-//			fmt.Println(err)
-//		}
-//		select {
-//		case <-time.After(6 * time.Second):
-//			fmt.Println("time")
-//			//Add for slot leader selection
-//			slotleader.GetSlotLeaderSelection().Loop(rc, s.Key)
-//			randombeacon.GetRandonBeaconInst().Loop(stateDb, s.Key, epocher)
-//		}
-//	}
-//	return
-//}
-=======
-func (s *Ethereum) BackendTimerLoop() {
-	time.Sleep(10 * time.Second)
-	eb, errb := s.Etherbase()
-	if errb != nil {
-		panic(errb)
-	}
-	wallet, errf := s.accountManager.Find(accounts.Account{Address: eb})
-	if wallet == nil || errf != nil {
-		panic(errf)
-	}
-	fmt.Println(wallet)
-	//Get unlocked key from wallet--------
-	type getKey interface {
-		GetUnlockedKey(address common.Address) (*keystore.Key, error)
-	}
-	key, err := wallet.(getKey).GetUnlockedKey(eb)
-	if key == nil || err != nil {
-		panic(err)
-	}
-	log.Debug("Get unlocked key success address:" + eb.Hex())
-	s.key = key
-	log.Debug("key1:" + hex.EncodeToString(crypto.FromECDSAPub(&key.PrivateKey.PublicKey)))
-	if key.PrivateKey2 != nil {
-		log.Debug("key2:" + hex.EncodeToString(crypto.FromECDSAPub(&key.PrivateKey2.PublicKey)))
-	}
-	if key.PrivateKey3 != nil {
-		log.Debug("key3:" + hex.EncodeToString(key.PrivateKey3.G1.Marshal()))
-	}
-	//------------------------------------
-	h := s.blockchain.GetHeaderByNumber(1)
-	fmt.Println(h)
-	if nil == h {
-		slotleader.EpochBaseTime = uint64(time.Now().Unix())
-	} else {
-		slotleader.EpochBaseTime = h.Time.Uint64() - slotleader.SlotTime/2
-	}
-
-	url := node.DefaultIPCEndpoint("gwan")
-	rc, err := rpc.Dial(url)
-	if err != nil {
-		fmt.Println("err:", err)
-		panic(err)
-	}
-
-	epoch := epochLeader.NewEpocher(s.ApiBackend)
-
-	for {
-		stateDb, _, err := s.ApiBackend.StateAndHeaderByNumber(context.Background(), -1)
-		if err != nil {
-			fmt.Println(err)
-		}
-		select {
-
-		case <-vm.FakeCh:
-			select {
-			case <-time.After(60 * time.Second):
-				fmt.Println("epoch loop time")
-				//select{
-
-				////case <- vm.FakeCh:
-				fmt.Println("time")
-				Nr := 10 //num of random proposers
-				Ne := 10 //num of epoch leaders, limited <= 256 now
-
-				rand.Seed(999999999999999)
-				rb := big.NewInt(int64(rand.Uint64())).Bytes()
-				epchoid := uint64(0)
-
-				epoch.SelectLeaders(rb, Nr, Ne, rpc.LatestBlockNumber, epchoid)
-
-				epl := epoch.GetEpochLeaders(0)
-				for idx, item := range epl {
-					fmt.Println("epoleader idx=" + strconv.Itoa(idx) + "  data=" + common.ToHex(item))
-				}
-
-				rbl := epoch.GetRBProposerGroup(0)
-				for idx, item := range rbl {
-					fmt.Println("rb leader idx=" + strconv.Itoa(idx) + "  data=" + common.ToHex(item.Marshal()))
-				}
-				fmt.Println(rbl)
-
-			}
-
-		case <-time.After(6 * time.Second):
-			fmt.Println("time")
-			//Add for slot leader selection
-			slotleader.GetSlotLeaderSelection().Loop(stateDb, rc, s.key, epoch)
-			randombeacon.GetRandonBeaconInst().Loop(stateDb, s.key, epoch)
-		}
-	}
-	return
-}
->>>>>>> c58d1b8b
+
 func makeExtraData(extra []byte) []byte {
 	if len(extra) == 0 {
 		// create default extradata
