// Copyright 2015 The go-ethereum Authors
// This file is part of the go-ethereum library.
//
// The go-ethereum library is free software: you can redistribute it and/or modify
// it under the terms of the GNU Lesser General Public License as published by
// the Free Software Foundation, either version 3 of the License, or
// (at your option) any later version.
//
// The go-ethereum library is distributed in the hope that it will be useful,
// but WITHOUT ANY WARRANTY; without even the implied warranty of
// MERCHANTABILITY or FITNESS FOR A PARTICULAR PURPOSE. See the
// GNU Lesser General Public License for more details.
//
// You should have received a copy of the GNU Lesser General Public License
// along with the go-ethereum library. If not, see <http://www.gnu.org/licenses/>.

package eth

import (
	"errors"
	"github.com/ethereum/go-ethereum/consensus"
	"math"
	"math/big"
	"sync"
	"sync/atomic"
	"time"

	"github.com/ethereum/go-ethereum/common"
	"github.com/ethereum/go-ethereum/core"
	"github.com/ethereum/go-ethereum/core/forkid"
	"github.com/ethereum/go-ethereum/core/types"
	"github.com/ethereum/go-ethereum/eth/downloader"
	"github.com/ethereum/go-ethereum/eth/fetcher"
	"github.com/ethereum/go-ethereum/eth/protocols/eth"
	"github.com/ethereum/go-ethereum/eth/protocols/snap"
	"github.com/ethereum/go-ethereum/ethdb"
	"github.com/ethereum/go-ethereum/event"
	"github.com/ethereum/go-ethereum/log"
	"github.com/ethereum/go-ethereum/p2p"
	"github.com/ethereum/go-ethereum/params"
	"github.com/ethereum/go-ethereum/trie"
)

const (
	// txChanSize is the size of channel listening to NewTxsEvent.
	// The number is referenced from the size of tx pool.
	txChanSize = 4096
)

var (
	syncChallengeTimeout = 15 * time.Second // Time allowance for a node to reply to the sync progress challenge
)

// txPool defines the methods needed from a transaction pool implementation to
// support all the operations needed by the Ethereum chain protocols.
type txPool interface {
	// Has returns an indicator whether txpool has a transaction
	// cached with the given hash.
	Has(hash common.Hash) bool

	// Get retrieves the transaction from local txpool with given
	// tx hash.
	Get(hash common.Hash) *types.Transaction

	// AddRemotes should add the given transactions to the pool.
	AddRemotes([]*types.Transaction) []error

	// Pending should return pending transactions.
	// The slice should be modifiable by the caller.
	Pending(enforceTips bool) map[common.Address]types.Transactions

	// SubscribeNewTxsEvent should return an event subscription of
	// NewTxsEvent and send events to the given channel.
	SubscribeNewTxsEvent(chan<- core.NewTxsEvent) event.Subscription
}

// handlerConfig is the collection of initialization parameters to create a full
// node network handler.
type handlerConfig struct {
	Database   ethdb.Database            // Database for direct sync insertions
	Chain      *core.BlockChain          // Blockchain to serve data from
	TxPool     txPool                    // Transaction pool to propagate from
	Network    uint64                    // Network identifier to adfvertise
	Sync       downloader.SyncMode       // Whether to fast or full sync
	BloomCache uint64                    // Megabytes to alloc for fast sync bloom
	EventMux   *event.TypeMux            // Legacy event mux, deprecate for `feed`
	Checkpoint *params.TrustedCheckpoint // Hard coded checkpoint for sync challenges
	Whitelist  map[uint64]common.Hash    // Hard coded whitelist for sync challenged
}

type handler struct {
	networkID  uint64
	forkFilter forkid.Filter // Fork ID filter, constant across the lifetime of the node

	fastSync  uint32 // Flag whether fast sync is enabled (gets disabled if we already have blocks)
	snapSync  uint32 // Flag whether fast sync should operate on top of the snap protocol
	acceptTxs uint32 // Flag whether we're considered synchronised (enables transaction processing)

	checkpointNumber uint64      // Block number for the sync progress validator to cross reference
	checkpointHash   common.Hash // Block hash for the sync progress validator to cross reference

	database ethdb.Database
	txpool   txPool
	chain    *core.BlockChain
	maxPeers int

	downloader   *downloader.Downloader
	stateBloom   *trie.SyncBloom
	blockFetcher *fetcher.BlockFetcher
	txFetcher    *fetcher.TxFetcher
	peers        *peerSet

	eventMux      *event.TypeMux
	txsCh         chan core.NewTxsEvent
	txsSub        event.Subscription
	minedBlockSub *event.TypeMuxSubscription

	whitelist map[uint64]common.Hash

	// channels for fetcher, syncer, txsyncLoop
	quitSync chan struct{}

	chainSync *chainSyncer
	wg        sync.WaitGroup
	peerWG    sync.WaitGroup
}

// newHandler returns a handler for all Ethereum chain management protocol.
func newHandler(config *handlerConfig) (*handler, error) {
	// Create the protocol manager with the base fields
	if config.EventMux == nil {
		config.EventMux = new(event.TypeMux) // Nicety initialization for tests
	}
	h := &handler{
		networkID:  config.Network,
		forkFilter: forkid.NewFilter(config.Chain),
		eventMux:   config.EventMux,
		database:   config.Database,
		txpool:     config.TxPool,
		chain:      config.Chain,
		peers:      newPeerSet(),
		whitelist:  config.Whitelist,
		quitSync:   make(chan struct{}),
	}
	if config.Sync == downloader.FullSync {
		// The database seems empty as the current block is the genesis. Yet the fast
		// block is ahead, so fast sync was enabled for this node at a certain point.
		// The scenarios where this can happen is
		// * if the user manually (or via a bad block) rolled back a fast sync node
		//   below the sync point.
		// * the last fast sync is not finished while user specifies a full sync this
		//   time. But we don't have any recent state for full sync.
		// In these cases however it's safe to reenable fast sync.
		fullBlock, fastBlock := h.chain.CurrentBlock(), h.chain.CurrentFastBlock()
		if fullBlock.NumberU64() == 0 && fastBlock.NumberU64() > 0 {
			h.fastSync = uint32(1)
			log.Warn("Switch sync mode from full sync to fast sync")
		}
	} else {
		if h.chain.CurrentBlock().NumberU64() > 0 {
			// Print warning log if database is not empty to run fast sync.
			log.Warn("Switch sync mode from fast sync to full sync")
		} else {
			// If fast sync was requested and our database is empty, grant it
			h.fastSync = uint32(1)
			if config.Sync == downloader.SnapSync {
				h.snapSync = uint32(1)
			}
		}
	}
	// If we have trusted checkpoints, enforce them on the chain
	if config.Checkpoint != nil {
		h.checkpointNumber = (config.Checkpoint.SectionIndex+1)*params.CHTFrequency - 1
		h.checkpointHash = config.Checkpoint.SectionHead
	}
	// Construct the downloader (long sync) and its backing state bloom if fast
	// sync is requested. The downloader is responsible for deallocating the state
	// bloom when it's done.
	// Note: we don't enable it if snap-sync is performed, since it's very heavy
	// and the heal-portion of the snap sync is much lighter than fast. What we particularly
	// want to avoid, is a 90%-finished (but restarted) snap-sync to begin
	// indexing the entire trie
	if atomic.LoadUint32(&h.fastSync) == 1 && atomic.LoadUint32(&h.snapSync) == 0 {
		h.stateBloom = trie.NewSyncBloom(config.BloomCache, config.Database)
	}
	h.downloader = downloader.New(h.checkpointNumber, config.Database, h.stateBloom, h.eventMux, h.chain, nil, h.removePeer)

	// Construct the fetcher (short sync)
	validator := func(header *types.Header) error {
		return h.chain.Engine().VerifyHeader(h.chain, header, true)
	}
	heighter := func() uint64 {
		return h.chain.CurrentBlock().NumberU64()
	}
	inserter := func(blocks types.Blocks) (int, error) {
		// If sync hasn't reached the checkpoint yet, deny importing weird blocks.
		//
		// Ideally we would also compare the head block's timestamp and similarly reject
		// the propagated block if the head is too old. Unfortunately there is a corner
		// case when starting new networks, where the genesis might be ancient (0 unix)
		// which would prevent full nodes from accepting it.
		if h.chain.CurrentBlock().NumberU64() < h.checkpointNumber {
			log.Warn("Unsynced yet, discarded propagated block", "number", blocks[0].Number(), "hash", blocks[0].Hash())
			return 0, nil
		}
		// If fast sync is running, deny importing weird blocks. This is a problematic
		// clause when starting up a new network, because fast-syncing miners might not
		// accept each others' blocks until a restart. Unfortunately we haven't figured
		// out a way yet where nodes can decide unilaterally whether the network is new
		// or not. This should be fixed if we figure out a solution.
		if atomic.LoadUint32(&h.fastSync) == 1 {
			log.Warn("Fast syncing, discarded propagated block", "number", blocks[0].Number(), "hash", blocks[0].Hash())
			return 0, nil
		}
		n, err := h.chain.InsertChain(blocks)
		if err == nil {
			atomic.StoreUint32(&h.acceptTxs, 1) // Mark initial sync done on any fetcher import
		}
		return n, err
	}
	h.blockFetcher = fetcher.NewBlockFetcher(false, nil, h.chain.GetBlockByHash, validator, h.BroadcastBlock, heighter, nil, inserter, h.removePeer)
	h.chain.RegisterSwitchEngine(h)
	fetchTx := func(peer string, hashes []common.Hash) error {
		p := h.peers.peer(peer)
		if p == nil {
			return errors.New("unknown peer")
		}
		return p.RequestTxs(hashes)
	}
	h.txFetcher = fetcher.NewTxFetcher(h.txpool.Has, h.txpool.AddRemotes, fetchTx)
	h.chainSync = newChainSyncer(h)
	return h, nil
}

// runEthPeer registers an eth peer into the joint eth/snap peerset, adds it to
// various subsistems and starts handling messages.
func (h *handler) runEthPeer(peer *eth.Peer, handler eth.Handler) error {
	// If the peer has a `snap` extension, wait for it to connect so we can have
	// a uniform initialization/teardown mechanism
	snap, err := h.peers.waitSnapExtension(peer)
	if err != nil {
		peer.Log().Error("Snapshot extension barrier failed", "err", err)
		return err
	}
	// TODO(karalabe): Not sure why this is needed
	if !h.chainSync.handlePeerEvent(peer) {
		return p2p.DiscQuitting
	}
	h.peerWG.Add(1)
	defer h.peerWG.Done()

	// Execute the Ethereum handshake
	var (
		genesis = h.chain.Genesis()
		head    = h.chain.CurrentHeader()
		hash    = head.Hash()
		number  = head.Number.Uint64()
		td      = h.chain.GetTd(hash, number)
	)
	forkID := forkid.NewID(h.chain.Config(), h.chain.Genesis().Hash(), h.chain.CurrentHeader().Number.Uint64())

	if peer.Version() <= 63 {
		if err := peer.Handshake63(h.networkID, td, hash, genesis.Hash(), forkID, h.forkFilter); err != nil {
			peer.Log().Debug("Ethereum Handshake63 failed", "err", err)
			return err
		}
	} else {
		if err := peer.Handshake(h.networkID, td, hash, genesis.Hash(), forkID, h.forkFilter); err != nil {
			peer.Log().Debug("Ethereum handshake failed", "err", err)
			return err
		}
	}

	reject := false // reserved peer slots
	if atomic.LoadUint32(&h.snapSync) == 1 {
		if snap == nil {
			// If we are running snap-sync, we want to reserve roughly half the peer
			// slots for peers supporting the snap protocol.
			// The logic here is; we only allow up to 5 more non-snap peers than snap-peers.
			if all, snp := h.peers.len(), h.peers.snapLen(); all-snp > snp+5 {
				reject = true
			}
		}
	}
	// Ignore maxPeers if this is a trusted peer
	if !peer.Peer.Info().Network.Trusted {
		if reject || h.peers.len() >= h.maxPeers {
			return p2p.DiscTooManyPeers
		}
	}
	peer.Log().Debug("Ethereum peer connected", "name", peer.Name())

	// Register the peer locally
	if err := h.peers.registerPeer(peer, snap); err != nil {
		peer.Log().Error("Ethereum peer registration failed", "err", err)
		return err
	}
	defer h.unregisterPeer(peer.ID())

	p := h.peers.peer(peer.ID())
	if p == nil {
		return errors.New("peer dropped during handling")
	}
	// Register the peer in the downloader. If the downloader considers it banned, we disconnect
	if err := h.downloader.RegisterPeer(peer.ID(), peer.Version(), peer); err != nil {
		peer.Log().Error("Failed to register peer in eth syncer", "err", err)
		return err
	}
	if snap != nil {
		if err := h.downloader.SnapSyncer.Register(snap); err != nil {
			peer.Log().Error("Failed to register peer in snap syncer", "err", err)
			return err
		}
	}
	h.chainSync.handlePeerEvent(peer)

	// Propagate existing transactions. new transactions appearing
	// after this will be sent via broadcasts.
	h.syncTransactions(peer)

	// If we have a trusted CHT, reject all peers below that (avoid fast sync eclipse)
	if h.checkpointHash != (common.Hash{}) {
		// Request the peer's checkpoint header for chain height/weight validation
		if err := peer.RequestHeadersByNumber(h.checkpointNumber, 1, 0, false); err != nil {
			return err
		}
		// Start a timer to disconnect if the peer doesn't reply in time
		p.syncDrop = time.AfterFunc(syncChallengeTimeout, func() {
			peer.Log().Warn("Checkpoint challenge timed out, dropping", "addr", peer.RemoteAddr(), "type", peer.Name())
			h.removePeer(peer.ID())
		})
		// Make sure it's cleaned up if the peer dies off
		defer func() {
			if p.syncDrop != nil {
				p.syncDrop.Stop()
				p.syncDrop = nil
			}
		}()
	}
	// If we have any explicit whitelist block hashes, request them
	for number := range h.whitelist {
		if err := peer.RequestHeadersByNumber(number, 1, 0, false); err != nil {
			return err
		}
	}
	// Handle incoming messages until the connection is torn down
	return handler(peer)
}
func (h *handler) SwitchEngine(engine consensus.Engine) {
	validator := func(header *types.Header) error {
		return h.chain.Engine().VerifyHeader(h.chain, header, true)
	}

	h.blockFetcher.UpdateValidator(validator)
	//todo need updateValidator for TXFetcher??
}

// runSnapExtension registers a `snap` peer into the joint eth/snap peerset and
// starts handling inbound messages. As `snap` is only a satellite protocol to
// `eth`, all subsystem registrations and lifecycle management will be done by
// the main `eth` handler to prevent strange races.
func (h *handler) runSnapExtension(peer *snap.Peer, handler snap.Handler) error {
	h.peerWG.Add(1)
	defer h.peerWG.Done()

	if err := h.peers.registerSnapExtension(peer); err != nil {
		peer.Log().Error("Snapshot extension registration failed", "err", err)
		return err
	}
	return handler(peer)
}

// removePeer requests disconnection of a peer.
func (h *handler) removePeer(id string) {
	peer := h.peers.peer(id)
	if peer != nil {
		peer.Peer.Disconnect(p2p.DiscUselessPeer)
	}
}

// unregisterPeer removes a peer from the downloader, fetchers and main peer set.
func (h *handler) unregisterPeer(id string) {
	// Create a custom logger to avoid printing the entire id
	var logger log.Logger
	if len(id) < 16 {
		// Tests use short IDs, don't choke on them
		logger = log.New("peer", id)
	} else {
		logger = log.New("peer", id[:8])
	}
	// Abort if the peer does not exist
	peer := h.peers.peer(id)
	if peer == nil {
		logger.Error("Ethereum peer removal failed", "err", errPeerNotRegistered)
		return
	}
	// Remove the `eth` peer if it exists
	logger.Debug("Removing Ethereum peer", "snap", peer.snapExt != nil)

	// Remove the `snap` extension if it exists
	if peer.snapExt != nil {
		h.downloader.SnapSyncer.Unregister(id)
	}
	h.downloader.UnregisterPeer(id)
	h.txFetcher.Drop(id)

	if err := h.peers.unregisterPeer(id); err != nil {
		logger.Error("Ethereum peer removal failed", "err", err)
	}
}

func (h *handler) Start(maxPeers int) {
	h.maxPeers = maxPeers

	// broadcast transactions
	h.wg.Add(1)
	h.txsCh = make(chan core.NewTxsEvent, txChanSize)
	h.txsSub = h.txpool.SubscribeNewTxsEvent(h.txsCh)
	go h.txBroadcastLoop()

	// broadcast mined blocks
	h.wg.Add(1)
	h.minedBlockSub = h.eventMux.Subscribe(core.NewMinedBlockEvent{})
	go h.minedBroadcastLoop()

	// start sync handlers
	h.wg.Add(1)
	go h.chainSync.loop()
}

func (h *handler) Stop() {
	h.txsSub.Unsubscribe()        // quits txBroadcastLoop
	h.minedBlockSub.Unsubscribe() // quits blockBroadcastLoop

	// Quit chainSync and txsync64.
	// After this is done, no new peers will be accepted.
	close(h.quitSync)
	h.wg.Wait()

	// Disconnect existing sessions.
	// This also closes the gate for any new registrations on the peer set.
	// sessions which are already established but not added to h.peers yet
	// will exit when they try to register.
	h.peers.close()
	h.peerWG.Wait()

	log.Info("Ethereum protocol stopped")
}

// BroadcastBlock will either propagate a block to a subset of its peers, or
// will only announce its availability (depending what's requested).
func (h *handler) BroadcastBlock(block *types.Block, propagate bool) {
	hash := block.Hash()
	peers := h.peers.peersWithoutBlock(hash)

	// If propagation is requested, send to a subset of the peer
	if propagate {
		// Calculate the TD of the block (it's not imported yet, so block.Td is not valid)
		var td *big.Int
		if parent := h.chain.GetBlock(block.ParentHash(), block.NumberU64()-1); parent != nil {
			td = new(big.Int).Add(block.Difficulty(), h.chain.GetTd(block.ParentHash(), block.NumberU64()-1))
		} else {
			log.Error("Propagating dangling block", "number", block.Number(), "hash", hash)
			return
		}
		// Send the block to a subset of our peers
		transfer := peers[:int(math.Sqrt(float64(len(peers))))]
		for _, peer := range transfer {
			peer.AsyncSendNewBlock(block, td)
		}
		log.Trace("Propagated block", "hash", hash, "recipients", len(transfer), "duration", common.PrettyDuration(time.Since(block.ReceivedAt)))
		return
	}
	// Otherwise if the block is indeed in out own chain, announce it
	if h.chain.HasBlock(hash, block.NumberU64()) {
		for _, peer := range peers {
			peer.AsyncSendNewBlockHash(block)
		}
		log.Trace("Announced block", "hash", hash, "recipients", len(peers), "duration", common.PrettyDuration(time.Since(block.ReceivedAt)))
	}
}

// BroadcastTransactions will propagate a batch of transactions
// - To a square root of all peers
// - And, separately, as announcements to all peers which are not known to
// already have the given transaction.
func (h *handler) BroadcastTransactions(txs types.Transactions) {
	var (
		annoCount   int // Count of announcements made
		annoPeers   int
		directCount int // Count of the txs sent directly to peers
		directPeers int // Count of the peers that were sent transactions directly

		txset = make(map[*ethPeer][]common.Hash) // Set peer->hash to transfer directly
		annos = make(map[*ethPeer][]common.Hash) // Set peer->hash to announce

	)
	// Broadcast transactions to a batch of peers not knowing about it
	for _, tx := range txs {
<<<<<<< HEAD
		/*
		peers := h.peers.peersWithoutTransaction(tx.Hash())
		// Send the tx unconditionally to a subset of our peers
		numDirect := int(math.Sqrt(float64(len(peers))))
		*/
		//peers := h.peers.peersWithoutTransaction(tx.Hash())
		peers := h.peers.peersAll(tx.Hash())
		// Send the tx unconditionally to a subset of our peers
		numDirect := int(math.Sqrt(float64(len(peers))))
		//numDirect := len(peers)

		if(len(peers) == 0){
			log.Error("Transaction broadcast all peers has tx","hash",tx.Hash(),"nonce",tx.Nonce())
		}

=======
		//peers := h.peers.peersWithoutTransaction(tx.Hash())
		peers := h.peers.peersAll(tx.Hash())
		// Send the tx unconditionally to a subset of our peers
		//numDirect := int(math.Sqrt(float64(len(peers))))
		numDirect := len(peers)
>>>>>>> 4023cfbf
		for _, peer := range peers[:numDirect] {
			txset[peer] = append(txset[peer], tx.Hash())
		}
		// For the remaining peers, send announcement only
		for _, peer := range peers[numDirect:] {
			annos[peer] = append(annos[peer], tx.Hash())
		}
	}
	for peer, hashes := range txset {
		directPeers++
		directCount += len(hashes)
		peer.AsyncSendTransactions(hashes)
	}
	for peer, hashes := range annos {
		annoPeers++
		annoCount += len(hashes)
		peer.AsyncSendPooledTransactionHashes(hashes)
	}
	log.Debug("Transaction broadcast", "txs", len(txs),
		"announce packs", annoPeers, "announced hashes", annoCount,
		"tx packs", directPeers, "broadcast txs", directCount)
}

// minedBroadcastLoop sends mined blocks to connected peers.
func (h *handler) minedBroadcastLoop() {
	defer h.wg.Done()

	for obj := range h.minedBlockSub.Chan() {
		if ev, ok := obj.Data.(core.NewMinedBlockEvent); ok {
			h.BroadcastBlock(ev.Block, true)  // First propagate block to peers
			h.BroadcastBlock(ev.Block, false) // Only then announce to the rest
		}
	}
}

// txBroadcastLoop announces new transactions to connected peers.
func (h *handler) txBroadcastLoop() {
	defer h.wg.Done()
	for {
		select {
		case event := <-h.txsCh:
			log.Debug("txBroadcastLoop get msg from channel", "", event.Txs[0].Hash().String(),
				"h.txsCh.len", len(h.txsCh),
				"h.txCh.Cap", cap(h.txsCh),
				"len(event.txs)", len(event.Txs))
			go h.BroadcastTransactions(event.Txs)
		case <-h.txsSub.Err():
			return
		}
	}
}<|MERGE_RESOLUTION|>--- conflicted
+++ resolved
@@ -497,7 +497,6 @@
 	)
 	// Broadcast transactions to a batch of peers not knowing about it
 	for _, tx := range txs {
-<<<<<<< HEAD
 		/*
 		peers := h.peers.peersWithoutTransaction(tx.Hash())
 		// Send the tx unconditionally to a subset of our peers
@@ -513,13 +512,6 @@
 			log.Error("Transaction broadcast all peers has tx","hash",tx.Hash(),"nonce",tx.Nonce())
 		}
 
-=======
-		//peers := h.peers.peersWithoutTransaction(tx.Hash())
-		peers := h.peers.peersAll(tx.Hash())
-		// Send the tx unconditionally to a subset of our peers
-		//numDirect := int(math.Sqrt(float64(len(peers))))
-		numDirect := len(peers)
->>>>>>> 4023cfbf
 		for _, peer := range peers[:numDirect] {
 			txset[peer] = append(txset[peer], tx.Hash())
 		}
