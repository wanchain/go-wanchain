// Copyright 2015 The go-ethereum Authors
// This file is part of the go-ethereum library.
//
// The go-ethereum library is free software: you can redistribute it and/or modify
// it under the terms of the GNU Lesser General Public License as published by
// the Free Software Foundation, either version 3 of the License, or
// (at your option) any later version.
//
// The go-ethereum library is distributed in the hope that it will be useful,
// but WITHOUT ANY WARRANTY; without even the implied warranty of
// MERCHANTABILITY or FITNESS FOR A PARTICULAR PURPOSE. See the
// GNU Lesser General Public License for more details.
//
// You should have received a copy of the GNU Lesser General Public License
// along with the go-ethereum library. If not, see <http://www.gnu.org/licenses/>.

package eth

import (
	"encoding/json"
	"errors"
	"fmt"
	"math"
	"math/big"
	"strconv"
	"sync"
	"sync/atomic"
	"time"

	"github.com/wanchain/go-wanchain/common"
	"github.com/wanchain/go-wanchain/consensus"
	"github.com/wanchain/go-wanchain/core"
	"github.com/wanchain/go-wanchain/core/types"
	"github.com/wanchain/go-wanchain/eth/downloader"
	"github.com/wanchain/go-wanchain/eth/fetcher"
	"github.com/wanchain/go-wanchain/ethdb"
	"github.com/wanchain/go-wanchain/event"
	"github.com/wanchain/go-wanchain/log"
	"github.com/wanchain/go-wanchain/p2p"
	"github.com/wanchain/go-wanchain/p2p/discover"
	"github.com/wanchain/go-wanchain/params"
	"github.com/wanchain/go-wanchain/rlp"
)

const (
	softResponseLimit = 2 * 1024 * 1024 // Target maximum size of returned blocks, headers or node data.
	estHeaderRlpSize  = 500             // Approximate size of an RLP encoded block header

	// txChanSize is the size of channel listening to TxPreEvent.
	// The number is referenced from the size of tx pool.
	txChanSize = 4096
)

var (
	daoChallengeTimeout = 15 * time.Second // Time allowance for a node to reply to the DAO handshake challenge
)

// errIncompatibleConfig is returned if the requested protocols and configs are
// not compatible (low protocol version restrictions and high requirements).
var errIncompatibleConfig = errors.New("incompatible configuration")

func errResp(code errCode, format string, v ...interface{}) error {
	return fmt.Errorf("%v - %v", code, fmt.Sprintf(format, v...))
}

type ProtocolManager struct {
	networkId uint64

	fastSync  uint32 // Flag whether fast sync is enabled (gets disabled if we already have blocks)
	acceptTxs uint32 // Flag whether we're considered synchronised (enables transaction processing)

	txpool      txPool
	blockchain  *core.BlockChain
	chaindb     ethdb.Database
	chainconfig *params.ChainConfig
	maxPeers    int

	downloader *downloader.Downloader
	fetcher    *fetcher.Fetcher
	peers      *peerSet

	SubProtocols []p2p.Protocol

	eventMux      *event.TypeMux
	txCh          chan core.TxPreEvent
	txSub         event.Subscription
	minedBlockSub *event.TypeMuxSubscription

	// channels for fetcher, syncer, txsyncLoop
	newPeerCh   chan *peer
	txsyncCh    chan *txsync
	quitSync    chan struct{}
	noMorePeers chan struct{}

	// wait group is used for graceful shutdowns during downloading
	// and processing
	wg sync.WaitGroup
}

// NewProtocolManager returns a new ethereum sub protocol manager. The Ethereum sub protocol manages peers capable
// with the ethereum network.
func NewProtocolManager(config *params.ChainConfig, mode downloader.SyncMode, networkId uint64, mux *event.TypeMux, txpool txPool, engine consensus.Engine, blockchain *core.BlockChain, chaindb ethdb.Database) (*ProtocolManager, error) {
	// Create the protocol manager with the base fields
	manager := &ProtocolManager{
		networkId:   networkId,
		eventMux:    mux,
		txpool:      txpool,
		blockchain:  blockchain,
		chaindb:     chaindb,
		chainconfig: config,
		peers:       newPeerSet(),
		newPeerCh:   make(chan *peer),
		noMorePeers: make(chan struct{}),
		txsyncCh:    make(chan *txsync),
		quitSync:    make(chan struct{}),
	}
	// Figure out whether to allow fast sync or not
	if mode == downloader.FastSync && blockchain.CurrentBlock().NumberU64() > 0 {
		log.Warn("Blockchain not empty, fast sync disabled")
		mode = downloader.FullSync
	}
	if mode == downloader.FastSync {
		manager.fastSync = uint32(1)
	}
	// Initiate a sub-protocol for every implemented version we can handle
	manager.SubProtocols = make([]p2p.Protocol, 0, len(ProtocolVersions))
	for i, version := range ProtocolVersions {
		// Skip protocol version if incompatible with the mode of operation
		if mode == downloader.FastSync && version < eth63 {
			continue
		}
		// Compatible; initialise the sub-protocol
		version := version // Closure for the run
		manager.SubProtocols = append(manager.SubProtocols, p2p.Protocol{
			Name:    ProtocolName,
			Version: version,
			Length:  ProtocolLengths[i],
			Run: func(p *p2p.Peer, rw p2p.MsgReadWriter) error {
				peer := manager.newPeer(int(version), p, rw)
				select {
				case manager.newPeerCh <- peer:
					manager.wg.Add(1)
					defer manager.wg.Done()
					return manager.handle(peer)
				case <-manager.quitSync:
					return p2p.DiscQuitting
				}
			},
			NodeInfo: func() interface{} {
				return manager.NodeInfo()
			},
			PeerInfo: func(id discover.NodeID) interface{} {
				if p := manager.peers.Peer(fmt.Sprintf("%x", id[:8])); p != nil {
					return p.Info()
				}
				return nil
			},
		})
	}
	if len(manager.SubProtocols) == 0 {
		return nil, errIncompatibleConfig
	}
	// Construct the different synchronisation mechanisms
	manager.downloader = downloader.New(mode, chaindb, manager.eventMux, blockchain, nil, manager.removePeer)

	validator := func(header *types.Header) error {
		return engine.VerifyHeader(blockchain, header, true)
	}

	heighter := func() uint64 {
		return blockchain.CurrentBlock().NumberU64()
	}
	inserter := func(blocks types.Blocks) (int, error) {
		// If fast sync is running, deny importing weird blocks
		if atomic.LoadUint32(&manager.fastSync) == 1 {
			log.Warn("Discarded bad propagated block", "number", blocks[0].Number(), "hash", blocks[0].Hash())
			return 0, nil
		}
		atomic.StoreUint32(&manager.acceptTxs, 1) // Mark initial sync done on any fetcher import
		return manager.blockchain.InsertChain(blocks)
	}
	//changed get block with buffer jia
	manager.fetcher = fetcher.New(blockchain.GetBlockByHash, validator, manager.BroadcastBlock, heighter, inserter, manager.removePeer)
	blockchain.RegisterSwitchEngine(manager)

	return manager, nil
}

func (pm *ProtocolManager) SwitchEngine(engine consensus.Engine) {
	validator := func(header *types.Header) error {
		return engine.VerifyHeader(pm.blockchain, header, true)
	}

	pm.fetcher.UpdateValidator(validator)
}

func (pm *ProtocolManager) removePeer(id string) {
	// Short circuit if the peer was already removed
	peer := pm.peers.Peer(id)
	if peer == nil {
		return
	}
	log.Trace("Removing Wanchain peer", "peer", id)

	// Unregister the peer from the downloader and Ethereum peer set
	pm.downloader.UnregisterPeer(id)
	if err := pm.peers.Unregister(id); err != nil {
		log.Error("Peer removal failed", "peer", id, "err", err)
	}
	// Hard disconnect at the networking layer
	if peer != nil {
		peer.Peer.Disconnect(p2p.DiscUselessPeer)
	}
}

func (pm *ProtocolManager) Start(maxPeers int) {
	pm.maxPeers = maxPeers

	// broadcast transactions
	pm.txCh = make(chan core.TxPreEvent, txChanSize)
	pm.txSub = pm.txpool.SubscribeTxPreEvent(pm.txCh)
	go pm.txBroadcastLoop()

	// broadcast mined blocks
	pm.minedBlockSub = pm.eventMux.Subscribe(core.NewMinedBlockEvent{})
	go pm.minedBroadcastLoop()

	// start sync handlers
	go pm.syncer()
	go pm.txsyncLoop()
}

func (pm *ProtocolManager) Stop() {
	log.Info("Stopping Wanchain protocol")

	pm.txSub.Unsubscribe()         // quits txBroadcastLoop
	pm.minedBlockSub.Unsubscribe() // quits blockBroadcastLoop

	// Quit the sync loop.
	// After this send has completed, no new peers will be accepted.
	pm.noMorePeers <- struct{}{}

	// Quit fetcher, txsyncLoop.
	close(pm.quitSync)

	// Disconnect existing sessions.
	// This also closes the gate for any new registrations on the peer set.
	// sessions which are already established but not added to pm.peers yet
	// will exit when they try to register.
	pm.peers.Close()

	// Wait for all peer handler goroutines and the loops to come down.
	pm.wg.Wait()

	log.Info("Wanchain protocol stopped")
}

func (pm *ProtocolManager) newPeer(pv int, p *p2p.Peer, rw p2p.MsgReadWriter) *peer {
	return newPeer(pv, p, newMeteredMsgWriter(rw))
}

// handle is the callback invoked to manage the life cycle of an eth peer. When
// this function terminates, the peer is disconnected.
func (pm *ProtocolManager) handle(p *peer) error {
	if pm.peers.Len() >= pm.maxPeers {
		return p2p.DiscTooManyPeers
	}
	p.Log().Trace("Wanchain peer connected", "name", p.Name())

	// Execute the Ethereum handshake
	td, head, genesis := pm.blockchain.Status()
	if err := p.Handshake(pm.networkId, td, head, genesis); err != nil {
		p.Log().Trace("Wanchain handshake failed", "err", err)
		return err
	}
	if rw, ok := p.rw.(*meteredMsgReadWriter); ok {
		rw.Init(p.version)
	}
	// Register the peer locally
	if err := pm.peers.Register(p); err != nil {
		p.Log().Error("Wanchain peer registration failed", "err", err)
		return err
	}
	defer pm.removePeer(p.id)

	// Register the peer in the downloader. If the downloader considers it banned, we disconnect
	if err := pm.downloader.RegisterPeer(p.id, p.version, p); err != nil {
		return err
	}
	// Propagate existing transactions. new transactions appearing
	// after this will be sent via broadcasts.
	pm.syncTransactions(p)

	// If we're DAO hard-fork aware, validate any remote peer with regard to the hard-fork
	//if daoBlock := pm.chainconfig.DAOForkBlock; daoBlock != nil {
	//	// Request the peer's DAO fork header for extra-data validation
	//	if err := p.RequestHeadersByNumber(daoBlock.Uint64(), 1, 0, false); err != nil {
	//		return err
	//	}
	//	// Start a timer to disconnect if the peer doesn't reply in time
	//	p.forkDrop = time.AfterFunc(daoChallengeTimeout, func() {
	//		p.Log().Debug("Timed out DAO fork-check, dropping")
	//		pm.removePeer(p.id)
	//	})
	//	// Make sure it's cleaned up if the peer dies off
	//	defer func() {
	//		if p.forkDrop != nil {
	//			p.forkDrop.Stop()
	//			p.forkDrop = nil
	//		}
	//	}()
	//}
	// main loop. handle incoming messages.
	for {
		if err := pm.handleMsg(p); err != nil {
			p.Log().Trace("Wanchain message handling failed", "err", err)
			return err
		}
	}
}

// handleMsg is invoked whenever an inbound message is received from a remote
// peer. The remote connection is torn down upon returning any error.
func (pm *ProtocolManager) handleMsg(p *peer) error {
	// Read the next message from the remote peer, and ensure it's fully consumed
	//var stage int = 0 // -1 pow stage 0: uninit 1: pos
	msg, err := p.rw.ReadMsg()
	if err != nil {
		return err
	}
	if msg.Size > ProtocolMaxMsgSize {
		return errResp(ErrMsgTooLarge, "%v > %v", msg.Size, ProtocolMaxMsgSize)
	}
	defer msg.Discard()

	// Handle the message depending on its contents
	switch {
	case msg.Code == StatusMsg:
		// Status messages should never arrive after the handshake
		return errResp(ErrExtraStatusMsg, "uncontrolled status message")

	// Block header query, collect the requested headers and reply
	case msg.Code == GetBlockHeadersMsg:
		// Decode the complex header query
		var query getBlockHeadersData
		if err := msg.Decode(&query); err != nil {
			return errResp(ErrDecode, "%v: %v", msg, err)
		}
		hashMode := query.Origin.Hash != (common.Hash{})

		// Gather headers until the fetch or network limits is reached
		var (
			bytes   common.StorageSize
			headers []*types.Header
			unknown bool
		)

		for !unknown && len(headers) < int(query.Amount) && bytes < softResponseLimit && len(headers) < downloader.MaxHeaderFetch {
			// Retrieve the next header satisfying the query
			var origin *types.Header
			if hashMode {
				origin = pm.blockchain.GetHeaderByHash(query.Origin.Hash)
			} else {
				origin = pm.blockchain.GetHeaderByNumber(query.Origin.Number)
			}
			if origin == nil {
				break
			}

			number := origin.Number.Uint64()
			headers = append(headers, origin)
			//originNumber := number
			//if !hashMode {
			//	originNumber = query.Origin.Number
			//}
			//if stage == 0 {
			//	if originNumber < posconfig.Pow2PosUpgradeBlockNumber {
			//		stage = -1
			//	} else {
			//		if query.Skip == 191 && originNumber > 191 && ((originNumber - 191) < posconfig.Pow2PosUpgradeBlockNumber){
			//			stage = -1
			//		} else {
			//			stage = 1
			//		}
			//	}
			//}
			//if stage == -1 {
			//	if number < posconfig.Pow2PosUpgradeBlockNumber {
			//		headers = append(headers, origin)
			//	}
			//} else {
			//	if number >= posconfig.Pow2PosUpgradeBlockNumber {
			//		headers = append(headers, origin)
			//	}
			//}

			bytes += estHeaderRlpSize

			// Advance to the next header of the query
			switch {
			case query.Origin.Hash != (common.Hash{}) && query.Reverse:
				// Hash based traversal towards the genesis block
				for i := 0; i < int(query.Skip)+1; i++ {
					if header := pm.blockchain.GetHeader(query.Origin.Hash, number); header != nil {
						query.Origin.Hash = header.ParentHash
						number--
					} else {
						unknown = true
						break
					}
				}
			case query.Origin.Hash != (common.Hash{}) && !query.Reverse:
				// Hash based traversal towards the leaf block
				var (
					current = origin.Number.Uint64()
					next    = current + query.Skip + 1
				)
				if next <= current {
					infos, _ := json.MarshalIndent(p.Peer.Info(), "", "  ")
					p.Log().Warn("GetBlockHeaders skip overflow attack", "current", current, "skip", query.Skip, "next", next, "attacker", infos)
					unknown = true
				} else {
					if header := pm.blockchain.GetHeaderByNumber(next); header != nil {
						if pm.blockchain.GetBlockHashesFromHash(header.Hash(), query.Skip+1)[query.Skip] == query.Origin.Hash {
							query.Origin.Hash = header.Hash()
						} else {
							unknown = true
						}
					} else {
						unknown = true
					}
				}
			case query.Reverse:
				// Number based traversal towards the genesis block
				if query.Origin.Number >= query.Skip+1 {
					query.Origin.Number -= (query.Skip + 1)
				} else {
					unknown = true
				}

			case !query.Reverse:
				// Number based traversal towards the leaf block
				query.Origin.Number += (query.Skip + 1)
			}
		}

		return p.SendBlockHeaders(headers)

	case msg.Code == BlockHeadersMsg:
		// A batch of headers arrived to one of our previous requests
		var headers []*types.Header
		if err := msg.Decode(&headers); err != nil {
			return errResp(ErrDecode, "msg %v: %v", msg, err)
		}

		// If no headers were received, but we're expending a DAO fork check, maybe it's that
		//if len(headers) == 0 && p.forkDrop != nil {
		//	// Possibly an empty reply to the fork header checks, sanity check TDs
		//	verifyDAO := true
		//
		//	// If we already have a DAO header, we can check the peer's TD against it. If
		//	// the peer's ahead of this, it too must have a reply to the DAO check
		//	//if daoHeader := pm.blockchain.GetHeaderByNumber(pm.chainconfig.DAOForkBlock.Uint64()); daoHeader != nil {
		//	//	if _, td := p.Head(); td.Cmp(pm.blockchain.GetTd(daoHeader.Hash(), daoHeader.Number.Uint64())) >= 0 {
		//	//		verifyDAO = false
		//	//	}
		//	//}
		//	// If we're seemingly on the same chain, disable the drop timer
		//	if verifyDAO {
		//		p.Log().Debug("Seems to be on the same side of the DAO fork")
		//		p.forkDrop.Stop()
		//		p.forkDrop = nil
		//		return nil
		//	}
		//}
		// Filter out any explicitly requested headers, deliver the rest to the downloader
		filter := len(headers) == 1
		if filter {
			// If it's a potential DAO fork check, validate against the rules
			//if p.forkDrop != nil && pm.chainconfig.DAOForkBlock.Cmp(headers[0].Number) == 0 {
			//	// Disable the fork drop timer
			//	p.forkDrop.Stop()
			//	p.forkDrop = nil
			//
			//	// Validate the header and either drop the peer or continue
			//	if err := misc.VerifyDAOHeaderExtraData(pm.chainconfig, headers[0]); err != nil {
			//		p.Log().Debug("Verified to be on the other side of the DAO fork, dropping")
			//		return err
			//	}
			//	p.Log().Debug("Verified to be on the same side of the DAO fork")
			//	return nil
			//}
			// Irrelevant of the fork checks, send the header to the fetcher just in case
			headers = pm.fetcher.FilterHeaders(p.id, headers, time.Now())
		}

		//p.CheckEpochBoundary(pm.blockchain,headers)

		if len(headers) > 0 || !filter {
			err := pm.downloader.DeliverHeaders(p.id, headers)
			if err != nil {
				log.Debug("Failed to deliver headers", "err", err)
			}
		}

	case msg.Code == GetBlockBodiesMsg:
		// Decode the retrieval message
		msgStream := rlp.NewStream(msg.Payload, uint64(msg.Size))
		if _, err := msgStream.List(); err != nil {
			return err
		}
		// Gather blocks until the fetch or network limits is reached
		var (
			hash   common.Hash
			bytes  int
			bodies []rlp.RawValue
		)
		for bytes < softResponseLimit && len(bodies) < downloader.MaxBlockFetch {
			// Retrieve the hash of the next block
			if err := msgStream.Decode(&hash); err == rlp.EOL {
				break
			} else if err != nil {
				return errResp(ErrDecode, "msg %v: %v", msg, err)
			}
			// Retrieve the requested block body, stopping if enough was found
			if data := pm.blockchain.GetBodyRLP(hash); len(data) != 0 {
				bodies = append(bodies, data)
				bytes += len(data)
			}
		}

		return p.SendBlockBodiesRLP(bodies)

	case msg.Code == BlockBodiesMsg:
		// A batch of block bodies arrived to one of our previous requests
		var request blockBodiesData
		if err := msg.Decode(&request); err != nil {
			return errResp(ErrDecode, "msg %v: %v", msg, err)
		}
		// Deliver them all to the downloader for queuing
		trasactions := make([][]*types.Transaction, len(request))
		uncles := make([][]*types.Header, len(request))

		for i, body := range request {
			trasactions[i] = body.Transactions
			uncles[i] = body.Uncles
		}
		// Filter out any explicitly requested bodies, deliver the rest to the downloader
		filter := len(trasactions) > 0 || len(uncles) > 0
		if filter {
			trasactions, uncles = pm.fetcher.FilterBodies(p.id, trasactions, uncles, time.Now())
		}

		if len(trasactions) > 0 || len(uncles) > 0 || !filter {
			err := pm.downloader.DeliverBodies(p.id, trasactions, uncles)
			if err != nil {
				log.Debug("Failed to deliver bodies", "err", err)
			}
		}

	case p.version >= eth63 && msg.Code == GetNodeDataMsg:
		// Decode the retrieval message
		msgStream := rlp.NewStream(msg.Payload, uint64(msg.Size))
		if _, err := msgStream.List(); err != nil {
			return err
		}
		// Gather state data until the fetch or network limits is reached
		var (
			hash  common.Hash
			bytes int
			data  [][]byte
		)
		for bytes < softResponseLimit && len(data) < downloader.MaxStateFetch {
			// Retrieve the hash of the next state entry
			if err := msgStream.Decode(&hash); err == rlp.EOL {
				break
			} else if err != nil {
				return errResp(ErrDecode, "msg %v: %v", msg, err)
			}
			// Retrieve the requested state entry, stopping if enough was found
			if entry, err := pm.chaindb.Get(hash.Bytes()); err == nil {
				data = append(data, entry)
				bytes += len(entry)
			}
		}
		return p.SendNodeData(data)

	case p.version >= eth63 && msg.Code == NodeDataMsg:
		// A batch of node state data arrived to one of our previous requests
		var data [][]byte
		if err := msg.Decode(&data); err != nil {
			return errResp(ErrDecode, "msg %v: %v", msg, err)
		}
		// Deliver all to the downloader
		if err := pm.downloader.DeliverNodeData(p.id, data); err != nil {
			log.Debug("Failed to deliver node state data", "err", err)
		}

	case p.version >= eth63 && msg.Code == GetReceiptsMsg:
		// Decode the retrieval message
		msgStream := rlp.NewStream(msg.Payload, uint64(msg.Size))
		if _, err := msgStream.List(); err != nil {
			return err
		}
		// Gather state data until the fetch or network limits is reached
		var (
			hash     common.Hash
			bytes    int
			receipts []rlp.RawValue
		)
		for bytes < softResponseLimit && len(receipts) < downloader.MaxReceiptFetch {
			// Retrieve the hash of the next block
			if err := msgStream.Decode(&hash); err == rlp.EOL {
				break
			} else if err != nil {
				return errResp(ErrDecode, "msg %v: %v", msg, err)
			}
			// Retrieve the requested block's receipts, skipping if unknown to us
			results := core.GetBlockReceipts(pm.chaindb, hash, core.GetBlockNumber(pm.chaindb, hash))
			if results == nil {
				if header := pm.blockchain.GetHeaderByHash(hash); header == nil || header.ReceiptHash != types.EmptyRootHash {
					continue
				}
			}
			// If known, encode and queue for response packet
			if encoded, err := rlp.EncodeToBytes(results); err != nil {
				log.Error("Failed to encode receipt", "err", err)
			} else {
				receipts = append(receipts, encoded)
				bytes += len(encoded)
			}
		}
		return p.SendReceiptsRLP(receipts)

	case p.version >= eth63 && msg.Code == ReceiptsMsg:
		// A batch of receipts arrived to one of our previous requests
		var receipts [][]*types.Receipt
		if err := msg.Decode(&receipts); err != nil {
			return errResp(ErrDecode, "msg %v: %v", msg, err)
		}
		// Deliver all to the downloader
		if err := pm.downloader.DeliverReceipts(p.id, receipts); err != nil {
			log.Debug("Failed to deliver receipts", "err", err)
		}

	case msg.Code == NewBlockHashesMsg:
		var announces newBlockHashesData
		if err := msg.Decode(&announces); err != nil {
			return errResp(ErrDecode, "%v: %v", msg, err)
		}
		// Mark the hashes as present at the remote node
		for _, block := range announces {
			p.MarkBlock(block.Hash)
		}
		// Schedule all the unknown hashes for retrieval
		unknown := make(newBlockHashesData, 0, len(announces))
		for _, block := range announces {
			if !pm.blockchain.HasBlock(block.Hash, block.Number) {
				unknown = append(unknown, block)
			}
		}
		for _, block := range unknown {

			pm.fetcher.Notify(p.id, block.Hash, block.Number, time.Now(), p.RequestOneHeader, p.RequestBodies)
		}

	case msg.Code == NewBlockMsg:
		// Retrieve and decode the propagated block
		var request newBlockData
		if err := msg.Decode(&request); err != nil {
			return errResp(ErrDecode, "%v: %v", msg, err)
		}
		request.Block.ReceivedAt = msg.ReceivedAt
		request.Block.ReceivedFrom = p

		// Mark the peer as owning the block and schedule it for import
		p.MarkBlock(request.Block.Hash())
		pm.fetcher.Enqueue(p.id, request.Block)

		// Assuming the block is importable by the peer, but possibly not yet done so,
		// calculate the head hash and TD that the peer truly must have.
		var (
			trueHead = request.Block.ParentHash()
			trueTD   = new(big.Int).Sub(request.TD, request.Block.Difficulty())
		)

		// Update the peers total difficulty if better than the previous
		if _, td := p.Head(); trueTD.Cmp(td) > 0 {
			p.SetHead(trueHead, trueTD)

			// Schedule a sync if above ours. Note, this will not fire a sync for a gap of
			// a singe block (as the true TD is below the propagated block), however this
			// scenario should easily be covered by the fetcher.
			currentBlock := pm.blockchain.CurrentBlock()

			newBlockTime := request.Block.Time().Uint64()
			localBlockTime := currentBlock.Time().Uint64()

			diff := newBlockTime - localBlockTime

			if trueTD.Cmp(pm.blockchain.GetTd(currentBlock.Hash(), currentBlock.NumberU64())) > 0 ||
<<<<<<< HEAD
				diff > 100 {
=======
				diff > 100	{
>>>>>>> 2ec10982
				go pm.synchronise(p)
			}

		}

	case msg.Code == TxMsg:
		// Transactions arrived, make sure we have a valid and fresh chain to handle them
		if atomic.LoadUint32(&pm.acceptTxs) == 0 {
			break
		}
		// Transactions can be processed, parse all of them and deliver to the pool
		var txs []*types.Transaction
		if err := msg.Decode(&txs); err != nil {
			return errResp(ErrDecode, "msg %v: %v", msg, err)
		}
		for i, tx := range txs {
			// Validate and mark the remote transaction
			if tx == nil {
				return errResp(ErrDecode, "transaction %d is nil", i)
			}
			p.MarkTransaction(tx.Hash())
		}
		pm.txpool.AddRemotes(txs)

<<<<<<< HEAD
	case p.version >= eth63 && msg.Code == GetEpochGenesisMsg:
		var epochid uint64
		if err := msg.Decode(&epochid); err != nil {
			return errResp(ErrDecode, "%v: %v", msg, err)
		}

		return p.SendEpochGenesis(pm.blockchain, epochid)

	case p.version >= eth63 && msg.Code == EpochGenesisMsg:
		var epBody epochGenesisBody
		if err := msg.Decode(&epBody); err != nil {
			log.Debug("Failed to decode epoch genesis data", "err", err)
			return errResp(ErrDecode, "%v: %v", msg, err)
		}
		if epBody.EpochGenesis.EpochId == uint64(2601143) {
			log.Debug("epoch id == 2601143")
		}

		if err := pm.downloader.DeliverEpochGenesisData(p.id, epBody.EpochGenesis, epBody.WhiteHeader); err != nil {
			log.Debug("Failed to deliver epoch genesis data", "err", err)
		}

=======
>>>>>>> 2ec10982
	case p.version >= eth63 && msg.Code == GetBlockHeaderTdMsg:
		var query getHeaderTdData
		if err := msg.Decode(&query); err != nil {
			return errResp(ErrDecode, "%v: %v", msg, err)
		}
		hashMode := query.Origin.Hash != (common.Hash{})

		var origin *types.Header
		if hashMode {
			origin = pm.blockchain.GetHeaderByHash(query.Origin.Hash)
		} else {
			origin = pm.blockchain.GetHeaderByNumber(query.Origin.Number)
		}
		if origin == nil {
			return errors.New("GetBlockHeaderTdMsg header not exsit, height =" + strconv.FormatUint(query.Origin.Number, 10))
		}
		td := pm.blockchain.GetTd(origin.Hash(), origin.Number.Uint64())
		if td == nil {
			return errors.New("GetBlockHeaderTdMsg get td failed, height =" + strconv.FormatUint(origin.Number.Uint64(), 10))
		}

		return p.SendBlockHeaderTd(origin, td)

	case p.version >= eth63 && msg.Code == BlockHeaderTdMsg:
		var headerTd types.HeaderTdData
		if err := msg.Decode(&headerTd); err != nil {
			return errResp(ErrDecode, "%v: %v", msg, err)
		}
		if err := pm.downloader.DeliverHeaderTd(p.id, &headerTd); err != nil {
			log.Debug("Failed to deliver header td", "err", err)
		}

	default:
		return errResp(ErrInvalidMsgCode, "%v", msg.Code)
	}
	return nil
}

// BroadcastBlock will either propagate a block to a subset of it's peers, or
// will only announce it's availability (depending what's requested).
func (pm *ProtocolManager) BroadcastBlock(block *types.Block, propagate bool) {
	hash := block.Hash()
	peers := pm.peers.PeersWithoutBlock(hash)

	// If propagation is requested, send to a subset of the peer
	if propagate {
		// Calculate the TD of the block (it's not imported yet, so block.Td is not valid)
		var td *big.Int
		if parent := pm.blockchain.GetBlock(block.ParentHash(), block.NumberU64()-1); parent != nil {
			td = new(big.Int).Add(block.Difficulty(), pm.blockchain.GetTd(block.ParentHash(), block.NumberU64()-1))
		} else {
			log.Error("Propagating dangling block", "number", block.Number(), "hash", hash)
			return
		}
		// Send the block to a subset of our peers
		transfer := peers[:int(math.Sqrt(float64(len(peers))))]
		for _, peer := range transfer {
			peer.SendNewBlock(block, td)
		}
		log.Trace("Propagated block", "hash", hash, "recipients", len(transfer), "duration", common.PrettyDuration(time.Since(block.ReceivedAt)))
		return
	}
	// Otherwise if the block is indeed in out own chain, announce it
	if pm.blockchain.HasBlock(hash, block.NumberU64()) {
		for _, peer := range peers {
			peer.SendNewBlockHashes([]common.Hash{hash}, []uint64{block.NumberU64()})
		}
		log.Trace("Announced block", "hash", hash, "recipients", len(peers), "duration", common.PrettyDuration(time.Since(block.ReceivedAt)))
	}
}

// BroadcastTx will propagate a transaction to all peers which are not known to
// already have the given transaction.
func (pm *ProtocolManager) BroadcastTx(hash common.Hash, tx *types.Transaction) {
	// Broadcast transaction to a batch of peers not knowing about it
	peers := pm.peers.PeersWithoutTx(hash)
	//FIXME include this again: peers = peers[:int(math.Sqrt(float64(len(peers))))]
	for _, peer := range peers {
		go peer.SendTransactions(types.Transactions{tx})
	}
	log.Trace("Broadcast transaction", "hash", hash, "recipients", len(peers))
}

// Mined broadcast loop
func (self *ProtocolManager) minedBroadcastLoop() {
	// automatically stops if unsubscribe
	for obj := range self.minedBlockSub.Chan() {
		switch ev := obj.Data.(type) {
		case core.NewMinedBlockEvent:
			self.BroadcastBlock(ev.Block, true)  // First propagate block to peers
			self.BroadcastBlock(ev.Block, false) // Only then announce to the rest
		}
	}
}

func (self *ProtocolManager) txBroadcastLoop() {
	for {
		select {
		case event := <-self.txCh:
			self.BroadcastTx(event.Tx.Hash(), event.Tx)

		// Err() channel will be closed when unsubscribing.
		case <-self.txSub.Err():
			return
		}
	}
}

// EthNodeInfo represents a short summary of the Ethereum sub-protocol metadata known
// about the host peer.
type EthNodeInfo struct {
	Network    uint64      `json:"network"`    // Ethereum network ID (1=Frontier, 2=Morden, Ropsten=3)
	Difficulty *big.Int    `json:"difficulty"` // Total difficulty of the host's blockchain
	Genesis    common.Hash `json:"genesis"`    // SHA3 hash of the host's genesis block
	Head       common.Hash `json:"head"`       // SHA3 hash of the host's best owned block
}

// NodeInfo retrieves some protocol metadata about the running host node.
func (self *ProtocolManager) NodeInfo() *EthNodeInfo {
	currentBlock := self.blockchain.CurrentBlock()
	return &EthNodeInfo{
		Network:    self.networkId,
		Difficulty: self.blockchain.GetTd(currentBlock.Hash(), currentBlock.NumberU64()),
		Genesis:    self.blockchain.Genesis().Hash(),
		Head:       currentBlock.Hash(),
	}
}<|MERGE_RESOLUTION|>--- conflicted
+++ resolved
@@ -699,11 +699,7 @@
 			diff := newBlockTime - localBlockTime
 
 			if trueTD.Cmp(pm.blockchain.GetTd(currentBlock.Hash(), currentBlock.NumberU64())) > 0 ||
-<<<<<<< HEAD
 				diff > 100 {
-=======
-				diff > 100	{
->>>>>>> 2ec10982
 				go pm.synchronise(p)
 			}
 
@@ -728,31 +724,6 @@
 		}
 		pm.txpool.AddRemotes(txs)
 
-<<<<<<< HEAD
-	case p.version >= eth63 && msg.Code == GetEpochGenesisMsg:
-		var epochid uint64
-		if err := msg.Decode(&epochid); err != nil {
-			return errResp(ErrDecode, "%v: %v", msg, err)
-		}
-
-		return p.SendEpochGenesis(pm.blockchain, epochid)
-
-	case p.version >= eth63 && msg.Code == EpochGenesisMsg:
-		var epBody epochGenesisBody
-		if err := msg.Decode(&epBody); err != nil {
-			log.Debug("Failed to decode epoch genesis data", "err", err)
-			return errResp(ErrDecode, "%v: %v", msg, err)
-		}
-		if epBody.EpochGenesis.EpochId == uint64(2601143) {
-			log.Debug("epoch id == 2601143")
-		}
-
-		if err := pm.downloader.DeliverEpochGenesisData(p.id, epBody.EpochGenesis, epBody.WhiteHeader); err != nil {
-			log.Debug("Failed to deliver epoch genesis data", "err", err)
-		}
-
-=======
->>>>>>> 2ec10982
 	case p.version >= eth63 && msg.Code == GetBlockHeaderTdMsg:
 		var query getHeaderTdData
 		if err := msg.Decode(&query); err != nil {
