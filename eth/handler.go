// Copyright 2015 The go-ethereum Authors
// This file is part of the go-ethereum library.
//
// The go-ethereum library is free software: you can redistribute it and/or modify
// it under the terms of the GNU Lesser General Public License as published by
// the Free Software Foundation, either version 3 of the License, or
// (at your option) any later version.
//
// The go-ethereum library is distributed in the hope that it will be useful,
// but WITHOUT ANY WARRANTY; without even the implied warranty of
// MERCHANTABILITY or FITNESS FOR A PARTICULAR PURPOSE. See the
// GNU Lesser General Public License for more details.
//
// You should have received a copy of the GNU Lesser General Public License
// along with the go-ethereum library. If not, see <http://www.gnu.org/licenses/>.

package eth

import (
	"encoding/json"
	"errors"
	"fmt"
	"math"
	"math/big"
	"strconv"
	"sync"
	"sync/atomic"
	"time"

	"github.com/wanchain/go-wanchain/common"
	"github.com/wanchain/go-wanchain/consensus"
	"github.com/wanchain/go-wanchain/core"
	"github.com/wanchain/go-wanchain/core/types"
	"github.com/wanchain/go-wanchain/eth/downloader"
	"github.com/wanchain/go-wanchain/eth/fetcher"
	"github.com/wanchain/go-wanchain/ethdb"
	"github.com/wanchain/go-wanchain/event"
	"github.com/wanchain/go-wanchain/log"
	"github.com/wanchain/go-wanchain/p2p"
	"github.com/wanchain/go-wanchain/p2p/discover"
	"github.com/wanchain/go-wanchain/params"
	"github.com/wanchain/go-wanchain/rlp"
)

const (
	softResponseLimit = 2 * 1024 * 1024 // Target maximum size of returned blocks, headers or node data.
	estHeaderRlpSize  = 500             // Approximate size of an RLP encoded block header

	// txChanSize is the size of channel listening to TxPreEvent.
	// The number is referenced from the size of tx pool.
	txChanSize = 4096 * 1024
)

var (
	daoChallengeTimeout = 15 * time.Second // Time allowance for a node to reply to the DAO handshake challenge
)

// errIncompatibleConfig is returned if the requested protocols and configs are
// not compatible (low protocol version restrictions and high requirements).
var errIncompatibleConfig = errors.New("incompatible configuration")

func errResp(code errCode, format string, v ...interface{}) error {
	return fmt.Errorf("%v - %v", code, fmt.Sprintf(format, v...))
}

type ProtocolManager struct {
	networkId uint64

	fastSync  uint32 // Flag whether fast sync is enabled (gets disabled if we already have blocks)
	acceptTxs uint32 // Flag whether we're considered synchronised (enables transaction processing)

	txpool      txPool
	blockchain  *core.BlockChain
	chaindb     ethdb.Database
	chainconfig *params.ChainConfig
	maxPeers    int

	downloader *downloader.Downloader
	fetcher    *fetcher.Fetcher
	peers      *peerSet

	SubProtocols []p2p.Protocol

	eventMux      *event.TypeMux
	txCh          chan core.TxPreEvent
	txSub         event.Subscription
	minedBlockSub *event.TypeMuxSubscription

	// channels for fetcher, syncer, txsyncLoop
	newPeerCh   chan *peer
	txsyncCh    chan *txsync
	quitSync    chan struct{}
	noMorePeers chan struct{}

	// wait group is used for graceful shutdowns during downloading
	// and processing
	wg sync.WaitGroup
}

// NewProtocolManager returns a new ethereum sub protocol manager. The Ethereum sub protocol manages peers capable
// with the ethereum network.
func NewProtocolManager(config *params.ChainConfig, mode downloader.SyncMode, networkId uint64, mux *event.TypeMux, txpool txPool, engine consensus.Engine, blockchain *core.BlockChain, chaindb ethdb.Database) (*ProtocolManager, error) {
	// Create the protocol manager with the base fields
	manager := &ProtocolManager{
		networkId:   networkId,
		eventMux:    mux,
		txpool:      txpool,
		blockchain:  blockchain,
		chaindb:     chaindb,
		chainconfig: config,
		peers:       newPeerSet(),
		newPeerCh:   make(chan *peer),
		noMorePeers: make(chan struct{}),
		txsyncCh:    make(chan *txsync),
		quitSync:    make(chan struct{}),
	}
	// Figure out whether to allow fast sync or not
	if mode == downloader.FastSync && blockchain.CurrentBlock().NumberU64() > 0 {
		log.Warn("Blockchain not empty, fast sync disabled")
		mode = downloader.FullSync
	}
	if mode == downloader.FastSync {
		manager.fastSync = uint32(1)
	}
	// Initiate a sub-protocol for every implemented version we can handle
	manager.SubProtocols = make([]p2p.Protocol, 0, len(ProtocolVersions))
	for i, version := range ProtocolVersions {
		// Skip protocol version if incompatible with the mode of operation
		if mode == downloader.FastSync && version < eth63 {
			continue
		}
		// Compatible; initialise the sub-protocol
		version := version // Closure for the run
		manager.SubProtocols = append(manager.SubProtocols, p2p.Protocol{
			Name:    ProtocolName,
			Version: version,
			Length:  ProtocolLengths[i],
			Run: func(p *p2p.Peer, rw p2p.MsgReadWriter) error {
				peer := manager.newPeer(int(version), p, rw)
				select {
				case manager.newPeerCh <- peer:
					manager.wg.Add(1)
					defer manager.wg.Done()
					return manager.handle(peer)
				case <-manager.quitSync:
					return p2p.DiscQuitting
				}
			},
			NodeInfo: func() interface{} {
				return manager.NodeInfo()
			},
			PeerInfo: func(id discover.NodeID) interface{} {
				if p := manager.peers.Peer(fmt.Sprintf("%x", id[:8])); p != nil {
					return p.Info()
				}
				return nil
			},
		})
	}
	if len(manager.SubProtocols) == 0 {
		return nil, errIncompatibleConfig
	}
	// Construct the different synchronisation mechanisms
	manager.downloader = downloader.New(mode, chaindb, manager.eventMux, blockchain, nil, manager.removePeer)

	validator := func(header *types.Header) error {
		return engine.VerifyHeader(blockchain, header, true)
	}

	heighter := func() uint64 {
		return blockchain.CurrentBlock().NumberU64()
	}
	inserter := func(blocks types.Blocks) (int, error) {
		// If fast sync is running, deny importing weird blocks
		if atomic.LoadUint32(&manager.fastSync) == 1 {
			log.Warn("Discarded bad propagated block", "number", blocks[0].Number(), "hash", blocks[0].Hash())
			return 0, nil
		}
		atomic.StoreUint32(&manager.acceptTxs, 1) // Mark initial sync done on any fetcher import
		return manager.blockchain.InsertChain(blocks)
	}
	//changed get block with buffer jia
	manager.fetcher = fetcher.New(blockchain.GetBlockByHash, validator, manager.BroadcastBlock, heighter, inserter, manager.removePeer)
	blockchain.RegisterSwitchEngine(manager)

	return manager, nil
}

func (pm *ProtocolManager) SwitchEngine (engine consensus.Engine){
	validator := func(header *types.Header) error {
		return engine.VerifyHeader(pm.blockchain, header, true)
	}

	pm.fetcher.UpdateValidator(validator)
}

func (pm *ProtocolManager) removePeer(id string) {
	// Short circuit if the peer was already removed
	peer := pm.peers.Peer(id)
	if peer == nil {
		return
	}
	log.Trace("Removing Wanchain peer", "peer", id)

	// Unregister the peer from the downloader and Ethereum peer set
	pm.downloader.UnregisterPeer(id)
	if err := pm.peers.Unregister(id); err != nil {
		log.Error("Peer removal failed", "peer", id, "err", err)
	}
	// Hard disconnect at the networking layer
	if peer != nil {
		peer.Peer.Disconnect(p2p.DiscUselessPeer)
	}
}

func (pm *ProtocolManager) Start(maxPeers int) {
	pm.maxPeers = maxPeers

	// broadcast transactions
	pm.txCh = make(chan core.TxPreEvent, txChanSize)
	pm.txSub = pm.txpool.SubscribeTxPreEvent(pm.txCh)
	go pm.txBroadcastLoop()

	// broadcast mined blocks
	pm.minedBlockSub = pm.eventMux.Subscribe(core.NewMinedBlockEvent{})
	go pm.minedBroadcastLoop()

	// start sync handlers
	go pm.syncer()
	go pm.txsyncLoop()
}

func (pm *ProtocolManager) Stop() {
	log.Info("Stopping Wanchain protocol")

	pm.txSub.Unsubscribe()         // quits txBroadcastLoop
	pm.minedBlockSub.Unsubscribe() // quits blockBroadcastLoop

	// Quit the sync loop.
	// After this send has completed, no new peers will be accepted.
	pm.noMorePeers <- struct{}{}

	// Quit fetcher, txsyncLoop.
	close(pm.quitSync)

	// Disconnect existing sessions.
	// This also closes the gate for any new registrations on the peer set.
	// sessions which are already established but not added to pm.peers yet
	// will exit when they try to register.
	pm.peers.Close()

	// Wait for all peer handler goroutines and the loops to come down.
	pm.wg.Wait()

	log.Info("Wanchain protocol stopped")
}

func (pm *ProtocolManager) newPeer(pv int, p *p2p.Peer, rw p2p.MsgReadWriter) *peer {
	return newPeer(pv, p, newMeteredMsgWriter(rw))
}

// handle is the callback invoked to manage the life cycle of an eth peer. When
// this function terminates, the peer is disconnected.
func (pm *ProtocolManager) handle(p *peer) error {
	if pm.peers.Len() >= pm.maxPeers {
		return p2p.DiscTooManyPeers
	}
	p.Log().Trace("Wanchain peer connected", "name", p.Name())

	// Execute the Ethereum handshake
	td, head, genesis := pm.blockchain.Status()
	if err := p.Handshake(pm.networkId, td, head, genesis); err != nil {
		p.Log().Trace("Wanchain handshake failed", "err", err)
		return err
	}
	if rw, ok := p.rw.(*meteredMsgReadWriter); ok {
		rw.Init(p.version)
	}
	// Register the peer locally
	if err := pm.peers.Register(p); err != nil {
		p.Log().Error("Wanchain peer registration failed", "err", err)
		return err
	}
	defer pm.removePeer(p.id)

	// Register the peer in the downloader. If the downloader considers it banned, we disconnect
	if err := pm.downloader.RegisterPeer(p.id, p.version, p); err != nil {
		return err
	}
	// Propagate existing transactions. new transactions appearing
	// after this will be sent via broadcasts.
	pm.syncTransactions(p)

	// If we're DAO hard-fork aware, validate any remote peer with regard to the hard-fork
	//if daoBlock := pm.chainconfig.DAOForkBlock; daoBlock != nil {
	//	// Request the peer's DAO fork header for extra-data validation
	//	if err := p.RequestHeadersByNumber(daoBlock.Uint64(), 1, 0, false); err != nil {
	//		return err
	//	}
	//	// Start a timer to disconnect if the peer doesn't reply in time
	//	p.forkDrop = time.AfterFunc(daoChallengeTimeout, func() {
	//		p.Log().Debug("Timed out DAO fork-check, dropping")
	//		pm.removePeer(p.id)
	//	})
	//	// Make sure it's cleaned up if the peer dies off
	//	defer func() {
	//		if p.forkDrop != nil {
	//			p.forkDrop.Stop()
	//			p.forkDrop = nil
	//		}
	//	}()
	//}
	// main loop. handle incoming messages.
	for {
		if err := pm.handleMsg(p); err != nil {
			p.Log().Trace("Wanchain message handling failed", "err", err)
			return err
		}
	}
}

// handleMsg is invoked whenever an inbound message is received from a remote
// peer. The remote connection is torn down upon returning any error.
func (pm *ProtocolManager) handleMsg(p *peer) error {
	// Read the next message from the remote peer, and ensure it's fully consumed
	//var stage int = 0 // -1 pow stage 0: uninit 1: pos
	msg, err := p.rw.ReadMsg()
	if err != nil {
		return err
	}
	if msg.Size > ProtocolMaxMsgSize {
		return errResp(ErrMsgTooLarge, "%v > %v", msg.Size, ProtocolMaxMsgSize)
	}
	defer msg.Discard()

	// Handle the message depending on its contents
	switch {
	case msg.Code == StatusMsg:
		// Status messages should never arrive after the handshake
		return errResp(ErrExtraStatusMsg, "uncontrolled status message")

	// Block header query, collect the requested headers and reply
	case msg.Code == GetBlockHeadersMsg:
		// Decode the complex header query
		var query getBlockHeadersData
		if err := msg.Decode(&query); err != nil {
			return errResp(ErrDecode, "%v: %v", msg, err)
		}
		hashMode := query.Origin.Hash != (common.Hash{})

		// Gather headers until the fetch or network limits is reached
		var (
			bytes   common.StorageSize
			headers []*types.Header
			unknown bool
		)

		for !unknown && len(headers) < int(query.Amount) && bytes < softResponseLimit && len(headers) < downloader.MaxHeaderFetch {
			// Retrieve the next header satisfying the query
			var origin *types.Header
			if hashMode {
				origin = pm.blockchain.GetHeaderByHash(query.Origin.Hash)
			} else {
				origin = pm.blockchain.GetHeaderByNumber(query.Origin.Number)
			}
			if origin == nil {
				break
			}

			number := origin.Number.Uint64()
			headers = append(headers, origin)
			//originNumber := number
			//if !hashMode {
			//	originNumber = query.Origin.Number
			//}
			//if stage == 0 {
			//	if originNumber < posconfig.Pow2PosUpgradeBlockNumber {
			//		stage = -1
			//	} else {
			//		if query.Skip == 191 && originNumber > 191 && ((originNumber - 191) < posconfig.Pow2PosUpgradeBlockNumber){
			//			stage = -1
			//		} else {
			//			stage = 1
			//		}
			//	}
			//}
			//if stage == -1 {
			//	if number < posconfig.Pow2PosUpgradeBlockNumber {
			//		headers = append(headers, origin)
			//	}
			//} else {
			//	if number >= posconfig.Pow2PosUpgradeBlockNumber {
			//		headers = append(headers, origin)
			//	}
			//}

			bytes += estHeaderRlpSize

			// Advance to the next header of the query
			switch {
			case query.Origin.Hash != (common.Hash{}) && query.Reverse:
				// Hash based traversal towards the genesis block
				for i := 0; i < int(query.Skip)+1; i++ {
					if header := pm.blockchain.GetHeader(query.Origin.Hash, number); header != nil {
						query.Origin.Hash = header.ParentHash
						number--
					} else {
						unknown = true
						break
					}
				}
			case query.Origin.Hash != (common.Hash{}) && !query.Reverse:
				// Hash based traversal towards the leaf block
				var (
					current = origin.Number.Uint64()
					next    = current + query.Skip + 1
				)
				if next <= current {
					infos, _ := json.MarshalIndent(p.Peer.Info(), "", "  ")
					p.Log().Warn("GetBlockHeaders skip overflow attack", "current", current, "skip", query.Skip, "next", next, "attacker", infos)
					unknown = true
				} else {
					if header := pm.blockchain.GetHeaderByNumber(next); header != nil {
						if pm.blockchain.GetBlockHashesFromHash(header.Hash(), query.Skip+1)[query.Skip] == query.Origin.Hash {
							query.Origin.Hash = header.Hash()
						} else {
							unknown = true
						}
					} else {
						unknown = true
					}
				}
			case query.Reverse:
				// Number based traversal towards the genesis block
				if query.Origin.Number >= query.Skip+1 {
					query.Origin.Number -= (query.Skip + 1)
				} else {
					unknown = true
				}

			case !query.Reverse:
				// Number based traversal towards the leaf block
				query.Origin.Number += (query.Skip + 1)
			}
		}

		return p.SendBlockHeaders(headers)

	case msg.Code == BlockHeadersMsg:
		// A batch of headers arrived to one of our previous requests
		var headers []*types.Header
		if err := msg.Decode(&headers); err != nil {
			return errResp(ErrDecode, "msg %v: %v", msg, err)
		}

		// If no headers were received, but we're expending a DAO fork check, maybe it's that
		//if len(headers) == 0 && p.forkDrop != nil {
		//	// Possibly an empty reply to the fork header checks, sanity check TDs
		//	verifyDAO := true
		//
		//	// If we already have a DAO header, we can check the peer's TD against it. If
		//	// the peer's ahead of this, it too must have a reply to the DAO check
		//	//if daoHeader := pm.blockchain.GetHeaderByNumber(pm.chainconfig.DAOForkBlock.Uint64()); daoHeader != nil {
		//	//	if _, td := p.Head(); td.Cmp(pm.blockchain.GetTd(daoHeader.Hash(), daoHeader.Number.Uint64())) >= 0 {
		//	//		verifyDAO = false
		//	//	}
		//	//}
		//	// If we're seemingly on the same chain, disable the drop timer
		//	if verifyDAO {
		//		p.Log().Debug("Seems to be on the same side of the DAO fork")
		//		p.forkDrop.Stop()
		//		p.forkDrop = nil
		//		return nil
		//	}
		//}
		// Filter out any explicitly requested headers, deliver the rest to the downloader
		filter := len(headers) == 1
		if filter {
			// If it's a potential DAO fork check, validate against the rules
			//if p.forkDrop != nil && pm.chainconfig.DAOForkBlock.Cmp(headers[0].Number) == 0 {
			//	// Disable the fork drop timer
			//	p.forkDrop.Stop()
			//	p.forkDrop = nil
			//
			//	// Validate the header and either drop the peer or continue
			//	if err := misc.VerifyDAOHeaderExtraData(pm.chainconfig, headers[0]); err != nil {
			//		p.Log().Debug("Verified to be on the other side of the DAO fork, dropping")
			//		return err
			//	}
			//	p.Log().Debug("Verified to be on the same side of the DAO fork")
			//	return nil
			//}
			// Irrelevant of the fork checks, send the header to the fetcher just in case
			headers = pm.fetcher.FilterHeaders(p.id, headers, time.Now())
		}

		//p.CheckEpochBoundary(pm.blockchain,headers)

		if len(headers) > 0 || !filter {
			err := pm.downloader.DeliverHeaders(p.id, headers)
			if err != nil {
				log.Debug("Failed to deliver headers", "err", err)
			}
		}

	case msg.Code == GetBlockBodiesMsg:
		// Decode the retrieval message
		msgStream := rlp.NewStream(msg.Payload, uint64(msg.Size))
		if _, err := msgStream.List(); err != nil {
			return err
		}
		// Gather blocks until the fetch or network limits is reached
		var (
			hash   common.Hash
			bytes  int
			bodies []rlp.RawValue
		)
		for bytes < softResponseLimit && len(bodies) < downloader.MaxBlockFetch {
			// Retrieve the hash of the next block
			if err := msgStream.Decode(&hash); err == rlp.EOL {
				break
			} else if err != nil {
				return errResp(ErrDecode, "msg %v: %v", msg, err)
			}
			// Retrieve the requested block body, stopping if enough was found
			if data := pm.blockchain.GetBodyRLP(hash); len(data) != 0 {
				bodies = append(bodies, data)
				bytes += len(data)
			}
		}

		return p.SendBlockBodiesRLP(bodies)

	case msg.Code == BlockBodiesMsg:
		// A batch of block bodies arrived to one of our previous requests
		var request blockBodiesData
		if err := msg.Decode(&request); err != nil {
			return errResp(ErrDecode, "msg %v: %v", msg, err)
		}
		// Deliver them all to the downloader for queuing
		trasactions := make([][]*types.Transaction, len(request))
		uncles := make([][]*types.Header, len(request))

		for i, body := range request {
			trasactions[i] = body.Transactions
			uncles[i] = body.Uncles
		}
		// Filter out any explicitly requested bodies, deliver the rest to the downloader
		filter := len(trasactions) > 0 || len(uncles) > 0
		if filter {
			trasactions, uncles = pm.fetcher.FilterBodies(p.id, trasactions, uncles, time.Now())
		}

		if len(trasactions) > 0 || len(uncles) > 0 || !filter {
			err := pm.downloader.DeliverBodies(p.id, trasactions, uncles)
			if err != nil {
				log.Debug("Failed to deliver bodies", "err", err)
			}
		}

<<<<<<< HEAD
	case msg.Code == GetEpochGenesisMsg:
		var epochid uint64
		if err := msg.Decode(&epochid); err != nil {
			return errResp(ErrDecode, "%v: %v", msg, err)
		}

		p.SendEpochGenesis(pm.blockchain, epochid)

	case msg.Code == EpochGenesisMsg:
		var epBody epochGenesisBody
		if err := msg.Decode(&epBody); err != nil {
			log.Debug("Failed to decode epoch genesis data", "err", err)
			return errResp(ErrDecode, "%v: %v", msg, err)
		}

		if err := pm.downloader.DeliverEpochGenesisData(p.id, epBody.EpochGenesis); err != nil {
			log.Debug("Failed to deliver epoch genesis data", "err", err)
		}

=======
>>>>>>> c9bb9922
	case p.version >= eth63 && msg.Code == GetNodeDataMsg:
		// Decode the retrieval message
		msgStream := rlp.NewStream(msg.Payload, uint64(msg.Size))
		if _, err := msgStream.List(); err != nil {
			return err
		}
		// Gather state data until the fetch or network limits is reached
		var (
			hash  common.Hash
			bytes int
			data  [][]byte
		)
		for bytes < softResponseLimit && len(data) < downloader.MaxStateFetch {
			// Retrieve the hash of the next state entry
			if err := msgStream.Decode(&hash); err == rlp.EOL {
				break
			} else if err != nil {
				return errResp(ErrDecode, "msg %v: %v", msg, err)
			}
			// Retrieve the requested state entry, stopping if enough was found
			if entry, err := pm.chaindb.Get(hash.Bytes()); err == nil {
				data = append(data, entry)
				bytes += len(entry)
			}
		}
		return p.SendNodeData(data)

	case p.version >= eth63 && msg.Code == NodeDataMsg:
		// A batch of node state data arrived to one of our previous requests
		var data [][]byte
		if err := msg.Decode(&data); err != nil {
			return errResp(ErrDecode, "msg %v: %v", msg, err)
		}
		// Deliver all to the downloader
		if err := pm.downloader.DeliverNodeData(p.id, data); err != nil {
			log.Debug("Failed to deliver node state data", "err", err)
		}

	case p.version >= eth63 && msg.Code == GetReceiptsMsg:
		// Decode the retrieval message
		msgStream := rlp.NewStream(msg.Payload, uint64(msg.Size))
		if _, err := msgStream.List(); err != nil {
			return err
		}
		// Gather state data until the fetch or network limits is reached
		var (
			hash     common.Hash
			bytes    int
			receipts []rlp.RawValue
		)
		for bytes < softResponseLimit && len(receipts) < downloader.MaxReceiptFetch {
			// Retrieve the hash of the next block
			if err := msgStream.Decode(&hash); err == rlp.EOL {
				break
			} else if err != nil {
				return errResp(ErrDecode, "msg %v: %v", msg, err)
			}
			// Retrieve the requested block's receipts, skipping if unknown to us
			results := core.GetBlockReceipts(pm.chaindb, hash, core.GetBlockNumber(pm.chaindb, hash))
			if results == nil {
				if header := pm.blockchain.GetHeaderByHash(hash); header == nil || header.ReceiptHash != types.EmptyRootHash {
					continue
				}
			}
			// If known, encode and queue for response packet
			if encoded, err := rlp.EncodeToBytes(results); err != nil {
				log.Error("Failed to encode receipt", "err", err)
			} else {
				receipts = append(receipts, encoded)
				bytes += len(encoded)
			}
		}
		return p.SendReceiptsRLP(receipts)

	case p.version >= eth63 && msg.Code == ReceiptsMsg:
		// A batch of receipts arrived to one of our previous requests
		var receipts [][]*types.Receipt
		if err := msg.Decode(&receipts); err != nil {
			return errResp(ErrDecode, "msg %v: %v", msg, err)
		}
		// Deliver all to the downloader
		if err := pm.downloader.DeliverReceipts(p.id, receipts); err != nil {
			log.Debug("Failed to deliver receipts", "err", err)
		}

	case msg.Code == NewBlockHashesMsg:
		var announces newBlockHashesData
		if err := msg.Decode(&announces); err != nil {
			return errResp(ErrDecode, "%v: %v", msg, err)
		}
		// Mark the hashes as present at the remote node
		for _, block := range announces {
			p.MarkBlock(block.Hash)
		}
		// Schedule all the unknown hashes for retrieval
		unknown := make(newBlockHashesData, 0, len(announces))
		for _, block := range announces {
			if !pm.blockchain.HasBlock(block.Hash, block.Number) {
				unknown = append(unknown, block)
			}
		}
		for _, block := range unknown {

			pm.fetcher.Notify(p.id, block.Hash, block.Number, time.Now(), p.RequestOneHeader, p.RequestBodies)
		}

	case msg.Code == NewBlockMsg:
		// Retrieve and decode the propagated block
		var request newBlockData
		if err := msg.Decode(&request); err != nil {
			return errResp(ErrDecode, "%v: %v", msg, err)
		}
		request.Block.ReceivedAt = msg.ReceivedAt
		request.Block.ReceivedFrom = p

		// Mark the peer as owning the block and schedule it for import
		p.MarkBlock(request.Block.Hash())
		pm.fetcher.Enqueue(p.id, request.Block)

		// Assuming the block is importable by the peer, but possibly not yet done so,
		// calculate the head hash and TD that the peer truly must have.
		var (
			trueHead = request.Block.ParentHash()
			trueTD   = new(big.Int).Sub(request.TD, request.Block.Difficulty())
		)
		// Update the peers total difficulty if better than the previous
		if _, td := p.Head(); trueTD.Cmp(td) > 0 {
			p.SetHead(trueHead, trueTD)

			// Schedule a sync if above ours. Note, this will not fire a sync for a gap of
			// a singe block (as the true TD is below the propagated block), however this
			// scenario should easily be covered by the fetcher.
			currentBlock := pm.blockchain.CurrentBlock()
			if trueTD.Cmp(pm.blockchain.GetTd(currentBlock.Hash(), currentBlock.NumberU64())) > 0 {
				go pm.synchronise(p)
			}
		}

	case msg.Code == TxMsg:
		// Transactions arrived, make sure we have a valid and fresh chain to handle them
		if atomic.LoadUint32(&pm.acceptTxs) == 0 {
			break
		}
		// Transactions can be processed, parse all of them and deliver to the pool
		var txs []*types.Transaction
		if err := msg.Decode(&txs); err != nil {
			return errResp(ErrDecode, "msg %v: %v", msg, err)
		}
		for i, tx := range txs {
			// Validate and mark the remote transaction
			if tx == nil {
				return errResp(ErrDecode, "transaction %d is nil", i)
			}
			p.MarkTransaction(tx.Hash())
		}
		pm.txpool.AddRemotes(txs)
<<<<<<< HEAD
=======

	case p.version >= eth63 && msg.Code == GetEpochGenesisMsg:
		var epochid uint64
		if err := msg.Decode(&epochid); err != nil {
			return errResp(ErrDecode, "%v: %v", msg, err)
		}

		return p.SendEpochGenesis(pm.blockchain,epochid)

	case p.version >= eth63 && msg.Code == EpochGenesisMsg:
		var epBody epochGenesisBody
		if err := msg.Decode(&epBody); err != nil {
			log.Debug("Failed to decode epoch genesis data", "err", err)
			return errResp(ErrDecode, "%v: %v", msg, err)
		}
		if epBody.EpochGenesis.EpochId == uint64(2601143) {
			log.Debug("epoch id == 2601143")
		}

		if err := pm.downloader.DeliverEpochGenesisData(p.id, epBody.EpochGenesis, epBody.WhiteHeader); err != nil {
			log.Debug("Failed to deliver epoch genesis data", "err", err)
		}

	case p.version >= eth63 && msg.Code == GetBlockHeaderTdMsg:
		var query getHeaderTdData
		if err := msg.Decode(&query); err != nil {
			return errResp(ErrDecode, "%v: %v", msg, err)
		}
		hashMode := query.Origin.Hash != (common.Hash{})

		var origin *types.Header
		if hashMode {
			origin = pm.blockchain.GetHeaderByHash(query.Origin.Hash)
		} else {
			origin = pm.blockchain.GetHeaderByNumber(query.Origin.Number)
		}
		if origin == nil {
			return errors.New("GetBlockHeaderTdMsg header not exsit, height =" + strconv.FormatUint(query.Origin.Number, 10))
		}
		td := pm.blockchain.GetTd(origin.Hash(), origin.Number.Uint64())
		if td == nil {
			return errors.New("GetBlockHeaderTdMsg get td failed, height =" + strconv.FormatUint(origin.Number.Uint64(), 10))
		}

		return p.SendBlockHeaderTd(origin, td)

	case p.version >= eth63 && msg.Code == BlockHeaderTdMsg:
		var headerTd types.HeaderTdData
		if err := msg.Decode(&headerTd); err != nil {
			return errResp(ErrDecode, "%v: %v", msg, err)
		}
		if err := pm.downloader.DeliverHeaderTd(p.id, &headerTd); err != nil {
			log.Debug("Failed to deliver header td", "err", err)
		}

	case p.version >= eth63 && msg.Code == GetPivotMsg:
		var query getPivotData
		if err := msg.Decode(&query); err != nil {
			return errResp(ErrDecode, "%v: %v", msg, err)
		}
		pivotData := pm.blockchain.GetPosPivot(query.Origin, query.Height)

		return p.SendPivot(pivotData)

	case p.version >= eth63 && msg.Code == PivotMsg:
		var pivotData = types.PivotData{}
		if err := msg.Decode(&pivotData); err != nil {
			return errResp(ErrDecode, "PivotMsg msg %v: %v", msg, err)
		}
		err := pm.downloader.DeliverEpochPivot(p.id, &pivotData)
		if err != nil {
			log.Debug("Failed to deliver pivot headers", "err", err)
		}

>>>>>>> c9bb9922
	default:
		return errResp(ErrInvalidMsgCode, "%v", msg.Code)
	}
	return nil
}

// BroadcastBlock will either propagate a block to a subset of it's peers, or
// will only announce it's availability (depending what's requested).
func (pm *ProtocolManager) BroadcastBlock(block *types.Block, propagate bool) {
	hash := block.Hash()
	peers := pm.peers.PeersWithoutBlock(hash)

	// If propagation is requested, send to a subset of the peer
	if propagate {
		// Calculate the TD of the block (it's not imported yet, so block.Td is not valid)
		var td *big.Int
		if parent := pm.blockchain.GetBlock(block.ParentHash(), block.NumberU64()-1); parent != nil {
			td = new(big.Int).Add(block.Difficulty(), pm.blockchain.GetTd(block.ParentHash(), block.NumberU64()-1))
		} else {
			log.Error("Propagating dangling block", "number", block.Number(), "hash", hash)
			return
		}
		// Send the block to a subset of our peers
		transfer := peers[:int(math.Sqrt(float64(len(peers))))]
		for _, peer := range transfer {
			peer.SendNewBlock(block, td)
		}
		log.Trace("Propagated block", "hash", hash, "recipients", len(transfer), "duration", common.PrettyDuration(time.Since(block.ReceivedAt)))
		return
	}
	// Otherwise if the block is indeed in out own chain, announce it
	if pm.blockchain.HasBlock(hash, block.NumberU64()) {
		for _, peer := range peers {
			peer.SendNewBlockHashes([]common.Hash{hash}, []uint64{block.NumberU64()})
		}
		log.Trace("Announced block", "hash", hash, "recipients", len(peers), "duration", common.PrettyDuration(time.Since(block.ReceivedAt)))
	}
}

// BroadcastTx will propagate a transaction to all peers which are not known to
// already have the given transaction.
func (pm *ProtocolManager) BroadcastTx(hash common.Hash, tx *types.Transaction) {
	// Broadcast transaction to a batch of peers not knowing about it
	peers := pm.peers.PeersWithoutTx(hash)
	//FIXME include this again: peers = peers[:int(math.Sqrt(float64(len(peers))))]
	for _, peer := range peers {
		go peer.SendTransactions(types.Transactions{tx})
	}
	log.Trace("Broadcast transaction", "hash", hash, "recipients", len(peers))
}

// Mined broadcast loop
func (self *ProtocolManager) minedBroadcastLoop() {
	// automatically stops if unsubscribe
	for obj := range self.minedBlockSub.Chan() {
		switch ev := obj.Data.(type) {
		case core.NewMinedBlockEvent:
			self.BroadcastBlock(ev.Block, true)  // First propagate block to peers
			self.BroadcastBlock(ev.Block, false) // Only then announce to the rest
		}
	}
}

func (self *ProtocolManager) txBroadcastLoop() {
	for {
		select {
		case event := <-self.txCh:
			self.BroadcastTx(event.Tx.Hash(), event.Tx)

		// Err() channel will be closed when unsubscribing.
		case <-self.txSub.Err():
			return
		}
	}
}

// EthNodeInfo represents a short summary of the Ethereum sub-protocol metadata known
// about the host peer.
type EthNodeInfo struct {
	Network    uint64      `json:"network"`    // Ethereum network ID (1=Frontier, 2=Morden, Ropsten=3)
	Difficulty *big.Int    `json:"difficulty"` // Total difficulty of the host's blockchain
	Genesis    common.Hash `json:"genesis"`    // SHA3 hash of the host's genesis block
	Head       common.Hash `json:"head"`       // SHA3 hash of the host's best owned block
}

// NodeInfo retrieves some protocol metadata about the running host node.
func (self *ProtocolManager) NodeInfo() *EthNodeInfo {
	currentBlock := self.blockchain.CurrentBlock()
	return &EthNodeInfo{
		Network:    self.networkId,
		Difficulty: self.blockchain.GetTd(currentBlock.Hash(), currentBlock.NumberU64()),
		Genesis:    self.blockchain.Genesis().Hash(),
		Head:       currentBlock.Hash(),
	}
}<|MERGE_RESOLUTION|>--- conflicted
+++ resolved
@@ -186,7 +186,7 @@
 	return manager, nil
 }
 
-func (pm *ProtocolManager) SwitchEngine (engine consensus.Engine){
+func (pm *ProtocolManager) SwitchEngine(engine consensus.Engine) {
 	validator := func(header *types.Header) error {
 		return engine.VerifyHeader(pm.blockchain, header, true)
 	}
@@ -558,28 +558,6 @@
 			}
 		}
 
-<<<<<<< HEAD
-	case msg.Code == GetEpochGenesisMsg:
-		var epochid uint64
-		if err := msg.Decode(&epochid); err != nil {
-			return errResp(ErrDecode, "%v: %v", msg, err)
-		}
-
-		p.SendEpochGenesis(pm.blockchain, epochid)
-
-	case msg.Code == EpochGenesisMsg:
-		var epBody epochGenesisBody
-		if err := msg.Decode(&epBody); err != nil {
-			log.Debug("Failed to decode epoch genesis data", "err", err)
-			return errResp(ErrDecode, "%v: %v", msg, err)
-		}
-
-		if err := pm.downloader.DeliverEpochGenesisData(p.id, epBody.EpochGenesis); err != nil {
-			log.Debug("Failed to deliver epoch genesis data", "err", err)
-		}
-
-=======
->>>>>>> c9bb9922
 	case p.version >= eth63 && msg.Code == GetNodeDataMsg:
 		// Decode the retrieval message
 		msgStream := rlp.NewStream(msg.Payload, uint64(msg.Size))
@@ -736,8 +714,6 @@
 			p.MarkTransaction(tx.Hash())
 		}
 		pm.txpool.AddRemotes(txs)
-<<<<<<< HEAD
-=======
 
 	case p.version >= eth63 && msg.Code == GetEpochGenesisMsg:
 		var epochid uint64
@@ -745,7 +721,7 @@
 			return errResp(ErrDecode, "%v: %v", msg, err)
 		}
 
-		return p.SendEpochGenesis(pm.blockchain,epochid)
+		return p.SendEpochGenesis(pm.blockchain, epochid)
 
 	case p.version >= eth63 && msg.Code == EpochGenesisMsg:
 		var epBody epochGenesisBody
@@ -812,7 +788,6 @@
 			log.Debug("Failed to deliver pivot headers", "err", err)
 		}
 
->>>>>>> c9bb9922
 	default:
 		return errResp(ErrInvalidMsgCode, "%v", msg.Code)
 	}
