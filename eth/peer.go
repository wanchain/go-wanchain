// Copyright 2015 The go-ethereum Authors
// This file is part of the go-ethereum library.
//
// The go-ethereum library is free software: you can redistribute it and/or modify
// it under the terms of the GNU Lesser General Public License as published by
// the Free Software Foundation, either version 3 of the License, or
// (at your option) any later version.
//
// The go-ethereum library is distributed in the hope that it will be useful,
// but WITHOUT ANY WARRANTY; without even the implied warranty of
// MERCHANTABILITY or FITNESS FOR A PARTICULAR PURPOSE. See the
// GNU Lesser General Public License for more details.
//
// You should have received a copy of the GNU Lesser General Public License
// along with the go-ethereum library. If not, see <http://www.gnu.org/licenses/>.

package eth

import (
	"errors"
	"fmt"
	"math/big"
	"sync"
	"time"

	"github.com/wanchain/go-wanchain/common"
	"github.com/wanchain/go-wanchain/core/types"
	"github.com/wanchain/go-wanchain/p2p"
	"github.com/wanchain/go-wanchain/rlp"
	"gopkg.in/fatih/set.v0"
)

var (
	errClosed            = errors.New("peer set is closed")
	errAlreadyRegistered = errors.New("peer is already registered")
	errNotRegistered     = errors.New("peer is not registered")
)

const (
	maxKnownTxs      = 32768 // Maximum transactions hashes to keep in the known list (prevent DOS)
	maxKnownBlocks   = 1024  // Maximum block hashes to keep in the known list (prevent DOS)
	handshakeTimeout = 5 * time.Second
)

// PeerInfo represents a short summary of the Ethereum sub-protocol metadata known
// about a connected peer.
type PeerInfo struct {
	Version    int      `json:"version"`    // Ethereum protocol version negotiated
	Difficulty *big.Int `json:"difficulty"` // Total difficulty of the peer's blockchain
	Head       string   `json:"head"`       // SHA3 hash of the peer's best owned block
}

type peer struct {
	id string

	*p2p.Peer
	rw p2p.MsgReadWriter

	version  int         // Protocol version negotiated
	forkDrop *time.Timer // Timed connection dropper if forks aren't validated in time

	head common.Hash
	td   *big.Int
	lock sync.RWMutex

	knownTxs    *set.Set // Set of transaction hashes known to be known by this peer
	knownBlocks *set.Set // Set of block hashes known to be known by this peer

	bufferTxs  *set.Set
	receiveTxs *set.Set
<<<<<<< HEAD
=======

>>>>>>> 9fcfc97f

	txLastSendTime int64
	txMsgLastAdd   int64
}

func newPeer(version int, p *p2p.Peer, rw p2p.MsgReadWriter) *peer {
	id := p.ID()

	newp := &peer{
		Peer:        p,
		rw:          rw,
		version:     version,
		id:          fmt.Sprintf("%x", id[:8]),
		knownTxs:    set.New(),
		knownBlocks: set.New(),
		bufferTxs:   set.New(),
		receiveTxs:  set.New(),
	}

<<<<<<< HEAD
=======

>>>>>>> 9fcfc97f
	return newp

}

// Info gathers and returns a collection of metadata known about a peer.
func (p *peer) Info() *PeerInfo {
	hash, td := p.Head()

	return &PeerInfo{
		Version:    p.version,
		Difficulty: td,
		Head:       hash.Hex(),
	}
}

// Head retrieves a copy of the current head hash and total difficulty of the
// peer.
func (p *peer) Head() (hash common.Hash, td *big.Int) {
	p.lock.RLock()
	defer p.lock.RUnlock()

	copy(hash[:], p.head[:])
<<<<<<< HEAD

=======
>>>>>>> 9fcfc97f
	return hash, new(big.Int).Set(p.td)
}

// SetHead updates the head hash and total difficulty of the peer.
func (p *peer) SetHead(hash common.Hash, td *big.Int) {
	p.lock.Lock()
	defer p.lock.Unlock()

	copy(p.head[:], hash[:])
	p.td.Set(td)
}

// MarkBlock marks a block as known for the peer, ensuring that the block will
// never be propagated to this particular peer.
func (p *peer) MarkBlock(hash common.Hash) {
	// If we reached the memory allowance, drop a previously known block hash
	for p.knownBlocks.Size() >= maxKnownBlocks {
		p.knownBlocks.Pop()
	}
	p.knownBlocks.Add(hash)
}

// MarkTransaction marks a transaction as known for the peer, ensuring that it
// will never be propagated to this particular peer.
func (p *peer) MarkTransaction(hash common.Hash) {
	// If we reached the memory allowance, drop a previously known transaction hash
	for p.knownTxs.Size() >= maxKnownTxs {
		p.knownTxs.Pop()
	}
	p.knownTxs.Add(hash)
}

// SendTransactions sends transactions to the peer and includes the hashes
// in its transaction hash set for future reference.
func (p *peer) SendTransactions(txs types.Transactions) error {
	if txs == nil || len(txs) == 0 {
		return nil
	}

	for _, tx := range txs {
		if tx == nil {
			continue
		}

		p.knownTxs.Add(tx.Hash())
		p.bufferTxs.Add(tx)
	}

	return nil

	//return p2p.Send(p.rw, TxMsg, txs)
}
<<<<<<< HEAD
=======


>>>>>>> 9fcfc97f

// SendNewBlockHashes announces the availability of a number of blocks through
// a hash notification.
func (p *peer) SendNewBlockHashes(hashes []common.Hash, numbers []uint64) error {
	for _, hash := range hashes {
		p.knownBlocks.Add(hash)
	}
	request := make(newBlockHashesData, len(hashes))
	for i := 0; i < len(hashes); i++ {
		request[i].Hash = hashes[i]
		request[i].Number = numbers[i]
	}
	return p2p.Send(p.rw, NewBlockHashesMsg, request)
}

// SendNewBlock propagates an entire block to a remote peer.
func (p *peer) SendNewBlock(block *types.Block, td *big.Int) error {
	p.knownBlocks.Add(block.Hash())
	return p2p.Send(p.rw, NewBlockMsg, []interface{}{block, td})
}

// SendBlockHeaders sends a batch of block headers to the remote peer.
func (p *peer) SendBlockHeaders(headers []*types.Header) error {
	return p2p.Send(p.rw, BlockHeadersMsg, headers)
}
func (p *peer) SendBlockHeaderTd(header *types.Header, td *big.Int) error {
	return p2p.Send(p.rw, BlockHeaderTdMsg, []interface{}{header, td})
}

// SendBlockBodies sends a batch of block contents to the remote peer.
func (p *peer) SendBlockBodies(bodies []*blockBody) error {
	return p2p.Send(p.rw, BlockBodiesMsg, blockBodiesData(bodies))
}

// SendBlockBodiesRLP sends a batch of block contents to the remote peer from
// an already RLP encoded format.
func (p *peer) SendBlockBodiesRLP(bodies []rlp.RawValue) error {
	return p2p.Send(p.rw, BlockBodiesMsg, bodies)
}

// SendNodeDataRLP sends a batch of arbitrary internal data, corresponding to the
// hashes requested.
func (p *peer) SendNodeData(data [][]byte) error {
	return p2p.Send(p.rw, NodeDataMsg, data)
}

// SendReceiptsRLP sends a batch of transaction receipts, corresponding to the
// ones requested from an already RLP encoded format.
func (p *peer) SendReceiptsRLP(receipts []rlp.RawValue) error {
	return p2p.Send(p.rw, ReceiptsMsg, receipts)
}

// RequestOneHeader is a wrapper around the header query functions to fetch a
// single header. It is used solely by the fetcher.
func (p *peer) RequestOneHeader(hash common.Hash) error {
	p.Log().Debug("Fetching single header", "hash", hash)
	return p2p.Send(p.rw, GetBlockHeadersMsg, &getBlockHeadersData{Origin: hashOrNumber{Hash: hash}, Amount: uint64(1), Skip: uint64(0), Reverse: false})
}

// RequestHeadersByHash fetches a batch of blocks' headers corresponding to the
// specified header query, based on the hash of an origin block.
func (p *peer) RequestHeadersByHash(origin common.Hash, amount int, skip int, reverse bool) error {
	p.Log().Debug("Fetching batch of headers", "count", amount, "fromhash", origin, "skip", skip, "reverse", reverse)
	return p2p.Send(p.rw, GetBlockHeadersMsg, &getBlockHeadersData{Origin: hashOrNumber{Hash: origin}, Amount: uint64(amount), Skip: uint64(skip), Reverse: reverse})
}

// RequestHeadersByNumber fetches a batch of blocks' headers corresponding to the
// specified header query, based on the number of an origin block.
func (p *peer) RequestHeadersByNumber(origin uint64, amount int, skip int, reverse bool, to uint64) error {
	p.Log().Debug("Fetching batch of headers", "count", amount, "from", origin, "skip", skip, "reverse", reverse, "to", to)
	if to > 0 {
		if !reverse {
			if origin <= to {
				if origin+uint64(amount*(skip+1)) > to {
					amount = int(to+1-origin) / (skip + 1)
				}
			} else {
				amount = 0
			}
		}
	}
	p.Log().Debug("Fetching batch of headers real", "count", amount, "from", origin, "skip", skip, "reverse", reverse, "to", to)
	return p2p.Send(p.rw, GetBlockHeadersMsg, &getBlockHeadersData{Origin: hashOrNumber{Number: origin}, Amount: uint64(amount), Skip: uint64(skip), Reverse: reverse})
}
func (p *peer) RequestHeaderTdByNumber(origin uint64) error {
	p.Log().Debug("Fetching head td", "number", origin)
	return p2p.Send(p.rw, GetBlockHeaderTdMsg, &getHeaderTdData{Origin: hashOrNumber{Number: origin}})
}

// RequestBodies fetches a batch of blocks' bodies corresponding to the hashes
// specified.
func (p *peer) RequestBodies(hashes []common.Hash) error {
	p.Log().Debug("Fetching batch of block bodies", "count", len(hashes))
	return p2p.Send(p.rw, GetBlockBodiesMsg, hashes)
}

// RequestNodeData fetches a batch of arbitrary data from a node's known state
// data, corresponding to the specified hashes.
func (p *peer) RequestNodeData(hashes []common.Hash) error {
	p.Log().Debug("Fetching batch of state data", "count", len(hashes))
	return p2p.Send(p.rw, GetNodeDataMsg, hashes)
}

// RequestReceipts fetches a batch of transaction receipts from a remote node.
func (p *peer) RequestReceipts(hashes []common.Hash) error {
	p.Log().Debug("Fetching batch of receipts", "count", len(hashes))
	return p2p.Send(p.rw, GetReceiptsMsg, hashes)
}

// Handshake executes the eth protocol handshake, negotiating version number,
// network IDs, difficulties, head and genesis blocks.
func (p *peer) Handshake(network uint64, td *big.Int, head common.Hash, genesis common.Hash) error {
	// Send out own handshake in a new thread
	errc := make(chan error, 2)
	var status statusData // safe to read after two values have been received from errc

	go func() {
		errc <- p2p.Send(p.rw, StatusMsg, &statusData{
			ProtocolVersion: uint32(p.version),
			NetworkId:       network,
			TD:              td,
			CurrentBlock:    head,
			GenesisBlock:    genesis,
		})
	}()
	go func() {
		errc <- p.readStatus(network, &status, genesis)
	}()
	timeout := time.NewTimer(handshakeTimeout)
	defer timeout.Stop()
	for i := 0; i < 2; i++ {
		select {
		case err := <-errc:
			if err != nil {
				return err
			}
		case <-timeout.C:
			return p2p.DiscReadTimeout
		}
	}
	p.td, p.head = status.TD, status.CurrentBlock
	return nil
}

func (p *peer) readStatus(network uint64, status *statusData, genesis common.Hash) (err error) {
	msg, err := p.rw.ReadMsg()
	if err != nil {
		return err
	}
	if msg.Code != StatusMsg {
		return errResp(ErrNoStatusMsg, "first msg has code %x (!= %x)", msg.Code, StatusMsg)
	}
	if msg.Size > ProtocolMaxMsgSize {
		return errResp(ErrMsgTooLarge, "%v > %v", msg.Size, ProtocolMaxMsgSize)
	}
	// Decode the handshake and make sure everything matches
	if err := msg.Decode(&status); err != nil {
		return errResp(ErrDecode, "msg %v: %v", msg, err)
	}
	if status.GenesisBlock != genesis {
		return errResp(ErrGenesisBlockMismatch, "%x (!= %x)", status.GenesisBlock[:8], genesis[:8])
	}
	if status.NetworkId != network {
		return errResp(ErrNetworkIdMismatch, "%d (!= %d)", status.NetworkId, network)
	}
	if int(status.ProtocolVersion) != p.version {
		return errResp(ErrProtocolVersionMismatch, "%d (!= %d)", status.ProtocolVersion, p.version)
	}
	return nil
}

func (p *peer) RequestPivot(origin uint64, height common.Hash) error {
	p.Log().Debug("Fetching pivot", "origin", origin, "height", height)

	return p2p.Send(p.rw, GetPivotMsg, &getPivotData{
		Origin: origin,
		Height: height,
	})
}
func (p *peer) readPivot(pivot *uint64) (err error) {
	msg, err := p.rw.ReadMsg()
	if err != nil {
		return err
	}
	if msg.Code != PivotMsg {
		p.Log().Debug("read pivot", "msg.Code", msg.Code)
		return err
	}
	if msg.Size > ProtocolMaxMsgSize {
		return errResp(ErrMsgTooLarge, "%v > %v", msg.Size, ProtocolMaxMsgSize)
	}
	// Decode the handshake and make sure everything matches
	if err := msg.Decode(&pivot); err != nil {
		return errResp(ErrDecode, "msg %v: %v", msg, err)
	}
	return nil
}

// String implements fmt.Stringer.
func (p *peer) String() string {
	return fmt.Sprintf("Peer %s [%s]", p.id,
		fmt.Sprintf("eth/%2d", p.version),
	)
}

// peerSet represents the collection of active peers currently participating in
// the Ethereum sub-protocol.
type peerSet struct {
	peers  map[string]*peer
	lock   sync.RWMutex
	closed bool
}

// newPeerSet creates a new peer set to track the active participants.
func newPeerSet() *peerSet {
	return &peerSet{
		peers: make(map[string]*peer),
	}
}

// Register injects a new peer into the working set, or returns an error if the
// peer is already known.
func (ps *peerSet) Register(p *peer) error {
	ps.lock.Lock()
	defer ps.lock.Unlock()

	if ps.closed {
		return errClosed
	}
	if _, ok := ps.peers[p.id]; ok {
		return errAlreadyRegistered
	}
	ps.peers[p.id] = p
	return nil
}

// Unregister removes a remote peer from the active set, disabling any further
// actions to/from that particular entity.
func (ps *peerSet) Unregister(id string) error {
	ps.lock.Lock()
	defer ps.lock.Unlock()

	if _, ok := ps.peers[id]; !ok {
		return errNotRegistered
	}
	delete(ps.peers, id)
	return nil
}

// Peer retrieves the registered peer with the given id.
func (ps *peerSet) Peer(id string) *peer {
	ps.lock.RLock()
	defer ps.lock.RUnlock()

	return ps.peers[id]
}

// Len returns if the current number of peers in the set.
func (ps *peerSet) Len() int {
	ps.lock.RLock()
	defer ps.lock.RUnlock()

	return len(ps.peers)
}

// PeersWithoutBlock retrieves a list of peers that do not have a given block in
// their set of known hashes.
func (ps *peerSet) PeersWithoutBlock(hash common.Hash) []*peer {
	ps.lock.RLock()
	defer ps.lock.RUnlock()

	list := make([]*peer, 0, len(ps.peers))
	for _, p := range ps.peers {
		if !p.knownBlocks.Has(hash) {
			list = append(list, p)
		}
	}
	return list
}

// PeersWithoutTx retrieves a list of peers that do not have a given transaction
// in their set of known hashes.
func (ps *peerSet) PeersWithoutTx(hash common.Hash) []*peer {
	ps.lock.RLock()
	defer ps.lock.RUnlock()

	list := make([]*peer, 0, len(ps.peers))
	for _, p := range ps.peers {
		if !p.knownTxs.Has(hash) {
			list = append(list, p)
		}
	}
	return list
}

func (ps *peerSet) PeersList() []*peer {
	ps.lock.RLock()
	defer ps.lock.RUnlock()

	list := make([]*peer, 0, len(ps.peers))
	for _, p := range ps.peers {
		list = append(list, p)
	}
	return list
}
// BestPeer retrieves the known peer with the currently highest total difficulty.
func (ps *peerSet) BestPeer() *peer {
	ps.lock.RLock()
	defer ps.lock.RUnlock()

	var (
		bestPeer *peer
		bestTd   *big.Int
	)
	for _, p := range ps.peers {
		if _, td := p.Head(); bestPeer == nil || td.Cmp(bestTd) > 0 {
			bestPeer, bestTd = p, td
		}
	}
	return bestPeer
}

// Close disconnects all peers.
// No new peers can be registered after Close has returned.
func (ps *peerSet) Close() {
	ps.lock.Lock()
	defer ps.lock.Unlock()

	for _, p := range ps.peers {
		p.Disconnect(p2p.DiscQuitting)
	}
	ps.closed = true
}<|MERGE_RESOLUTION|>--- conflicted
+++ resolved
@@ -68,10 +68,6 @@
 
 	bufferTxs  *set.Set
 	receiveTxs *set.Set
-<<<<<<< HEAD
-=======
-
->>>>>>> 9fcfc97f
 
 	txLastSendTime int64
 	txMsgLastAdd   int64
@@ -91,10 +87,6 @@
 		receiveTxs:  set.New(),
 	}
 
-<<<<<<< HEAD
-=======
-
->>>>>>> 9fcfc97f
 	return newp
 
 }
@@ -117,10 +109,6 @@
 	defer p.lock.RUnlock()
 
 	copy(hash[:], p.head[:])
-<<<<<<< HEAD
-
-=======
->>>>>>> 9fcfc97f
 	return hash, new(big.Int).Set(p.td)
 }
 
@@ -173,11 +161,6 @@
 
 	//return p2p.Send(p.rw, TxMsg, txs)
 }
-<<<<<<< HEAD
-=======
-
-
->>>>>>> 9fcfc97f
 
 // SendNewBlockHashes announces the availability of a number of blocks through
 // a hash notification.
@@ -483,6 +466,7 @@
 	}
 	return list
 }
+
 // BestPeer retrieves the known peer with the currently highest total difficulty.
 func (ps *peerSet) BestPeer() *peer {
 	ps.lock.RLock()
