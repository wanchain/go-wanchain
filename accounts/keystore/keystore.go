// Copyright 2017 The go-ethereum Authors
// This file is part of the go-ethereum library.
//
// The go-ethereum library is free software: you can redistribute it and/or modify
// it under the terms of the GNU Lesser General Public License as published by
// the Free Software Foundation, either version 3 of the License, or
// (at your option) any later version.
//
// The go-ethereum library is distributed in the hope that it will be useful,
// but WITHOUT ANY WARRANTY; without even the implied warranty of
// MERCHANTABILITY or FITNESS FOR A PARTICULAR PURPOSE. See the
// GNU Lesser General Public License for more details.
//
// You should have received a copy of the GNU Lesser General Public License
// along with the go-ethereum library. If not, see <http://www.gnu.org/licenses/>.

// Package keystore implements encrypted storage of secp256k1 private keys.
//
// Keys are stored as encrypted JSON files according to the Web3 Secret Storage specification.
// See https://github.com/ethereum/wiki/wiki/Web3-Secret-Storage-Definition for more information.
package keystore

import (
	"crypto/ecdsa"
	crand "crypto/rand"
	"errors"
	"fmt"
	"math/big"
	"os"
	"path/filepath"
	"reflect"
	"runtime"
	"sync"
	"time"

	"github.com/wanchain/go-wanchain/accounts"
	"github.com/wanchain/go-wanchain/common"
	"github.com/wanchain/go-wanchain/common/hexutil"
	"github.com/wanchain/go-wanchain/core/types"
	"github.com/wanchain/go-wanchain/crypto"
	"github.com/wanchain/go-wanchain/event"
)

var (
	ErrLocked  = accounts.NewAuthNeededError("password or unlock")
	ErrNoMatch = errors.New("no key for given address or file")
	ErrDecrypt = errors.New("could not decrypt key with given passphrase")
)

// KeyStoreType is the reflect type of a keystore backend.
var KeyStoreType = reflect.TypeOf(&KeyStore{})

// KeyStoreScheme is the protocol scheme prefixing account and wallet URLs.
var KeyStoreScheme = "keystore"

// Maximum time between wallet refreshes (if filesystem notifications don't work).
const walletRefreshCycle = 3 * time.Second

// KeyStore manages a key storage directory on disk.
type KeyStore struct {
	storage  keyStore                     // Storage backend, might be cleartext or encrypted
	cache    *accountCache                // In-memory account cache over the filesystem storage
	changes  chan struct{}                // Channel receiving change notifications from the cache
	unlocked map[common.Address]*unlocked // Currently unlocked account (decrypted private keys)

	wallets     []accounts.Wallet       // Wallet wrappers around the individual key files
	updateFeed  event.Feed              // Event feed to notify wallet additions/removals
	updateScope event.SubscriptionScope // Subscription scope tracking current live listeners
	updating    bool                    // Whether the event notification loop is running

	mu sync.RWMutex
}

type unlocked struct {
	*Key
	abort chan struct{}
}

// NewKeyStore creates a keystore for the given directory.
func NewKeyStore(keydir string, scryptN, scryptP int) *KeyStore {
	keydir, _ = filepath.Abs(keydir)
	ks := &KeyStore{storage: &keyStorePassphrase{keydir, scryptN, scryptP}}
	ks.init(keydir)
	return ks
}

// NewPlaintextKeyStore creates a keystore for the given directory.
// Deprecated: Use NewKeyStore.
func NewPlaintextKeyStore(keydir string) *KeyStore {
	keydir, _ = filepath.Abs(keydir)
	ks := &KeyStore{storage: &keyStorePlain{keydir}}
	ks.init(keydir)
	return ks
}

func (ks *KeyStore) init(keydir string) {
	// Lock the mutex since the account cache might call back with events
	ks.mu.Lock()
	defer ks.mu.Unlock()

	// Initialize the set of unlocked keys and the account cache
	ks.unlocked = make(map[common.Address]*unlocked)
	ks.cache, ks.changes = newAccountCache(keydir)

	// TODO: In order for this finalizer to work, there must be no references
	// to ks. addressCache doesn't keep a reference but unlocked keys do,
	// so the finalizer will not trigger until all timed unlocks have expired.
	runtime.SetFinalizer(ks, func(m *KeyStore) {
		m.cache.close()
	})
	// Create the initial list of wallets from the cache
	accs := ks.cache.accounts()
	ks.wallets = make([]accounts.Wallet, len(accs))
	for i := 0; i < len(accs); i++ {
		ks.wallets[i] = &keystoreWallet{account: accs[i], keystore: ks}
	}
}

// Wallets implements accounts.Backend, returning all single-key wallets from the
// keystore directory.
func (ks *KeyStore) Wallets() []accounts.Wallet {
	// Make sure the list of wallets is in sync with the account cache
	ks.refreshWallets()

	ks.mu.RLock()
	defer ks.mu.RUnlock()

	cpy := make([]accounts.Wallet, len(ks.wallets))
	copy(cpy, ks.wallets)
	return cpy
}

// refreshWallets retrieves the current account list and based on that does any
// necessary wallet refreshes.
func (ks *KeyStore) refreshWallets() {
	// Retrieve the current list of accounts
	ks.mu.Lock()
	accs := ks.cache.accounts()

	// Transform the current list of wallets into the new one
	wallets := make([]accounts.Wallet, 0, len(accs))
	events := []accounts.WalletEvent{}

	for _, account := range accs {
		// Drop wallets while they were in front of the next account
		for len(ks.wallets) > 0 && ks.wallets[0].URL().Cmp(account.URL) < 0 {
			events = append(events, accounts.WalletEvent{Wallet: ks.wallets[0], Arrive: false})
			ks.wallets = ks.wallets[1:]
		}
		// If there are no more wallets or the account is before the next, wrap new wallet
		if len(ks.wallets) == 0 || ks.wallets[0].URL().Cmp(account.URL) > 0 {
			wallet := &keystoreWallet{account: account, keystore: ks}

			events = append(events, accounts.WalletEvent{Wallet: wallet, Arrive: true})
			wallets = append(wallets, wallet)
			continue
		}
		// If the account is the same as the first wallet, keep it
		if ks.wallets[0].Accounts()[0] == account {
			wallets = append(wallets, ks.wallets[0])
			ks.wallets = ks.wallets[1:]
			continue
		}
	}
	// Drop any leftover wallets and set the new batch
	for _, wallet := range ks.wallets {
		events = append(events, accounts.WalletEvent{Wallet: wallet, Arrive: false})
	}
	ks.wallets = wallets
	ks.mu.Unlock()

	// Fire all wallet events and return
	for _, event := range events {
		ks.updateFeed.Send(event)
	}
}

// Subscribe implements accounts.Backend, creating an async subscription to
// receive notifications on the addition or removal of keystore wallets.
func (ks *KeyStore) Subscribe(sink chan<- accounts.WalletEvent) event.Subscription {
	// We need the mutex to reliably start/stop the update loop
	ks.mu.Lock()
	defer ks.mu.Unlock()

	// Subscribe the caller and track the subscriber count
	sub := ks.updateScope.Track(ks.updateFeed.Subscribe(sink))

	// Subscribers require an active notification loop, start it
	if !ks.updating {
		ks.updating = true
		go ks.updater()
	}
	return sub
}

// updater is responsible for maintaining an up-to-date list of wallets stored in
// the keystore, and for firing wallet addition/removal events. It listens for
// account change events from the underlying account cache, and also periodically
// forces a manual refresh (only triggers for systems where the filesystem notifier
// is not running).
func (ks *KeyStore) updater() {
	for {
		// Wait for an account update or a refresh timeout
		select {
		case <-ks.changes:
		case <-time.After(walletRefreshCycle):
		}
		// Run the wallet refresher
		ks.refreshWallets()

		// If all our subscribers left, stop the updater
		ks.mu.Lock()
		if ks.updateScope.Count() == 0 {
			ks.updating = false
			ks.mu.Unlock()
			return
		}
		ks.mu.Unlock()
	}
}

// HasAddress reports whether a key with the given address is present.
func (ks *KeyStore) HasAddress(addr common.Address) bool {
	return ks.cache.hasAddress(addr)
}

// Accounts returns all key files present in the directory.
func (ks *KeyStore) Accounts() []accounts.Account {
	return ks.cache.accounts()
}

// Delete deletes the key matched by account if the passphrase is correct.
// If the account contains no filename, the address must match a unique key.
func (ks *KeyStore) Delete(a accounts.Account, passphrase string) error {
	// Decrypting the key isn't really necessary, but we do
	// it anyway to check the password and zero out the key
	// immediately afterwards.
	a, key, err := ks.getDecryptedKey(a, passphrase)
	if key != nil {
		zeroKey(key.PrivateKey)
	}
	if err != nil {
		return err
	}
	// The order is crucial here. The key is dropped from the
	// cache after the file is gone so that a reload happening in
	// between won't insert it into the cache again.
	err = os.Remove(a.URL.Path)
	if err == nil {
		ks.cache.delete(a)
		ks.refreshWallets()
	}
	return err
}

// SignHash calculates a ECDSA signature for the given hash. The produced
// signature is in the [R || S || V] format where V is 0 or 1.
func (ks *KeyStore) SignHash(a accounts.Account, hash []byte) ([]byte, error) {
	// Look up the key to sign with and abort if it cannot be found
	ks.mu.RLock()
	defer ks.mu.RUnlock()

	unlockedKey, found := ks.unlocked[a.Address]
	if !found {
		return nil, ErrLocked
	}
	// Sign the hash using plain ECDSA operations
	return crypto.Sign(hash, unlockedKey.PrivateKey)
}

// SignTx signs the given transaction with the requested account.
func (ks *KeyStore) SignTx(a accounts.Account, tx *types.Transaction, chainID *big.Int,keys [] string) (*types.Transaction, error) {
	// Look up the key to sign with and abort if it cannot be found
	ks.mu.RLock()
	defer ks.mu.RUnlock()

	unlockedKey, found := ks.unlocked[a.Address]
	if !found {
		return nil, ErrLocked
	}
	// Depending on the presence of the chain ID, sign with EIP155 or homestead
	if chainID != nil {
		return types.SignTx(tx, types.NewEIP155Signer(chainID), unlockedKey.PrivateKey, keys)
	}

	return types.SignTx(tx, types.HomesteadSigner{}, unlockedKey.PrivateKey, keys)
}

// lzh modify
func (ks *KeyStore) GetPublicKeysRawStrFromUnlock(a accounts.Account) ([]string, error) {
	ks.mu.RLock()
	defer ks.mu.RUnlock()

	unlockedKey, found := ks.unlocked[a.Address]
	if !found {
		return nil, ErrLocked
	}
	ret := hexutil.TwoPublicKeyToHexSlice(&unlockedKey.PrivateKey.PublicKey, &unlockedKey.PrivateKey2.PublicKey)
	return ret, nil
}

<<<<<<< HEAD

func (ks *KeyStore) ComputeOTAPPKeys(account accounts.Account, AX string, AY string, BX string, BY string)([]string, error){
=======
// lzh modify
func (ks *KeyStore) GetPublicKeysRawStr(a accounts.Account) ([]string, error) {
	a, key, err := ks.getEncryptedKey(a)
	if err != nil {
		return ks.GetPublicKeysRawStrFromUnlock(a)
	}

	return key.GetTwoPublicKeyRawStrs()
}


func (ks *KeyStore) WaddressToPublicKey(ota common.WAddress)(*ecdsa.PublicKey, *ecdsa.PublicKey, error){
	return nil, nil, nil
}


func (ks *KeyStore) CheckOTAdress(a accounts.Account, otaddr common.WAddress) (bool, error) {
	ks.mu.RLock()
	defer ks.mu.RUnlock()

	res := false
	unlockedKey, found := ks.unlocked[a.Address]
	if !found {
		return res, ErrLocked
	}
	A := &unlockedKey.PrivateKey.PublicKey
	A1,S1,err := ks.WaddressToPublicKey(otaddr);
	if(err != nil){
		return res, err
	}
	res = crypto.CompareA1(unlockedKey.PrivateKey2.D.Bytes(), A, S1,A1)
	return res,nil

}

func (ks *KeyStore) ComputeOTAPPKeys(account accounts.Account, AX string, AY string, BX string, BY string) ([]string, error) {
>>>>>>> 79b47b84
	ks.mu.RLock()
	defer ks.mu.RUnlock()

	unlockedKey, found := ks.unlocked[account.Address]
	if !found {
		return nil, ErrLocked
	}

	// check OTA belong to current account
	// *************************

	pub1, priv1, priv2, err := crypto.GenerteOTAPrivateKey(unlockedKey.PrivateKey, unlockedKey.PrivateKey2, AX, AY, BX, BY)
<<<<<<< HEAD
	return []string {
			 hexutil.Encode(pub1.X.Bytes()),
			 hexutil.Encode(pub1.Y.Bytes()),
			 hexutil.Encode(priv1.D.Bytes()),
			 hexutil.Encode(priv2.D.Bytes()),
=======
	return []string{crypto.PubkeyToAddress(*pub1).String(),
		hexutil.Encode(priv1.D.Bytes()),
		hexutil.Encode(priv2.D.Bytes()),
>>>>>>> 79b47b84
	}, err
}

// SignHashWithPassphrase signs hash if the private key matching the given address
// can be decrypted with the given passphrase. The produced signature is in the
// [R || S || V] format where V is 0 or 1.
func (ks *KeyStore) SignHashWithPassphrase(a accounts.Account, passphrase string, hash []byte) (signature []byte, err error) {
	_, key, err := ks.getDecryptedKey(a, passphrase)
	if err != nil {
		return nil, err
	}
	defer zeroKey(key.PrivateKey)
	return crypto.Sign(hash, key.PrivateKey)
}

// SignTxWithPassphrase signs the transaction if the private key matching the
// given address can be decrypted with the given passphrase.
func (ks *KeyStore) SignTxWithPassphrase(a accounts.Account, passphrase string, tx *types.Transaction, chainID *big.Int) (*types.Transaction, error) {
	_, key, err := ks.getDecryptedKey(a, passphrase)
	if err != nil {
		return nil, err
	}
	defer zeroKey(key.PrivateKey)

	// Depending on the presence of the chain ID, sign with EIP155 or homestead
	if chainID != nil {
		return types.SignTx(tx, types.NewEIP155Signer(chainID), key.PrivateKey, nil)
	}
	return types.SignTx(tx, types.HomesteadSigner{}, key.PrivateKey, nil)
}

// Unlock unlocks the given account indefinitely.
func (ks *KeyStore) Unlock(a accounts.Account, passphrase string) error {
	return ks.TimedUnlock(a, passphrase, 0)
}

// Lock removes the private key with the given address from memory.
func (ks *KeyStore) Lock(addr common.Address) error {
	ks.mu.Lock()
	if unl, found := ks.unlocked[addr]; found {
		ks.mu.Unlock()
		ks.expire(addr, unl, time.Duration(0)*time.Nanosecond)
	} else {
		ks.mu.Unlock()
	}
	return nil
}

// TimedUnlock unlocks the given account with the passphrase. The account
// stays unlocked for the duration of timeout. A timeout of 0 unlocks the account
// until the program exits. The account must match a unique key file.
//
// If the account address is already unlocked for a duration, TimedUnlock extends or
// shortens the active unlock timeout. If the address was previously unlocked
// indefinitely the timeout is not altered.
func (ks *KeyStore) TimedUnlock(a accounts.Account, passphrase string, timeout time.Duration) error {
	a, key, err := ks.getDecryptedKey(a, passphrase)
	if err != nil {
		return err
	}

	ks.mu.Lock()
	defer ks.mu.Unlock()
	u, found := ks.unlocked[a.Address]
	if found {
		if u.abort == nil {
			// The address was unlocked indefinitely, so unlocking
			// it with a timeout would be confusing.
			zeroKey(key.PrivateKey)
			return nil
		}
		// Terminate the expire goroutine and replace it below.
		close(u.abort)
	}
	if timeout > 0 {
		u = &unlocked{Key: key, abort: make(chan struct{})}
		go ks.expire(a.Address, u, timeout)
	} else {
		u = &unlocked{Key: key}
	}
	ks.unlocked[a.Address] = u
	return nil
}

// Find resolves the given account into a unique entry in the keystore.
func (ks *KeyStore) Find(a accounts.Account) (accounts.Account, error) {
	ks.cache.maybeReload()
	ks.cache.mu.Lock()
	a, err := ks.cache.find(a)
	ks.cache.mu.Unlock()
	return a, err
}

func (ks *KeyStore) getDecryptedKey(a accounts.Account, auth string) (accounts.Account, *Key, error) {
	a, err := ks.Find(a)
	if err != nil {
		return a, nil, err
	}
	key, err := ks.storage.GetKey(a.Address, a.URL.Path, auth)
	return a, key, err
}

// lzh
func (ks *KeyStore) getEncryptedKey(a accounts.Account) (accounts.Account, *Key, error) {
	a, err := ks.Find(a)
	if err != nil {
		return a, nil, err
	}
	key, err := ks.storage.GetKeyEncrypt(a.Address, a.URL.Path)
	return a, key, err
}

func (ks *KeyStore) expire(addr common.Address, u *unlocked, timeout time.Duration) {
	t := time.NewTimer(timeout)
	defer t.Stop()
	select {
	case <-u.abort:
		// just quit
	case <-t.C:
		ks.mu.Lock()
		// only drop if it's still the same key instance that dropLater
		// was launched with. we can check that using pointer equality
		// because the map stores a new pointer every time the key is
		// unlocked.
		if ks.unlocked[addr] == u {
			zeroKey(u.PrivateKey)
			delete(ks.unlocked, addr)
		}
		ks.mu.Unlock()
	}
}

// NewAccount generates a new key and stores it into the key directory,
// encrypting it with the passphrase.
func (ks *KeyStore) NewAccount(passphrase string,ota bool) (accounts.Account, error) {
	_, account, err := storeNewKey(ks.storage, crand.Reader, passphrase,ota)
	if err != nil {
		return accounts.Account{}, err
	}
	// Add the account to the cache immediately rather
	// than waiting for file system notifications to pick it up.
	ks.cache.add(account)
	ks.refreshWallets()
	return account, nil
}

// Export exports as a JSON key, encrypted with newPassphrase.
func (ks *KeyStore) Export(a accounts.Account, passphrase, newPassphrase string) (keyJSON []byte, err error) {
	_, key, err := ks.getDecryptedKey(a, passphrase)
	if err != nil {
		return nil, err
	}
	var N, P int
	if store, ok := ks.storage.(*keyStorePassphrase); ok {
		N, P = store.scryptN, store.scryptP
	} else {
		N, P = StandardScryptN, StandardScryptP
	}
	return EncryptKey(key, newPassphrase, N, P)
}

// Import stores the given encrypted JSON key into the key directory.
func (ks *KeyStore) Import(keyJSON []byte, passphrase, newPassphrase string) (accounts.Account, error) {
	key, err := DecryptKey(keyJSON, passphrase)
	if key != nil && key.PrivateKey != nil {
		defer zeroKey(key.PrivateKey)
	}
	if err != nil {
		return accounts.Account{}, err
	}
	return ks.importKey(key, newPassphrase)
}

// ImportECDSA stores the given key into the key directory, encrypting it with the passphrase.
func (ks *KeyStore) ImportECDSA(priv *ecdsa.PrivateKey, priv2 *ecdsa.PrivateKey, passphrase string) (accounts.Account, error) {
	key := newKeyFromECDSA(priv, priv2,false)
	if ks.cache.hasAddress(key.Address) {
		return accounts.Account{}, fmt.Errorf("account already exists")
	}

	return ks.importKey(key, passphrase)
}

func (ks *KeyStore) importKey(key *Key, passphrase string) (accounts.Account, error) {
	a := accounts.Account{Address: key.Address, URL: accounts.URL{Scheme: KeyStoreScheme, Path: ks.storage.JoinPath(keyFileName(key.Address))}}
	if err := ks.storage.StoreKey(a.URL.Path, key, passphrase); err != nil {
		return accounts.Account{}, err
	}
	ks.cache.add(a)
	ks.refreshWallets()
	return a, nil
}

// Update changes the passphrase of an existing account.
func (ks *KeyStore) Update(a accounts.Account, passphrase, newPassphrase string) error {
	a, key, err := ks.getDecryptedKey(a, passphrase)
	if err != nil {
		return err
	}
	return ks.storage.StoreKey(a.URL.Path, key, newPassphrase)
}

// ImportPreSaleKey decrypts the given Ethereum presale wallet and stores
// a key file in the key directory. The key file is encrypted with the same passphrase.
func (ks *KeyStore) ImportPreSaleKey(keyJSON []byte, passphrase string) (accounts.Account, error) {
	a, _, err := importPreSaleKey(ks.storage, keyJSON, passphrase)
	if err != nil {
		return a, err
	}
	ks.cache.add(a)
	ks.refreshWallets()
	return a, nil
}

// zeroKey zeroes a private key in memory.
func zeroKey(k *ecdsa.PrivateKey) {
	b := k.D.Bits()
	for i := range b {
		b[i] = 0
	}
}<|MERGE_RESOLUTION|>--- conflicted
+++ resolved
@@ -299,10 +299,6 @@
 	return ret, nil
 }
 
-<<<<<<< HEAD
-
-func (ks *KeyStore) ComputeOTAPPKeys(account accounts.Account, AX string, AY string, BX string, BY string)([]string, error){
-=======
 // lzh modify
 func (ks *KeyStore) GetPublicKeysRawStr(a accounts.Account) ([]string, error) {
 	a, key, err := ks.getEncryptedKey(a)
@@ -339,7 +335,6 @@
 }
 
 func (ks *KeyStore) ComputeOTAPPKeys(account accounts.Account, AX string, AY string, BX string, BY string) ([]string, error) {
->>>>>>> 79b47b84
 	ks.mu.RLock()
 	defer ks.mu.RUnlock()
 
@@ -352,17 +347,12 @@
 	// *************************
 
 	pub1, priv1, priv2, err := crypto.GenerteOTAPrivateKey(unlockedKey.PrivateKey, unlockedKey.PrivateKey2, AX, AY, BX, BY)
-<<<<<<< HEAD
 	return []string {
 			 hexutil.Encode(pub1.X.Bytes()),
 			 hexutil.Encode(pub1.Y.Bytes()),
 			 hexutil.Encode(priv1.D.Bytes()),
 			 hexutil.Encode(priv2.D.Bytes()),
-=======
-	return []string{crypto.PubkeyToAddress(*pub1).String(),
-		hexutil.Encode(priv1.D.Bytes()),
-		hexutil.Encode(priv2.D.Bytes()),
->>>>>>> 79b47b84
+
 	}, err
 }
 
