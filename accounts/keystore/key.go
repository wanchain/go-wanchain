--- conflicted
+++ resolved
@@ -148,11 +148,6 @@
 	return nil
 }
 
-<<<<<<< HEAD
-
-
-func newKeyFromECDSA(privateKeyECDSA *ecdsa.PrivateKey, privateKeyECDSA2 *ecdsa.PrivateKey,ota bool) *Key {
-=======
 // lzh add
 
 func checkSum16(data []byte) uint16 {
@@ -173,7 +168,6 @@
 
 
 func newKeyFromECDSA(privateKeyECDSA *ecdsa.PrivateKey, privateKeyECDSA2 *ecdsa.PrivateKey) *Key {
->>>>>>> 79b47b84
 	id := uuid.NewRandom()
 	key := &Key{
 		Id:         id,
