// Copyright 2016 The go-ethereum Authors
// This file is part of go-ethereum.
//
// go-ethereum is free software: you can redistribute it and/or modify
// it under the terms of the GNU General Public License as published by
// the Free Software Foundation, either version 3 of the License, or
// (at your option) any later version.
//
// go-ethereum is distributed in the hope that it will be useful,
// but WITHOUT ANY WARRANTY; without even the implied warranty of
// MERCHANTABILITY or FITNESS FOR A PARTICULAR PURPOSE. See the
// GNU General Public License for more details.
//
// You should have received a copy of the GNU General Public License
// along with go-ethereum. If not, see <http://www.gnu.org/licenses/>.

package main

import (
	"encoding/json"
	"errors"
	"fmt"
	"github.com/wanchain/go-wanchain/awskms"
	"github.com/wanchain/go-wanchain/common"
	"github.com/wanchain/go-wanchain/crypto"
	"github.com/wanchain/go-wanchain/pos/posconfig"
	"golang.org/x/crypto/ssh/terminal"
	"io/ioutil"
	"strings"

	"github.com/wanchain/go-wanchain/accounts"
	"github.com/wanchain/go-wanchain/accounts/keystore"
	"github.com/wanchain/go-wanchain/cmd/utils"
	"github.com/wanchain/go-wanchain/console"
	"github.com/wanchain/go-wanchain/crypto/bn256/cloudflare"
	"github.com/wanchain/go-wanchain/log"
	"gopkg.in/urfave/cli.v1"
)

var (
	walletCommand = cli.Command{
		Name:      "wallet",
		Usage:     "Manage Ethereum presale wallets",
		ArgsUsage: "",
		Category:  "ACCOUNT COMMANDS",
		Description: `
    geth wallet import /path/to/my/presale.wallet

will prompt for your password and imports your ether presale account.
It can be used non-interactively with the --password option taking a
passwordfile as argument containing the wallet password in plaintext.`,
		Subcommands: []cli.Command{
			{

				Name:      "import",
				Usage:     "Import Ethereum presale wallet",
				ArgsUsage: "<keyFile>",
				Action:    utils.MigrateFlags(importWallet),
				Category:  "ACCOUNT COMMANDS",
				Flags: []cli.Flag{
					utils.DataDirFlag,
					utils.KeyStoreDirFlag,
					utils.PasswordFileFlag,
					utils.LightKDFFlag,
				},
				Description: `
	geth wallet [options] /path/to/my/presale.wallet

will prompt for your password and imports your ether presale account.
It can be used non-interactively with the --password option taking a
passwordfile as argument containing the wallet password in plaintext.`,
			},
		},
	}

	accountCommand = cli.Command{
		Name:     "account",
		Usage:    "Manage accounts",
		Category: "ACCOUNT COMMANDS",
		Description: `

Manage accounts, list all existing accounts, import a private key into a new
account, create a new account or update an existing account.

It supports interactive mode, when you are prompted for password as well as
non-interactive mode where passwords are supplied via a given password file.
Non-interactive mode is only meant for scripted use on test networks or known
safe environments.

Make sure you remember the password you gave when creating a new account (with
either new or import). Without it you are not able to unlock your account.

Note that exporting your key in unencrypted format is NOT supported.

Keys are stored under <DATADIR>/keystore.
It is safe to transfer the entire directory or the individual keys therein
between ethereum nodes by simply copying.

Make sure you backup your keys regularly.`,
		Subcommands: []cli.Command{
			{
				Name:   "list",
				Usage:  "Print summary of existing accounts",
				Action: utils.MigrateFlags(accountList),
				Flags: []cli.Flag{
					utils.DataDirFlag,
					utils.KeyStoreDirFlag,
				},
				Description: `
Print a short summary of all accounts`,
			},
			{
				Name:   "new",
				Usage:  "Create a new account",
				Action: utils.MigrateFlags(accountCreate),
				Flags: []cli.Flag{
					utils.DataDirFlag,
					utils.KeyStoreDirFlag,
					utils.PasswordFileFlag,
					utils.LightKDFFlag,
				},
				Description: `
    geth account new

Creates a new account and prints the address.

The account is saved in encrypted format, you are prompted for a passphrase.

You must remember this passphrase to unlock your account in the future.

For non-interactive use the passphrase can be specified with the --password flag:

Note, this is meant to be used for testing only, it is a bad idea to save your
password to file or expose in any other way.
`,
			},
			{
				Name:      "update",
				Usage:     "Update an existing account",
				Action:    utils.MigrateFlags(accountUpdate),
				ArgsUsage: "<address>",
				Flags: []cli.Flag{
					utils.DataDirFlag,
					utils.KeyStoreDirFlag,
					utils.LightKDFFlag,
				},
				Description: `
    geth account update <address>

Update an existing account.

The account is saved in the newest version in encrypted format, you are prompted
for a passphrase to unlock the account and another to save the updated file.

This same command can therefore be used to migrate an account of a deprecated
format to the newest format or change the password for an account.

For non-interactive use the passphrase can be specified with the --password flag:

    geth account update [options] <address>

Since only one password can be given, only format update can be performed,
changing your password is only possible interactively.
`,
			},
			{
				Name:   "import",
				Usage:  "Import a private key into a new account",
				Action: utils.MigrateFlags(accountImport),
				Flags: []cli.Flag{
					utils.DataDirFlag,
					utils.KeyStoreDirFlag,
					utils.PasswordFileFlag,
					utils.LightKDFFlag,
				},
				ArgsUsage: "<keyFile>",
				Description: `
    geth account import <keyfile>

Imports an unencrypted private key from <keyfile> and creates a new account.
Prints the address.

The keyfile is assumed to be a json file which contains an unencrypted private key pair in hexencoded string format.

The account is saved in encrypted format, you are prompted for a passphrase.

You must remember this passphrase to unlock your account in the future.

For non-interactive use the passphrase can be specified with the -password flag:

    geth account import [options] <keyfile>

Note:
As you can directly copy your encrypted accounts to another ethereum instance,
this import mechanism is not needed when you transfer an account between
nodes.
`,
			},
			{
				Name:   "pubkeys",
				Usage:  "Print public keys",
				Action: utils.MigrateFlags(showPublicKey),
				Flags: []cli.Flag{
					utils.DataDirFlag,
					utils.KeyStoreDirFlag,
				},
				Description: `
Print public key of an address`,
			},
			{
<<<<<<< HEAD
				Name:      "updatestm",
				Usage:     "Update an existing storeman account",
				Action:    utils.MigrateFlags(accountUpdateStoreman),
				ArgsUsage: "<address>",
				Flags: []cli.Flag{
					utils.DataDirFlag,
					utils.KeyStoreDirFlag,
					utils.LightKDFFlag,
				},
				Description: `
    gwan account updatestm <address>

Update an existing storeman account.

The account is saved in the newest version in encrypted format, you are prompted
for a passphrase to unlock the account and another to save the updated file.

This same command can therefore be used to migrate an account of a deprecated
format to the newest format or change the password for an account.

For non-interactive use the passphrase can be specified with the --password flag:

    gwan account updatestm [options] <address>

Since only one password can be given, only format update can be performed,
changing your password is only possible interactively.
`,
			},
			{
				Name:      "encrypt",
				Usage:     "Encrypt an existing account with aws kms",
=======
				Name:      "encrypt",
				Usage:     "Encrypt an existing account with AWS KMS",
>>>>>>> e70d1454
				Action:    utils.MigrateFlags(accountEncrypt),
				ArgsUsage: "<address>",
				Flags: []cli.Flag{
					utils.DataDirFlag,
					utils.KeyStoreDirFlag,
				},
				Description: `
    gwan account encrypt <address>

Encrypt an existing account.

<<<<<<< HEAD
The account will be encrypted by aws kms, and ciphertext will be saved into new file named as "<original-name>-cipher"
=======
The account will be encrypted by AWS KMS, and ciphertext will be saved into new file named as "<original-name>-cipher"
>>>>>>> e70d1454
`,
			},
			{
				Name:      "decrypt",
<<<<<<< HEAD
				Usage:     "Decrypt an existing aws kms encrypted account",
=======
				Usage:     "Decrypt an existing AWS KMS encrypted account",
>>>>>>> e70d1454
				Action:    utils.MigrateFlags(accountDecrypt),
				ArgsUsage: "<address>",
				Flags: []cli.Flag{
					utils.DataDirFlag,
					utils.KeyStoreDirFlag,
				},
				Description: `
    gwan account decrypt <address>

Decrypt an existing account.

<<<<<<< HEAD
The account will be decrypted by aws kms, and plaintext will be saved into new file named as "<original-name>-plain"
`,
			},
			{
				Name:      "trystmpswd",
				Usage:     "try storeman keystore account password",
				Action:    utils.MigrateFlags(accountTryStmPswd),
				ArgsUsage: "<address> <jsonFile>",
				Flags: []cli.Flag{
					utils.DataDirFlag,
					utils.KeyStoreDirFlag,
				},
				Description: `
    gwan account trystmpswd <address> <jsonFile>

try storeman keystore account password from json file.
=======
The account will be decrypted by AWS KMS, and plaintext will be saved into new file named as "<original-name>"
>>>>>>> e70d1454
`,
			},
		},
	}
)

func accountList(ctx *cli.Context) error {
	stack, _ := makeConfigNode(ctx)
	var index int
	for _, wallet := range stack.AccountManager().Wallets() {
		for _, account := range wallet.Accounts() {
			fmt.Printf("Account #%d: {%x} %s\n", index, account.Address, &account.URL)
			index++
		}
	}
	return nil
}

// tries unlocking the specified account a few times.
func unlockAccount(ctx *cli.Context, ks *keystore.KeyStore, address string, i int, passwords []string) (accounts.Account, string) {
	account, err := utils.MakeAddress(ks, address)
	if err != nil {
		utils.Fatalf("Could not list accounts: %v", err)
	}
	for trials := 0; trials < 3; trials++ {
		prompt := fmt.Sprintf("Unlocking account %s | Attempt %d/%d", address, trials+1, 3)
		password := getPassPhrase(prompt, false, i, passwords)
		err = ks.Unlock(account, password)
		if err == nil {
			log.Info("Unlocked account", "address", account.Address.Hex())
			return account, password
		}
		if err, ok := err.(*keystore.AmbiguousAddrError); ok {
			log.Info("Unlocked account", "address", account.Address.Hex())
			return ambiguousAddrRecovery(ks, err, password), password
		}
		if err != keystore.ErrDecrypt {
			// No need to prompt again if the error is not decryption-related.
			break
		}
	}
	// All trials expended to unlock account, bail out
	utils.Fatalf("Failed to unlock account %s (%v)", address, err)

	return accounts.Account{}, ""
}

func unlockAccountFromAwsKmsFile(ctx *cli.Context, ks *keystore.KeyStore, address string, i int, passwords []string) (accounts.Account, string) {
	account, err := utils.MakeAddress(ks, address)
	if err != nil {
		utils.Fatalf("Could not list accounts: %v", err)
	}

	a, err := ks.Find(account)
	if err != nil {
		utils.Fatalf("Could not find the account: %v", err)
	}

	var trials int
	var keyjson []byte
	for ; trials < 3; trials++ {
		prompt := fmt.Sprintf("AWS KMS decrypting account %s | Attempt %d/%d", address, trials+1, 3)
		keyNames := [3]string{"aKID", "secretKey", "region"}
		kmsInfo, err := getAwsKmsSecretInfo(prompt, keyNames[:])
		if err != nil {
			utils.Fatalf("Failed to read input: %v", err)
		}

		keyjson, err = awskms.DecryptFileToBuffer(a.URL.Path, kmsInfo[0], kmsInfo[1], kmsInfo[2])
		if err != nil {
			fmt.Println("invalid AWS KMS info, decrypt keystore file fail: ", err)
			continue
		}

		break
	}

	if trials == 3 || len(keyjson) == 0 {
		utils.Fatalf("AWS KMS decrypt failed")
	}

	fmt.Println("AWS KMS decrypt successful")
	for trials := 0; trials < 3; trials++ {
		prompt := fmt.Sprintf("Unlocking account %s | Attempt %d/%d", address, trials+1, 3)
		password := getPassPhrase(prompt, false, i, passwords)
		err = ks.UnlockMemKey(account, keyjson, password)
		if err == nil {
			log.Info("Unlocked account", "address", account.Address.Hex())
			return account, password
		}
		if err, ok := err.(*keystore.AmbiguousAddrError); ok {
			log.Info("Unlocked account", "address", account.Address.Hex())
			return ambiguousAddrRecovery(ks, err, password), password
		}
		if err != keystore.ErrDecrypt {
			// No need to prompt again if the error is not decryption-related.
			break
		}
	}

	// All trials expended to unlock account, bail out
	utils.Fatalf("Failed to unlock account %s (%v)", address, err)
	return accounts.Account{}, ""
}

// getPassPhrase retrieves the password associated with an account, either fetched
// from a list of preloaded passphrases, or requested interactively from the user.
func getPassPhrase(prompt string, confirmation bool, i int, passwords []string) string {
	// If a list of passwords was supplied, retrieve from them
	if len(passwords) > 0 {
		if i < len(passwords) {
			return passwords[i]
		}
		return passwords[len(passwords)-1]
	}
	// Otherwise prompt the user for the password
	if prompt != "" {
		fmt.Println(prompt)
	}
	password, err := console.Stdin.PromptPassword("Passphrase: ")
	if err != nil {
		utils.Fatalf("Failed to read passphrase: %v", err)
	}
	if confirmation {
		confirm, err := console.Stdin.PromptPassword("Repeat passphrase: ")
		if err != nil {
			utils.Fatalf("Failed to read passphrase confirmation: %v", err)
		}
		if password != confirm {
			utils.Fatalf("Passphrases do not match")
		}
	}
	return password
}

func ambiguousAddrRecovery(ks *keystore.KeyStore, err *keystore.AmbiguousAddrError, auth string) accounts.Account {
	fmt.Printf("Multiple key files exist for address %x:\n", err.Addr)
	for _, a := range err.Matches {
		fmt.Println("  ", a.URL)
	}
	fmt.Println("Testing your passphrase against all of them...")
	var match *accounts.Account
	for _, a := range err.Matches {
		if err := ks.Unlock(a, auth); err == nil {
			match = &a
			break
		}
	}
	if match == nil {
		utils.Fatalf("None of the listed files could be unlocked.")
	}
	fmt.Printf("Your passphrase unlocked %s\n", match.URL)
	fmt.Println("In order to avoid this warning, you need to remove the following duplicate key files:")
	for _, a := range err.Matches {
		if a != *match {
			fmt.Println("  ", a.URL)
		}
	}
	return *match
}

// accountCreate creates a new account into the keystore defined by the CLI flags.
func accountCreate(ctx *cli.Context) error {
	stack, _ := makeConfigNode(ctx)
	password := getPassPhrase("Your new account is locked with a password. Please give a password. Do not forget this password.", true, 0, utils.MakePasswordList(ctx))

	ks := stack.AccountManager().Backends(keystore.KeyStoreType)[0].(*keystore.KeyStore)
	account, err := ks.NewAccount(password)
	if err != nil {
		utils.Fatalf("Failed to create account: %v", err)
	}
	fmt.Printf("Address: {%s}\n", account.Address.Hex()[2:])
	return nil
}

// accountUpdate transitions an account from a previous format to the current
// one, also providing the possibility to change the pass-phrase.
func accountUpdate(ctx *cli.Context) error {
	if len(ctx.Args()) == 0 {
		utils.Fatalf("No accounts specified to update")
	}
	stack, _ := makeConfigNode(ctx)
	ks := stack.AccountManager().Backends(keystore.KeyStoreType)[0].(*keystore.KeyStore)

	for _, addr := range ctx.Args() {
		account, oldPassword := unlockAccount(ctx, ks, addr, 0, nil)
		newPassword := getPassPhrase("Please give a new password. Do not forget this password.", true, 0, nil)
		if err := ks.Update(account, oldPassword, newPassword); err != nil {
			utils.Fatalf("Could not update the account: %v", err)
		}
	}
	return nil
}


func accountUpdateStoreman(ctx *cli.Context) error {
	if len(ctx.Args()) == 0 {
		utils.Fatalf("No accounts specified to update")
	}

	stack, _ := makeConfigNode(ctx)
	ks := stack.AccountManager().Backends(keystore.KeyStoreType)[0].(*keystore.KeyStore)

	for _, addr := range ctx.Args() {
		account, err := utils.MakeAddress(ks, addr)
		if err != nil {
			utils.Fatalf("Could not make account from address: %v", err)
		}

		prompt := fmt.Sprintf("Please input old password to unlocking account %s", addr)
		oldPassword := getPassPhrase(prompt, false, 0, nil)

		prompt = "Please give a new password. Do not forget this password."
		newPassword := getPassPhrase(prompt, true, 0, nil)

		if err := ks.UpdateStoreman(account, oldPassword, newPassword); err != nil {
			utils.Fatalf("Could not update the storeman account: %v", err)
		}
	}

	return nil
}


var awsKMSCiphertextFileExt = "-cipher"
var awsKMSPlaintextFileExt = "-plain"

// accountEncrypt encrypt an account using aws kms,
// and save ciphertext into new file named as "<original-name>-cipher"
func accountEncrypt(ctx *cli.Context) error {
	if len(ctx.Args()) == 0 {
		utils.Fatalf("No accounts specified to encrypt")
	}

	var keyVal [4]string
	keyName := [4]string{"aKID", "secretKey", "region", "keyId"}
	for i, name := range keyName {
		fmt.Println("please input aws kms ", name, ":")
		pswd, err := terminal.ReadPassword(0)
		if err != nil {
			return err
		}

		keyVal[i] = string(pswd)
		if keyVal[i] == string("") {
			return errors.New("invalid aws kms " + name + "!")
		}
	}

	fmt.Println("begin encrypting...")
	stack, _ := makeConfigNode(ctx)
	ks := stack.AccountManager().Backends(keystore.KeyStoreType)[0].(*keystore.KeyStore)
	for _, addr := range ctx.Args() {
		exceptAddr := common.HexToAddress(addr)
		a := accounts.Account{Address:exceptAddr}
		fa, err := ks.Find(a)
		if err != nil {
			return err
		}

		desFile := fa.URL.Path + awsKMSCiphertextFileExt
		err = awskms.EncryptFile(fa.URL.Path, desFile, keyVal[0], keyVal[1], keyVal[2], keyVal[3])
		if err != nil {
			return err
		}

		fmt.Println("encrypt account(",  addr, ") successfully into new keystore file : ", desFile)
	}

	return nil
}

// accountDecrypt decrypt an account using aws kms,
// and save ciphertext into new file named as "<original-name>-plain"
func accountDecrypt(ctx *cli.Context) error {
	if len(ctx.Args()) == 0 {
		utils.Fatalf("No accounts specified to decrypt")
	}

	var keyVal [3]string
	keyName := [3]string{"aKID", "secretKey", "region"}
	for i, name := range keyName {
		fmt.Println("please input aws kms ", name, ":")
		pswd, err := terminal.ReadPassword(0)
		if err != nil {
			return err
		}

		keyVal[i] = string(pswd)
		if keyVal[i] == string("") {
			return errors.New("invalid aws kms " + name + "!")
		}
	}

	fmt.Println("begin decrypting...")
	stack, _ := makeConfigNode(ctx)
	ks := stack.AccountManager().Backends(keystore.KeyStoreType)[0].(*keystore.KeyStore)
	for _, addr := range ctx.Args() {
		exceptAddr := common.HexToAddress(addr)
		a := accounts.Account{Address:exceptAddr}
		fa, err := ks.Find(a)
		if err != nil {
			return err
		}

		desFile := fa.URL.Path + awsKMSPlaintextFileExt
		err = awskms.DecryptFile(fa.URL.Path, desFile, keyVal[0], keyVal[1], keyVal[2])
		if err != nil {
			return err
		}

		fmt.Println("decrypt account(",  addr, ") successfully into new keystore file : ", desFile)
	}

	return nil
}

func accountTryStmPswd(ctx *cli.Context) error {
	args := ctx.Args()
	if len(args) != 2 {
		utils.Fatalf("invalid input number, useage : gwan account trystmpswd <address> <jsonFile>")
	}

	fmt.Println("begin read storeman keystore file...")
	stack, _ := makeConfigNode(ctx)
	ks := stack.AccountManager().Backends(keystore.KeyStoreType)[0].(*keystore.KeyStore)
	exceptAddr := common.HexToAddress(args[0])
	a := accounts.Account{Address:exceptAddr}
	fa, err := ks.Find(a)
	if err != nil {
		utils.Fatalf("storeman keystore file doesn't exist")
	}

	fmt.Println("find keystore file : ", fa.URL.Path)
	keyjson, err := ioutil.ReadFile(fa.URL.Path)
	if err != nil {
		utils.Fatalf("read keystore file fail. err:%s", err.Error())
	}

	fmt.Println("begin read json file : ", args[1])
	b, err := ioutil.ReadFile(args[1])
	if err != nil {
		utils.Fatalf("open json file fail. err:%s", err.Error())
	}

	var pswds []string
	err = json.Unmarshal(b, &pswds)
	if err != nil {
		utils.Fatalf("unmarshal json file fail. err:%s", err.Error())
	}

	fmt.Println("begin try password...")
	for _, pswd := range pswds {
		_, err = keystore.DecryptKey(keyjson, pswd)
		if err == nil {
			fmt.Println("the password of the " + args[0] + " is:" + pswd)
			return nil
		}
	}

	return errors.New("have not matched password!")
}

func importWallet(ctx *cli.Context) error {
	keyfile := ctx.Args().First()
	if len(keyfile) == 0 {
		utils.Fatalf("keyfile must be given as argument")
	}
	keyJson, err := ioutil.ReadFile(keyfile)
	if err != nil {
		utils.Fatalf("Could not read wallet file: %v", err)
	}

	stack, _ := makeConfigNode(ctx)
	passphrase := getPassPhrase("", false, 0, utils.MakePasswordList(ctx))

	ks := stack.AccountManager().Backends(keystore.KeyStoreType)[0].(*keystore.KeyStore)
	acct, err := ks.ImportPreSaleKey(keyJson, passphrase)
	if err != nil {
		utils.Fatalf("%v", err)
	}
	fmt.Printf("Address: {%x}\n", acct.Address)
	return nil
}

func accountImport(ctx *cli.Context) error {
	keyfile := ctx.Args().First()
	if len(keyfile) == 0 {
		utils.Fatalf("keyfile must be given as argument")
	}
	key, key1, err := keystore.LoadECDSAPair(keyfile)
	if err != nil {
		utils.Fatalf("Failed to load the private key: %v", err)
	}
	stack, _ := makeConfigNode(ctx)
	passphrase := getPassPhrase("Your new account is locked with a password. Please give a password. Do not forget this password.", true, 0, utils.MakePasswordList(ctx))

	ks := stack.AccountManager().Backends(keystore.KeyStoreType)[0].(*keystore.KeyStore)
	acct, err := ks.ImportECDSA(key, key1, passphrase)
	if err != nil {
		utils.Fatalf("Could not create the account: %v", err)
	}
	fmt.Printf("Address: {%s}\n", acct.Address.Hex()[2:])
	return nil
}

func showPublicKey(ctx *cli.Context) error {
	addrstr := ctx.Args().Get(0)
	passwd := ctx.Args().Get(1)
	if len(addrstr) == 0 {
		utils.Fatalf("address must be given as argument")
	}
	if len(passwd) == 0 {
		utils.Fatalf("passwd must be given as argument")
	}

	stack, _ := makeConfigNode(ctx)
	ks := stack.AccountManager().Backends(keystore.KeyStoreType)[0].(*keystore.KeyStore)
	addr := common.HexToAddress(addrstr)
	all := ks.Accounts()
	lenth := len(all)
	for i := 0; i < lenth; i++ {
		if all[i].Address == addr {
			key, err := ks.GetKey(all[i], passwd)
			if err != nil {
				utils.Fatalf("Error failed to load keyfile ")
			}
			if key.PrivateKey != nil {
				fmt.Println("key1:" + common.ToHex(crypto.FromECDSAPub(&key.PrivateKey.PublicKey)))
			}
			if key.PrivateKey2 != nil {
				fmt.Println("key2:" + common.ToHex(crypto.FromECDSAPub(&key.PrivateKey2.PublicKey)))
				fmt.Println("waddress:" + common.ToHex(key.WAddress[:]))
			}
			D3 := posconfig.GenerateD3byKey2(key.PrivateKey2)
			G1 := new(bn256.G1).ScalarBaseMult(D3)
			fmt.Println("key3:" + common.ToHex(G1.Marshal()))
			break
		}
	}
	return nil
}

// accountEncrypt encrypt an account using AWS KMS,
// and save ciphertext into new file named as "<original-name>-cipher"
func accountEncrypt(ctx *cli.Context) error {
	if len(ctx.Args()) == 0 {
		utils.Fatalf("No accounts specified to encrypt")
	}

	keyNames := [4]string{"aKID", "secretKey", "region", "keyId"}
	keyVals, err := getAwsKmsSecretInfo("", keyNames[:])
	if err != nil {
		return err
	}

	fmt.Println("begin encrypting...")
	stack, _ := makeConfigNode(ctx)
	ks := stack.AccountManager().Backends(keystore.KeyStoreType)[0].(*keystore.KeyStore)
	for _, addr := range ctx.Args() {
		exceptAddr := common.HexToAddress(addr)
		a := accounts.Account{Address:exceptAddr}
		fa, err := ks.Find(a)
		if err != nil {
			return err
		}

		desFile := fa.URL.Path + keystore.AwsKMSCiphertextFileExt
		err = awskms.EncryptFile(fa.URL.Path, desFile, keyVals[0], keyVals[1], keyVals[2], keyVals[3])
		if err != nil {
			return err
		}

		fmt.Println("encrypt account(",  addr, ") successfully into new keystore file : ", desFile)
	}

	return nil
}

// accountDecrypt decrypt an account using AWS KMS,
// and save ciphertext into new file named as "<original-name>-plain"
func accountDecrypt(ctx *cli.Context) error {
	if len(ctx.Args()) == 0 {
		utils.Fatalf("No accounts specified to decrypt")
	}

	keyNames := [3]string{"aKID", "secretKey", "region"}
	keyVals, err := getAwsKmsSecretInfo("", keyNames[:])
	if err != nil {
		return err
	}

	fmt.Println("begin decrypting...")
	stack, _ := makeConfigNode(ctx)
	ks := stack.AccountManager().Backends(keystore.KeyStoreType)[0].(*keystore.KeyStore)
	for _, addr := range ctx.Args() {
		exceptAddr := common.HexToAddress(addr)
		a := accounts.Account{Address:exceptAddr}
		fa, err := ks.Find(a)
		if err != nil {
			return err
		}

		desFile := ""
		pot := strings.LastIndex(fa.URL.Path, keystore.AwsKMSCiphertextFileExt)
		if pot != -1 {
			desFile = fa.URL.Path[:pot]
		} else {
			desFile = fa.URL.Path + "-plain"
		}

		err = awskms.DecryptFile(fa.URL.Path, desFile, keyVals[0], keyVals[1], keyVals[2])
		if err != nil {
			return err
		}

		fmt.Println("decrypt account(",  addr, ") successfully into new keystore file : ", desFile)
	}

	return nil
}

func getAwsKmsSecretInfo(notice string, items []string) ([]string, error) {
	inputs := make([]string, len(items))
	fmt.Println(notice)
	for i, name := range items {
		input, err := console.Stdin.PromptPassword(name + ": ")
		if err != nil {
			return nil, err
		}

		inputs[i] = input
	}

	return inputs, nil
}
<|MERGE_RESOLUTION|>--- conflicted
+++ resolved
@@ -17,14 +17,11 @@
 package main
 
 import (
-	"encoding/json"
-	"errors"
 	"fmt"
 	"github.com/wanchain/go-wanchain/awskms"
 	"github.com/wanchain/go-wanchain/common"
 	"github.com/wanchain/go-wanchain/crypto"
 	"github.com/wanchain/go-wanchain/pos/posconfig"
-	"golang.org/x/crypto/ssh/terminal"
 	"io/ioutil"
 	"strings"
 
@@ -45,7 +42,6 @@
 		Category:  "ACCOUNT COMMANDS",
 		Description: `
     geth wallet import /path/to/my/presale.wallet
-
 will prompt for your password and imports your ether presale account.
 It can be used non-interactively with the --password option taking a
 passwordfile as argument containing the wallet password in plaintext.`,
@@ -65,7 +61,6 @@
 				},
 				Description: `
 	geth wallet [options] /path/to/my/presale.wallet
-
 will prompt for your password and imports your ether presale account.
 It can be used non-interactively with the --password option taking a
 passwordfile as argument containing the wallet password in plaintext.`,
@@ -78,24 +73,18 @@
 		Usage:    "Manage accounts",
 		Category: "ACCOUNT COMMANDS",
 		Description: `
-
 Manage accounts, list all existing accounts, import a private key into a new
 account, create a new account or update an existing account.
-
 It supports interactive mode, when you are prompted for password as well as
 non-interactive mode where passwords are supplied via a given password file.
 Non-interactive mode is only meant for scripted use on test networks or known
 safe environments.
-
 Make sure you remember the password you gave when creating a new account (with
 either new or import). Without it you are not able to unlock your account.
-
 Note that exporting your key in unencrypted format is NOT supported.
-
 Keys are stored under <DATADIR>/keystore.
 It is safe to transfer the entire directory or the individual keys therein
 between ethereum nodes by simply copying.
-
 Make sure you backup your keys regularly.`,
 		Subcommands: []cli.Command{
 			{
@@ -121,15 +110,10 @@
 				},
 				Description: `
     geth account new
-
 Creates a new account and prints the address.
-
 The account is saved in encrypted format, you are prompted for a passphrase.
-
 You must remember this passphrase to unlock your account in the future.
-
 For non-interactive use the passphrase can be specified with the --password flag:
-
 Note, this is meant to be used for testing only, it is a bad idea to save your
 password to file or expose in any other way.
 `,
@@ -146,19 +130,13 @@
 				},
 				Description: `
     geth account update <address>
-
 Update an existing account.
-
 The account is saved in the newest version in encrypted format, you are prompted
 for a passphrase to unlock the account and another to save the updated file.
-
 This same command can therefore be used to migrate an account of a deprecated
 format to the newest format or change the password for an account.
-
 For non-interactive use the passphrase can be specified with the --password flag:
-
     geth account update [options] <address>
-
 Since only one password can be given, only format update can be performed,
 changing your password is only possible interactively.
 `,
@@ -176,20 +154,13 @@
 				ArgsUsage: "<keyFile>",
 				Description: `
     geth account import <keyfile>
-
 Imports an unencrypted private key from <keyfile> and creates a new account.
 Prints the address.
-
 The keyfile is assumed to be a json file which contains an unencrypted private key pair in hexencoded string format.
-
 The account is saved in encrypted format, you are prompted for a passphrase.
-
 You must remember this passphrase to unlock your account in the future.
-
 For non-interactive use the passphrase can be specified with the -password flag:
-
     geth account import [options] <keyfile>
-
 Note:
 As you can directly copy your encrypted accounts to another ethereum instance,
 this import mechanism is not needed when you transfer an account between
@@ -208,42 +179,8 @@
 Print public key of an address`,
 			},
 			{
-<<<<<<< HEAD
-				Name:      "updatestm",
-				Usage:     "Update an existing storeman account",
-				Action:    utils.MigrateFlags(accountUpdateStoreman),
-				ArgsUsage: "<address>",
-				Flags: []cli.Flag{
-					utils.DataDirFlag,
-					utils.KeyStoreDirFlag,
-					utils.LightKDFFlag,
-				},
-				Description: `
-    gwan account updatestm <address>
-
-Update an existing storeman account.
-
-The account is saved in the newest version in encrypted format, you are prompted
-for a passphrase to unlock the account and another to save the updated file.
-
-This same command can therefore be used to migrate an account of a deprecated
-format to the newest format or change the password for an account.
-
-For non-interactive use the passphrase can be specified with the --password flag:
-
-    gwan account updatestm [options] <address>
-
-Since only one password can be given, only format update can be performed,
-changing your password is only possible interactively.
-`,
-			},
-			{
-				Name:      "encrypt",
-				Usage:     "Encrypt an existing account with aws kms",
-=======
 				Name:      "encrypt",
 				Usage:     "Encrypt an existing account with AWS KMS",
->>>>>>> e70d1454
 				Action:    utils.MigrateFlags(accountEncrypt),
 				ArgsUsage: "<address>",
 				Flags: []cli.Flag{
@@ -252,23 +189,13 @@
 				},
 				Description: `
     gwan account encrypt <address>
-
 Encrypt an existing account.
-
-<<<<<<< HEAD
-The account will be encrypted by aws kms, and ciphertext will be saved into new file named as "<original-name>-cipher"
-=======
 The account will be encrypted by AWS KMS, and ciphertext will be saved into new file named as "<original-name>-cipher"
->>>>>>> e70d1454
 `,
 			},
 			{
 				Name:      "decrypt",
-<<<<<<< HEAD
-				Usage:     "Decrypt an existing aws kms encrypted account",
-=======
 				Usage:     "Decrypt an existing AWS KMS encrypted account",
->>>>>>> e70d1454
 				Action:    utils.MigrateFlags(accountDecrypt),
 				ArgsUsage: "<address>",
 				Flags: []cli.Flag{
@@ -277,29 +204,8 @@
 				},
 				Description: `
     gwan account decrypt <address>
-
 Decrypt an existing account.
-
-<<<<<<< HEAD
-The account will be decrypted by aws kms, and plaintext will be saved into new file named as "<original-name>-plain"
-`,
-			},
-			{
-				Name:      "trystmpswd",
-				Usage:     "try storeman keystore account password",
-				Action:    utils.MigrateFlags(accountTryStmPswd),
-				ArgsUsage: "<address> <jsonFile>",
-				Flags: []cli.Flag{
-					utils.DataDirFlag,
-					utils.KeyStoreDirFlag,
-				},
-				Description: `
-    gwan account trystmpswd <address> <jsonFile>
-
-try storeman keystore account password from json file.
-=======
 The account will be decrypted by AWS KMS, and plaintext will be saved into new file named as "<original-name>"
->>>>>>> e70d1454
 `,
 			},
 		},
@@ -492,175 +398,6 @@
 		}
 	}
 	return nil
-}
-
-
-func accountUpdateStoreman(ctx *cli.Context) error {
-	if len(ctx.Args()) == 0 {
-		utils.Fatalf("No accounts specified to update")
-	}
-
-	stack, _ := makeConfigNode(ctx)
-	ks := stack.AccountManager().Backends(keystore.KeyStoreType)[0].(*keystore.KeyStore)
-
-	for _, addr := range ctx.Args() {
-		account, err := utils.MakeAddress(ks, addr)
-		if err != nil {
-			utils.Fatalf("Could not make account from address: %v", err)
-		}
-
-		prompt := fmt.Sprintf("Please input old password to unlocking account %s", addr)
-		oldPassword := getPassPhrase(prompt, false, 0, nil)
-
-		prompt = "Please give a new password. Do not forget this password."
-		newPassword := getPassPhrase(prompt, true, 0, nil)
-
-		if err := ks.UpdateStoreman(account, oldPassword, newPassword); err != nil {
-			utils.Fatalf("Could not update the storeman account: %v", err)
-		}
-	}
-
-	return nil
-}
-
-
-var awsKMSCiphertextFileExt = "-cipher"
-var awsKMSPlaintextFileExt = "-plain"
-
-// accountEncrypt encrypt an account using aws kms,
-// and save ciphertext into new file named as "<original-name>-cipher"
-func accountEncrypt(ctx *cli.Context) error {
-	if len(ctx.Args()) == 0 {
-		utils.Fatalf("No accounts specified to encrypt")
-	}
-
-	var keyVal [4]string
-	keyName := [4]string{"aKID", "secretKey", "region", "keyId"}
-	for i, name := range keyName {
-		fmt.Println("please input aws kms ", name, ":")
-		pswd, err := terminal.ReadPassword(0)
-		if err != nil {
-			return err
-		}
-
-		keyVal[i] = string(pswd)
-		if keyVal[i] == string("") {
-			return errors.New("invalid aws kms " + name + "!")
-		}
-	}
-
-	fmt.Println("begin encrypting...")
-	stack, _ := makeConfigNode(ctx)
-	ks := stack.AccountManager().Backends(keystore.KeyStoreType)[0].(*keystore.KeyStore)
-	for _, addr := range ctx.Args() {
-		exceptAddr := common.HexToAddress(addr)
-		a := accounts.Account{Address:exceptAddr}
-		fa, err := ks.Find(a)
-		if err != nil {
-			return err
-		}
-
-		desFile := fa.URL.Path + awsKMSCiphertextFileExt
-		err = awskms.EncryptFile(fa.URL.Path, desFile, keyVal[0], keyVal[1], keyVal[2], keyVal[3])
-		if err != nil {
-			return err
-		}
-
-		fmt.Println("encrypt account(",  addr, ") successfully into new keystore file : ", desFile)
-	}
-
-	return nil
-}
-
-// accountDecrypt decrypt an account using aws kms,
-// and save ciphertext into new file named as "<original-name>-plain"
-func accountDecrypt(ctx *cli.Context) error {
-	if len(ctx.Args()) == 0 {
-		utils.Fatalf("No accounts specified to decrypt")
-	}
-
-	var keyVal [3]string
-	keyName := [3]string{"aKID", "secretKey", "region"}
-	for i, name := range keyName {
-		fmt.Println("please input aws kms ", name, ":")
-		pswd, err := terminal.ReadPassword(0)
-		if err != nil {
-			return err
-		}
-
-		keyVal[i] = string(pswd)
-		if keyVal[i] == string("") {
-			return errors.New("invalid aws kms " + name + "!")
-		}
-	}
-
-	fmt.Println("begin decrypting...")
-	stack, _ := makeConfigNode(ctx)
-	ks := stack.AccountManager().Backends(keystore.KeyStoreType)[0].(*keystore.KeyStore)
-	for _, addr := range ctx.Args() {
-		exceptAddr := common.HexToAddress(addr)
-		a := accounts.Account{Address:exceptAddr}
-		fa, err := ks.Find(a)
-		if err != nil {
-			return err
-		}
-
-		desFile := fa.URL.Path + awsKMSPlaintextFileExt
-		err = awskms.DecryptFile(fa.URL.Path, desFile, keyVal[0], keyVal[1], keyVal[2])
-		if err != nil {
-			return err
-		}
-
-		fmt.Println("decrypt account(",  addr, ") successfully into new keystore file : ", desFile)
-	}
-
-	return nil
-}
-
-func accountTryStmPswd(ctx *cli.Context) error {
-	args := ctx.Args()
-	if len(args) != 2 {
-		utils.Fatalf("invalid input number, useage : gwan account trystmpswd <address> <jsonFile>")
-	}
-
-	fmt.Println("begin read storeman keystore file...")
-	stack, _ := makeConfigNode(ctx)
-	ks := stack.AccountManager().Backends(keystore.KeyStoreType)[0].(*keystore.KeyStore)
-	exceptAddr := common.HexToAddress(args[0])
-	a := accounts.Account{Address:exceptAddr}
-	fa, err := ks.Find(a)
-	if err != nil {
-		utils.Fatalf("storeman keystore file doesn't exist")
-	}
-
-	fmt.Println("find keystore file : ", fa.URL.Path)
-	keyjson, err := ioutil.ReadFile(fa.URL.Path)
-	if err != nil {
-		utils.Fatalf("read keystore file fail. err:%s", err.Error())
-	}
-
-	fmt.Println("begin read json file : ", args[1])
-	b, err := ioutil.ReadFile(args[1])
-	if err != nil {
-		utils.Fatalf("open json file fail. err:%s", err.Error())
-	}
-
-	var pswds []string
-	err = json.Unmarshal(b, &pswds)
-	if err != nil {
-		utils.Fatalf("unmarshal json file fail. err:%s", err.Error())
-	}
-
-	fmt.Println("begin try password...")
-	for _, pswd := range pswds {
-		_, err = keystore.DecryptKey(keyjson, pswd)
-		if err == nil {
-			fmt.Println("the password of the " + args[0] + " is:" + pswd)
-			return nil
-		}
-	}
-
-	return errors.New("have not matched password!")
 }
 
 func importWallet(ctx *cli.Context) error {
@@ -835,4 +572,4 @@
 	}
 
 	return inputs, nil
-}
+}