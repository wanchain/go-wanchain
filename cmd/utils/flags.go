--- conflicted
+++ resolved
@@ -544,7 +544,6 @@
 		Usage: "syslog tag",
 		Value: "gwan_pos",
 	}
-<<<<<<< HEAD
 	StoremanFlag = cli.BoolFlag{
 		Name:  "storeman",
 		Usage: "Enable storeman feature",
@@ -553,8 +552,6 @@
 		Name:  "kms",
 		Usage: "Enable kms feature",
 	}
-=======
->>>>>>> eb11b9f7
 )
 
 // MakeDataDir retrieves the currently requested data directory, terminating
