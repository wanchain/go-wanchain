--- conflicted
+++ resolved
@@ -548,19 +548,13 @@
 		Usage: "syslog tag",
 		Value: "gwan_pos",
 	}
-<<<<<<< HEAD
 	StoremanFlag = cli.BoolFlag{
 		Name:  "storeman",
 		Usage: "Enable storeman feature",
 	}
 	AwsKmsFlag = cli.BoolFlag{
 		Name:  "kms",
-		Usage: "Enable kms feature",
-=======
-	AwsKmsFlag = cli.BoolFlag{
-		Name:  "kms",
 		Usage: "Enable AWS KMS encrypted keystore file",
->>>>>>> e70d1454
 	}
 )
 
