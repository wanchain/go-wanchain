--- conflicted
+++ resolved
@@ -21,15 +21,9 @@
 )
 
 const (
-<<<<<<< HEAD
-	VersionMajor = 1     // Major version component of the current release
-	VersionMinor = 0     // Minor version component of the current release
-	VersionPatch = 0     // Patch version component of the current release
-=======
 	VersionMajor = 1        // Major version component of the current release
 	VersionMinor = 0        // Minor version component of the current release
 	VersionPatch = 1       // Patch version component of the current release
->>>>>>> 5749faf6
 	VersionMeta  = "wan" // Version metadata to append to the version string
 )
 
