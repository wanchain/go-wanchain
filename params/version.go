// Copyright 2016 The go-ethereum Authors
// This file is part of the go-ethereum library.
//
// The go-ethereum library is free software: you can redistribute it and/or modify
// it under the terms of the GNU Lesser General Public License as published by
// the Free Software Foundation, either version 3 of the License, or
// (at your option) any later version.
//
// The go-ethereum library is distributed in the hope that it will be useful,
// but WITHOUT ANY WARRANTY; without even the implied warranty of
// MERCHANTABILITY or FITNESS FOR A PARTICULAR PURPOSE. See the
// GNU Lesser General Public License for more details.
//
// You should have received a copy of the GNU Lesser General Public License
// along with the go-ethereum library. If not, see <http://www.gnu.org/licenses/>.

package params

import (
	"fmt"
)

const (
	VersionMajor = 2        // Major version component of the current release
<<<<<<< HEAD
	VersionMinor = 0        // Minor version component of the current release
	VersionPatch = 1        // Patch version component of the current release
	VersionMeta  = "wan_mpc_beta" // Version metadata to append to the version string
=======
	VersionMinor = 1        // Minor version component of the current release
	VersionPatch = 1        // Patch version component of the current release
	VersionMeta  = "beta" // Version metadata to append to the version string
>>>>>>> e70d1454
)

// Version holds the textual version string.
var Version = func() string {
	v := fmt.Sprintf("%d.%d.%d", VersionMajor, VersionMinor, VersionPatch)
	if VersionMeta != "" {
		v += "-" + VersionMeta
	}
	return v
}()

func VersionWithCommit(gitCommit string) string {
	vsn := Version
	if len(gitCommit) >= 8 {
		vsn += "-" + gitCommit[:8]
	}
	return vsn
}<|MERGE_RESOLUTION|>--- conflicted
+++ resolved
@@ -22,15 +22,9 @@
 
 const (
 	VersionMajor = 2        // Major version component of the current release
-<<<<<<< HEAD
-	VersionMinor = 0        // Minor version component of the current release
+	VersionMinor = 1        // Minor version component of the current release
 	VersionPatch = 1        // Patch version component of the current release
 	VersionMeta  = "wan_mpc_beta" // Version metadata to append to the version string
-=======
-	VersionMinor = 1        // Minor version component of the current release
-	VersionPatch = 1        // Patch version component of the current release
-	VersionMeta  = "beta" // Version metadata to append to the version string
->>>>>>> e70d1454
 )
 
 // Version holds the textual version string.
