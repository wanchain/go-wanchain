// Copyright 2016 The go-ethereum Authors
// This file is part of the go-ethereum library.
//
// The go-ethereum library is free software: you can redistribute it and/or modify
// it under the terms of the GNU Lesser General Public License as published by
// the Free Software Foundation, either version 3 of the License, or
// (at your option) any later version.
//
// The go-ethereum library is distributed in the hope that it will be useful,
// but WITHOUT ANY WARRANTY; without even the implied warranty of
// MERCHANTABILITY or FITNESS FOR A PARTICULAR PURPOSE. See the
// GNU Lesser General Public License for more details.
//
// You should have received a copy of the GNU Lesser General Public License
// along with the go-ethereum library. If not, see <http://www.gnu.org/licenses/>.

package params

import (
	"fmt"
)

const (
<<<<<<< HEAD
	VersionMajor = 2         // Major version component of the current release
	VersionMinor = 0         // Minor version component of the current release
	VersionPatch = 0         // Patch version component of the current release
	VersionMeta  = "wan_mpc" // Version metadata to append to the version string
=======
	VersionMajor = 2        // Major version component of the current release
	VersionMinor = 0        // Minor version component of the current release
	VersionPatch = 0        // Patch version component of the current release
	VersionMeta  = "beta" // Version metadata to append to the version string
>>>>>>> eb11b9f7
)

// Version holds the textual version string.
var Version = func() string {
	v := fmt.Sprintf("%d.%d.%d", VersionMajor, VersionMinor, VersionPatch)
	if VersionMeta != "" {
		v += "-" + VersionMeta
	}
	return v
}()

func VersionWithCommit(gitCommit string) string {
	vsn := Version
	if len(gitCommit) >= 8 {
		vsn += "-" + gitCommit[:8]
	}
	return vsn
}<|MERGE_RESOLUTION|>--- conflicted
+++ resolved
@@ -21,17 +21,10 @@
 )
 
 const (
-<<<<<<< HEAD
-	VersionMajor = 2         // Major version component of the current release
-	VersionMinor = 0         // Minor version component of the current release
-	VersionPatch = 0         // Patch version component of the current release
-	VersionMeta  = "wan_mpc" // Version metadata to append to the version string
-=======
-	VersionMajor = 2        // Major version component of the current release
+	VersionMajor = 3        // Major version component of the current release
 	VersionMinor = 0        // Minor version component of the current release
 	VersionPatch = 0        // Patch version component of the current release
-	VersionMeta  = "beta" // Version metadata to append to the version string
->>>>>>> eb11b9f7
+	VersionMeta  = "wan_mpc_beta" // Version metadata to append to the version string
 )
 
 // Version holds the textual version string.
