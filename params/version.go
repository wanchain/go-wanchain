--- conflicted
+++ resolved
@@ -23,12 +23,8 @@
 
 const (
 	VersionMajor = 1        // Major version component of the current release
-	VersionMinor = 0        // Minor version component of the current release
-<<<<<<< HEAD
-	VersionPatch = 9      // Patch version component of the current release
-=======
-	VersionPatch = 6      // Patch version component of the current release
->>>>>>> 38187fa1
+	VersionMinor = 1        // Minor version component of the current release
+	VersionPatch = 1      // Patch version component of the current release
 	VersionMeta  = "wan" // Version metadata to append to the version string
 )
 
