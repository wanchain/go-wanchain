--- conflicted
+++ resolved
@@ -69,13 +69,8 @@
 		//EIP155Block:    big.NewInt(0),
 		//EIP158Block:    big.NewInt(0),
 		ByzantiumBlock: big.NewInt(0),
-<<<<<<< HEAD
 		PosFirstBlock:       big.NewInt(MainnetPow2PosUpgradeBlockNumber), // set as n * epoch_length
-		IsPosActive:    false,
-=======
-		PosFirstBlock:       big.NewInt(3), // set as n * epoch_length
 		IsPosActive:    false,// when pos running, the state changed to true by program
->>>>>>> 657bfdea
 		Ethash:         new(EthashConfig),
 		Pluto: &PlutoConfig{
 			Period: 10,
