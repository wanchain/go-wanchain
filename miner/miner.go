// Copyright 2014 The go-ethereum Authors
// This file is part of the go-ethereum library.
//
// The go-ethereum library is free software: you can redistribute it and/or modify
// it under the terms of the GNU Lesser General Public License as published by
// the Free Software Foundation, either version 3 of the License, or
// (at your option) any later version.
//
// The go-ethereum library is distributed in the hope that it will be useful,
// but WITHOUT ANY WARRANTY; without even the implied warranty of
// MERCHANTABILITY or FITNESS FOR A PARTICULAR PURPOSE. See the
// GNU Lesser General Public License for more details.
//
// You should have received a copy of the GNU Lesser General Public License
// along with the go-ethereum library. If not, see <http://www.gnu.org/licenses/>.

// Package miner implements Ethereum block creation and mining.
package miner

import (
	"encoding/hex"
	"fmt"
	"sync/atomic"

	"github.com/wanchain/go-wanchain/crypto"

	"github.com/wanchain/go-wanchain/pos/posconfig"
	"github.com/wanchain/go-wanchain/pos/incentive"
	"github.com/wanchain/go-wanchain/pos/randombeacon"

	"time"

	"github.com/wanchain/go-wanchain/accounts"
	"github.com/wanchain/go-wanchain/accounts/keystore"
	"github.com/wanchain/go-wanchain/common"
	"github.com/wanchain/go-wanchain/consensus"
	"github.com/wanchain/go-wanchain/core"
	"github.com/wanchain/go-wanchain/core/state"
	"github.com/wanchain/go-wanchain/core/types"
	"github.com/wanchain/go-wanchain/eth/downloader"
	"github.com/wanchain/go-wanchain/ethdb"
	"github.com/wanchain/go-wanchain/event"
	"github.com/wanchain/go-wanchain/log"
	"github.com/wanchain/go-wanchain/params"
	"github.com/wanchain/go-wanchain/pos/epochLeader"
	"github.com/wanchain/go-wanchain/pos/slotleader"
	"github.com/wanchain/go-wanchain/rpc"
)

// Backend wraps all methods required for mining.
type Backend interface {
	AccountManager() *accounts.Manager
	BlockChain() *core.BlockChain
	TxPool() *core.TxPool
	ChainDb() ethdb.Database
	Etherbase() (common.Address, error)
}

// Miner creates blocks and searches for proof-of-work values.
type Miner struct {
	mux *event.TypeMux

	worker *worker

	coinbase common.Address
	mining   int32
	eth      Backend
	engine   consensus.Engine

	canStart    int32 // can start indicates whether we can start the mining operation
	shouldStart int32 // should start indicates whether we should start after sync
	timerStop   chan interface{}
}

func New(eth Backend, config *params.ChainConfig, mux *event.TypeMux, engine consensus.Engine) *Miner {
	miner := &Miner{
		eth:       eth,
		mux:       mux,
		engine:    engine,
		worker:    newWorker(config, engine, common.Address{}, eth, mux),
		canStart:  1,
		timerStop: make(chan interface{}),
	}
	miner.Register(NewCpuAgent(eth.BlockChain(), engine))
	//posInit(eth, nil)
	go miner.update()
	return miner
}

func PosInit(s Backend) *epochLeader.Epocher {
	log.Info("BackendTimerLoop is running!!!!!!")

<<<<<<< HEAD
	// config
	if key != nil {
		posconfig.Cfg().MinerKey = key
	}

	if posconfig.EpochBaseTime == 0 {
=======
	if pos.EpochBaseTime == 0 {
>>>>>>> 383a54b1
		h := s.BlockChain().GetHeaderByNumber(1)
		if nil != h {
			posconfig.EpochBaseTime = h.Time.Uint64()
		}
	}

	epocher := epochLeader.NewEpocher(s.BlockChain())

	randombeacon.GetRandonBeaconInst().Init(epocher)

	eerr := epocher.SelectLeadersLoop(0)
	eerr1 := epocher.SelectLeadersLoop(1)

	sls := slotleader.GetSlotLeaderSelection()
	sls.Init(s.BlockChain(), nil, nil, epocher)

	incentive.Init(epocher.GetEpochProbability, epocher.SetEpochIncentive, epocher.GetRBProposerGroup)
	fmt.Println("posInit: ", eerr, eerr1)

	s.BlockChain().SetSlSelector(sls)
	s.BlockChain().SetRbSelector(epocher)


	return epocher
}
func PosInitMiner(s Backend, key *keystore.Key) *epochLeader.Epocher {
	log.Info("timer BackendTimerLoop is running!!!!!!")

	// config
	if key != nil {
		posconfig.Cfg().MinerKey = key
	}

	if posconfig.EpochBaseTime == 0 {
		h := s.BlockChain().GetHeaderByNumber(1)
		if nil != h {
			posconfig.EpochBaseTime = h.Time.Uint64()
		}
	}
	epocher := epochLeader.NewEpocher(s.BlockChain())
	return epocher
}

// BackendTimerLoop is pos main time loop
func (self *Miner) BackendTimerLoop(s Backend) {
	log.Info("BackendTimerLoop is running!!!!!!")
	// get wallet
	eb, errb := s.Etherbase()
	if errb != nil {
		panic(errb)
	}
	wallet, errf := s.AccountManager().Find(accounts.Account{Address: eb})
	if wallet == nil || errf != nil {
		panic(errf)
	}
	type getKey interface {
		GetUnlockedKey(address common.Address) (*keystore.Key, error)
	}
	key, err := wallet.(getKey).GetUnlockedKey(eb)
	if key == nil || err != nil {
		panic(err)
	}
	log.Debug("Get unlocked key success address:" + eb.Hex())
	localPublicKey := hex.EncodeToString(crypto.FromECDSAPub(&key.PrivateKey.PublicKey))
	epocher := PosInitMiner(s, key)
	// get rpcClient
	url := posconfig.Cfg().NodeCfg.IPCEndpoint()
	rc, err := rpc.Dial(url)
	if err != nil {
		fmt.Println("err:", err)
		panic(err)
	}


	for {
		// wait until block1
		h := s.BlockChain().GetHeaderByNumber(1)
		if nil == h {
			time.Sleep(posconfig.SlotTime * time.Second)
			continue
		} else {
			posconfig.EpochBaseTime = h.Time.Uint64()
			cur := uint64(time.Now().Unix())
			if cur < posconfig.EpochBaseTime+posconfig.SlotTime {
				time.Sleep(time.Duration((posconfig.EpochBaseTime + posconfig.SlotTime - cur)) * time.Second)
			}
		}

		slotleader.CalEpochSlotID()
		epochid, slotid := slotleader.GetEpochSlotID()
		fmt.Println("epochid, slotid", epochid, slotid)

		slotleader.GetSlotLeaderSelection().Loop(rc, key, epocher, epochid, slotid)

		leaderPub, err := slotleader.GetSlotLeaderSelection().GetSlotLeader(epochid, slotid)
		if err == nil {
			leader := hex.EncodeToString(crypto.FromECDSAPub(leaderPub))
			if leader == localPublicKey {
				self.worker.chainSlotTimer <- struct{}{}
			}
		}

		// get state of k blocks ahead the last block
		lastBlockNum := s.BlockChain().CurrentBlock().NumberU64()
		log.Info("get state ahead k blocks", "last block numer", lastBlockNum)
		if lastBlockNum < uint64(posconfig.Cfg().K) {
			lastBlockNum = uint64(posconfig.Cfg().K)
		}

		root := s.BlockChain().GetBlockByNumber(lastBlockNum - uint64(posconfig.Cfg().K)).Root()
		stateDb, err2 := s.BlockChain().StateAt(root)
		if err2 != nil {
			log.Error("Failed to get stateDb: ", err2)
		}
		if stateDb != nil {
			randombeacon.GetRandonBeaconInst().Loop(stateDb, rc, epochid, slotid)
		}
		cur := uint64(time.Now().Unix())
		sleepTime := posconfig.SlotTime - (cur - posconfig.EpochBaseTime - (epochid*posconfig.SlotCount+slotid)*posconfig.SlotTime)
		fmt.Println("timeloop sleep: ", sleepTime)
		select {
		case <-self.timerStop:
			return
		case <-time.After(time.Duration(time.Second * time.Duration(sleepTime))):
			continue
		}
	}
	return
}

// update keeps track of the downloader events. Please be aware that this is a one shot type of update loop.
// It's entered once and as soon as `Done` or `Failed` has been broadcasted the events are unregistered and
// the loop is exited. This to prevent a major security vuln where external parties can DOS you with blocks
// and halt your mining operation for as long as the DOS continues.
func (self *Miner) update() {
	events := self.mux.Subscribe(downloader.StartEvent{}, downloader.DoneEvent{}, downloader.FailedEvent{})
out:
	for ev := range events.Chan() {
		switch ev.Data.(type) {
		case downloader.StartEvent:
			atomic.StoreInt32(&self.canStart, 0)
			if self.Mining() {
				self.Stop()
				atomic.StoreInt32(&self.shouldStart, 1)
				log.Info("Mining aborted due to sync")
			}
		case downloader.DoneEvent, downloader.FailedEvent:
			shouldStart := atomic.LoadInt32(&self.shouldStart) == 1

			atomic.StoreInt32(&self.canStart, 1)
			atomic.StoreInt32(&self.shouldStart, 0)
			if shouldStart {
				self.Start(self.coinbase)
			}
			// unsubscribe. we're only interested in this event once
			events.Unsubscribe()
			// stop immediately and ignore all further pending events
			break out
		}
	}
}

func (self *Miner) Start(coinbase common.Address) {
	atomic.StoreInt32(&self.shouldStart, 1)
	self.worker.setEtherbase(coinbase)
	self.coinbase = coinbase

	if atomic.LoadInt32(&self.canStart) == 0 {
		log.Info("Network syncing, will start miner afterwards")
		return
	}
	atomic.StoreInt32(&self.mining, 1)

	log.Info("Starting mining operation")
	self.worker.start()
	self.worker.commitNewWork()
	if self.worker.config.Pluto != nil {
		go self.BackendTimerLoop(self.eth)
	}
}

func (self *Miner) Stop() {
	self.worker.stop()
	atomic.StoreInt32(&self.mining, 0)
	atomic.StoreInt32(&self.shouldStart, 0)
	if self.worker.config.Pluto != nil {
		self.timerStop <- nil
	}
}

func (self *Miner) Register(agent Agent) {
	if self.Mining() {
		agent.Start()
	}
	self.worker.register(agent)
}

func (self *Miner) Unregister(agent Agent) {
	self.worker.unregister(agent)
}

func (self *Miner) Mining() bool {
	return atomic.LoadInt32(&self.mining) > 0
}

func (self *Miner) HashRate() (tot int64) {
	if pow, ok := self.engine.(consensus.PoW); ok {
		tot += int64(pow.Hashrate())
	}
	// do we care this might race? is it worth we're rewriting some
	// aspects of the worker/locking up agents so we can get an accurate
	// hashrate?
	for agent := range self.worker.agents {
		if _, ok := agent.(*CpuAgent); !ok {
			tot += agent.GetHashRate()
		}
	}
	return
}

func (self *Miner) SetExtra(extra []byte) error {
	if uint64(len(extra)) > params.MaximumExtraDataSize {
		return fmt.Errorf("Extra exceeds max length. %d > %v", len(extra), params.MaximumExtraDataSize)
	}
	self.worker.setExtra(extra)
	return nil
}

// Pending returns the currently pending block and associated state.
func (self *Miner) Pending() (*types.Block, *state.StateDB) {
	return self.worker.pending()
}

// PendingBlock returns the currently pending block.
//
// Note, to access both the pending block and the pending state
// simultaneously, please use Pending(), as the pending state can
// change between multiple method calls
func (self *Miner) PendingBlock() *types.Block {
	return self.worker.pendingBlock()
}

func (self *Miner) SetEtherbase(addr common.Address) {
	self.coinbase = addr
	self.worker.setEtherbase(addr)
}<|MERGE_RESOLUTION|>--- conflicted
+++ resolved
@@ -24,8 +24,8 @@
 
 	"github.com/wanchain/go-wanchain/crypto"
 
+	"github.com/wanchain/go-wanchain/pos/incentive"
 	"github.com/wanchain/go-wanchain/pos/posconfig"
-	"github.com/wanchain/go-wanchain/pos/incentive"
 	"github.com/wanchain/go-wanchain/pos/randombeacon"
 
 	"time"
@@ -90,16 +90,7 @@
 func PosInit(s Backend) *epochLeader.Epocher {
 	log.Info("BackendTimerLoop is running!!!!!!")
 
-<<<<<<< HEAD
-	// config
-	if key != nil {
-		posconfig.Cfg().MinerKey = key
-	}
-
 	if posconfig.EpochBaseTime == 0 {
-=======
-	if pos.EpochBaseTime == 0 {
->>>>>>> 383a54b1
 		h := s.BlockChain().GetHeaderByNumber(1)
 		if nil != h {
 			posconfig.EpochBaseTime = h.Time.Uint64()
@@ -121,7 +112,6 @@
 
 	s.BlockChain().SetSlSelector(sls)
 	s.BlockChain().SetRbSelector(epocher)
-
 
 	return epocher
 }
@@ -172,7 +162,6 @@
 		fmt.Println("err:", err)
 		panic(err)
 	}
-
 
 	for {
 		// wait until block1
