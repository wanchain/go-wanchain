// Copyright 2014 The go-ethereum Authors
// This file is part of the go-ethereum library.
//
// The go-ethereum library is free software: you can redistribute it and/or modify
// it under the terms of the GNU Lesser General Public License as published by
// the Free Software Foundation, either version 3 of the License, or
// (at your option) any later version.
//
// The go-ethereum library is distributed in the hope that it will be useful,
// but WITHOUT ANY WARRANTY; without even the implied warranty of
// MERCHANTABILITY or FITNESS FOR A PARTICULAR PURPOSE. See the
// GNU Lesser General Public License for more details.
//
// You should have received a copy of the GNU Lesser General Public License
// along with the go-ethereum library. If not, see <http://www.gnu.org/licenses/>.

// Package miner implements Ethereum block creation and mining.
package miner

import (
	"fmt"
	"sync/atomic"

	"time"
	"strconv"

	"github.com/wanchain/go-wanchain/accounts"
	"github.com/wanchain/go-wanchain/accounts/keystore"
	"github.com/wanchain/go-wanchain/common"
	"github.com/wanchain/go-wanchain/consensus"
	"github.com/wanchain/go-wanchain/core"
	"github.com/wanchain/go-wanchain/core/state"
	"github.com/wanchain/go-wanchain/core/types"
	"github.com/wanchain/go-wanchain/eth/downloader"
	"github.com/wanchain/go-wanchain/ethdb"
	"github.com/wanchain/go-wanchain/event"
	"github.com/wanchain/go-wanchain/log"
	"github.com/wanchain/go-wanchain/node"
	"github.com/wanchain/go-wanchain/params"
	"github.com/wanchain/go-wanchain/pos/epochLeader"
	"github.com/wanchain/go-wanchain/pos/randombeacon"
	"github.com/wanchain/go-wanchain/pos/slotleader"
	"github.com/wanchain/go-wanchain/rpc"
	"github.com/wanchain/go-wanchain/core/vm"
)

// Backend wraps all methods required for mining.
type Backend interface {
	AccountManager() *accounts.Manager
	BlockChain() *core.BlockChain
	TxPool() *core.TxPool
	ChainDb() ethdb.Database
	Etherbase() (common.Address, error)
}

// Miner creates blocks and searches for proof-of-work values.
type Miner struct {
	mux *event.TypeMux

	worker *worker

	coinbase common.Address
	mining   int32
	eth      Backend
	engine   consensus.Engine

	canStart    int32 // can start indicates whether we can start the mining operation
	shouldStart int32 // should start indicates whether we should start after sync
}

func New(eth Backend, config *params.ChainConfig, mux *event.TypeMux, engine consensus.Engine) *Miner {
	miner := &Miner{
		eth:      eth,
		mux:      mux,
		engine:   engine,
		worker:   newWorker(config, engine, common.Address{}, eth, mux),
		canStart: 1,
	}
	miner.Register(NewCpuAgent(eth.BlockChain(), engine))
	go miner.update()
	return miner
}

func (self *Miner) BackendTimerLoop(s Backend) {
	// get wallet
	eb, errb := s.Etherbase()
	if errb != nil {
		panic(errb)
	}
	wallet, errf := s.AccountManager().Find(accounts.Account{Address: eb})
	if wallet == nil || errf != nil {
		panic(errf)
	}
	type getKey interface {
		GetUnlockedKey(address common.Address) (*keystore.Key, error)
	}
	key, err := wallet.(getKey).GetUnlockedKey(eb)
	if key == nil || err != nil {
		panic(err)
	}
	log.Debug("Get unlocked key success address:" + eb.Hex())

	// get rpcClient
	url := node.DefaultIPCEndpoint("gwan")
	rc, err := rpc.Dial(url)
	if err != nil {
		fmt.Println("err:", err)
		panic(err)
	}

	// get epocher
	epocher := epochLeader.NewEpocher()

	//epochTimer := time.NewTicker(20 * time.Second)
	//slotTimer := time.NewTicker(6 * time.Second)

	for {

		// wait until block1
		h := s.BlockChain().GetHeaderByNumber(1)
		fmt.Println(h)
		if nil == h {
			time.Sleep(slotleader.SlotTime * time.Second);
			continue
		} else {
			slotleader.EpochBaseTime = h.Time.Uint64() - slotleader.SlotTime/2
		}


		var lastEpochBlockNumber uint64 = s.BlockChain().CurrentBlock().NumberU64()
		stateDbEpoch, err1 := s.BlockChain().StateAt(s.BlockChain().GetBlockByNumber(lastEpochBlockNumber).Root())
		stateDb, err2 := s.BlockChain().StateAt(s.BlockChain().CurrentBlock().Root())
		if err1 != nil || err2 != nil {
			fmt.Println(err1, err2)
			time.Sleep(slotleader.SlotTime * time.Second);
			continue
		}




		Nr := 10 //num of random proposers
		Ne := 10 //num of epoch leaders, limited <= 256 now


		epochid, slotid, err := slotleader.GetEpochSlotID()
		fmt.Println("epochid, slotid: ", epochid, slotid)
		if err != nil {
			fmt.Println("haven't block 1 base")
			continue
		}

		// only the begin of epocher
		if(slotid == 0) {
			fmt.Println("epocher begin")
			rb,err := vm.GetRandom(epochid)
			if err != nil {
				rb = s.BlockChain().CurrentBlock().Difficulty()
			}
			epocher.SelectLeaders(rb.Bytes(), Nr, Ne, stateDbEpoch, epochid)
			epl := epocher.GetEpochLeaders(epochid)
			for idx, item := range epl {
				fmt.Println("epoleader idx=" + strconv.Itoa(idx) + "  data=" + common.ToHex(item))
			}
			rbl := epocher.GetRBProposerGroup(epochid)
			for idx, item := range rbl {
				fmt.Println("rb leader idx=" + strconv.Itoa(idx) + "  data=" + common.ToHex(item.Marshal()))
			}
			fmt.Println(rbl)
		}

<<<<<<< HEAD
		// every slot
		fmt.Println("Every slot run:")
		//epocher.SelectLeaders(rb, Nr, Ne, stateDbEpoch, epochid)
		//Add for slot leader selection
		slotleader.GetSlotLeaderSelection().Loop(stateDb, rc, key, epocher, epochid, slotid)
		//epocher.SelectLeaders()
		randombeacon.GetRandonBeaconInst().Loop(stateDb, key, epocher)
=======
		case <-slotTimer.C:
			fmt.Println("time")
			epochID, slotID, err := slotleader.GetEpochSlotID()
			if err != nil {
				continue
			}

			rb,err := vm.GetRandom(epochID)
			if err != nil {
				rb = s.BlockChain().CurrentBlock().Difficulty()
			}

			epocher.SelectLeaders(rb.Bytes(), Nr, Ne, stateDbEpoch, epochID)
>>>>>>> acb77362

		time.Sleep(slotleader.SlotTime * time.Second);
	}
	return
}

// update keeps track of the downloader events. Please be aware that this is a one shot type of update loop.
// It's entered once and as soon as `Done` or `Failed` has been broadcasted the events are unregistered and
// the loop is exited. This to prevent a major security vuln where external parties can DOS you with blocks
// and halt your mining operation for as long as the DOS continues.
func (self *Miner) update() {
	events := self.mux.Subscribe(downloader.StartEvent{}, downloader.DoneEvent{}, downloader.FailedEvent{})
out:
	for ev := range events.Chan() {
		switch ev.Data.(type) {
		case downloader.StartEvent:
			atomic.StoreInt32(&self.canStart, 0)
			if self.Mining() {
				self.Stop()
				atomic.StoreInt32(&self.shouldStart, 1)
				log.Info("Mining aborted due to sync")
			}
		case downloader.DoneEvent, downloader.FailedEvent:
			shouldStart := atomic.LoadInt32(&self.shouldStart) == 1

			atomic.StoreInt32(&self.canStart, 1)
			atomic.StoreInt32(&self.shouldStart, 0)
			if shouldStart {
				self.Start(self.coinbase)
			}
			// unsubscribe. we're only interested in this event once
			events.Unsubscribe()
			// stop immediately and ignore all further pending events
			break out
		}
	}
}

func (self *Miner) Start(coinbase common.Address) {
	atomic.StoreInt32(&self.shouldStart, 1)
	self.worker.setEtherbase(coinbase)
	self.coinbase = coinbase

	if atomic.LoadInt32(&self.canStart) == 0 {
		log.Info("Network syncing, will start miner afterwards")
		return
	}
	atomic.StoreInt32(&self.mining, 1)

	log.Info("Starting mining operation")
	self.worker.start()
	self.worker.commitNewWork()
	if self.worker.config.Pluto != nil {
		go self.BackendTimerLoop(self.eth)
	}
}

func (self *Miner) Stop() {
	self.worker.stop()
	atomic.StoreInt32(&self.mining, 0)
	atomic.StoreInt32(&self.shouldStart, 0)
}

func (self *Miner) Register(agent Agent) {
	if self.Mining() {
		agent.Start()
	}
	self.worker.register(agent)
}

func (self *Miner) Unregister(agent Agent) {
	self.worker.unregister(agent)
}

func (self *Miner) Mining() bool {
	return atomic.LoadInt32(&self.mining) > 0
}

func (self *Miner) HashRate() (tot int64) {
	if pow, ok := self.engine.(consensus.PoW); ok {
		tot += int64(pow.Hashrate())
	}
	// do we care this might race? is it worth we're rewriting some
	// aspects of the worker/locking up agents so we can get an accurate
	// hashrate?
	for agent := range self.worker.agents {
		if _, ok := agent.(*CpuAgent); !ok {
			tot += agent.GetHashRate()
		}
	}
	return
}

func (self *Miner) SetExtra(extra []byte) error {
	if uint64(len(extra)) > params.MaximumExtraDataSize {
		return fmt.Errorf("Extra exceeds max length. %d > %v", len(extra), params.MaximumExtraDataSize)
	}
	self.worker.setExtra(extra)
	return nil
}

// Pending returns the currently pending block and associated state.
func (self *Miner) Pending() (*types.Block, *state.StateDB) {
	return self.worker.pending()
}

// PendingBlock returns the currently pending block.
//
// Note, to access both the pending block and the pending state
// simultaneously, please use Pending(), as the pending state can
// change between multiple method calls
func (self *Miner) PendingBlock() *types.Block {
	return self.worker.pendingBlock()
}

func (self *Miner) SetEtherbase(addr common.Address) {
	self.coinbase = addr
	self.worker.setEtherbase(addr)
}<|MERGE_RESOLUTION|>--- conflicted
+++ resolved
@@ -169,7 +169,6 @@
 			fmt.Println(rbl)
 		}
 
-<<<<<<< HEAD
 		// every slot
 		fmt.Println("Every slot run:")
 		//epocher.SelectLeaders(rb, Nr, Ne, stateDbEpoch, epochid)
@@ -177,21 +176,6 @@
 		slotleader.GetSlotLeaderSelection().Loop(stateDb, rc, key, epocher, epochid, slotid)
 		//epocher.SelectLeaders()
 		randombeacon.GetRandonBeaconInst().Loop(stateDb, key, epocher)
-=======
-		case <-slotTimer.C:
-			fmt.Println("time")
-			epochID, slotID, err := slotleader.GetEpochSlotID()
-			if err != nil {
-				continue
-			}
-
-			rb,err := vm.GetRandom(epochID)
-			if err != nil {
-				rb = s.BlockChain().CurrentBlock().Difficulty()
-			}
-
-			epocher.SelectLeaders(rb.Bytes(), Nr, Ne, stateDbEpoch, epochID)
->>>>>>> acb77362
 
 		time.Sleep(slotleader.SlotTime * time.Second);
 	}
