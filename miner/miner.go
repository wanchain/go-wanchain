// Copyright 2014 The go-ethereum Authors
// This file is part of the go-ethereum library.
//
// The go-ethereum library is free software: you can redistribute it and/or modify
// it under the terms of the GNU Lesser General Public License as published by
// the Free Software Foundation, either version 3 of the License, or
// (at your option) any later version.
//
// The go-ethereum library is distributed in the hope that it will be useful,
// but WITHOUT ANY WARRANTY; without even the implied warranty of
// MERCHANTABILITY or FITNESS FOR A PARTICULAR PURPOSE. See the
// GNU Lesser General Public License for more details.
//
// You should have received a copy of the GNU Lesser General Public License
// along with the go-ethereum library. If not, see <http://www.gnu.org/licenses/>.

// Package miner implements Ethereum block creation and mining.
package miner

import (
	"fmt"
	"sync/atomic"

	"github.com/wanchain/go-wanchain/pos/posconfig"
	"github.com/wanchain/go-wanchain/pos/posdb"
	"github.com/wanchain/go-wanchain/pos/randombeacon"

	"strconv"
	"time"

	"math/big"

	"github.com/wanchain/go-wanchain/accounts"
	"github.com/wanchain/go-wanchain/accounts/keystore"
	"github.com/wanchain/go-wanchain/common"
	"github.com/wanchain/go-wanchain/consensus"
	"github.com/wanchain/go-wanchain/core"
	"github.com/wanchain/go-wanchain/core/state"
	"github.com/wanchain/go-wanchain/core/types"
	"github.com/wanchain/go-wanchain/core/vm"
	"github.com/wanchain/go-wanchain/eth/downloader"
	"github.com/wanchain/go-wanchain/ethdb"
	"github.com/wanchain/go-wanchain/event"
	"github.com/wanchain/go-wanchain/log"
	"github.com/wanchain/go-wanchain/node"
	"github.com/wanchain/go-wanchain/params"
	"github.com/wanchain/go-wanchain/pos/epochLeader"
	"github.com/wanchain/go-wanchain/pos/slotleader"
	"github.com/wanchain/go-wanchain/rpc"
)

// Backend wraps all methods required for mining.
type Backend interface {
	AccountManager() *accounts.Manager
	BlockChain() *core.BlockChain
	TxPool() *core.TxPool
	ChainDb() ethdb.Database
	Etherbase() (common.Address, error)
}

// Miner creates blocks and searches for proof-of-work values.
type Miner struct {
	mux *event.TypeMux

	worker *worker

	coinbase common.Address
	mining   int32
	eth      Backend
	engine   consensus.Engine

	canStart    int32 // can start indicates whether we can start the mining operation
	shouldStart int32 // should start indicates whether we should start after sync
	timerStop   chan interface{}
}

func New(eth Backend, config *params.ChainConfig, mux *event.TypeMux, engine consensus.Engine) *Miner {
	miner := &Miner{
		eth:       eth,
		mux:       mux,
		engine:    engine,
		worker:    newWorker(config, engine, common.Address{}, eth, mux),
		canStart:  1,
		timerStop: make(chan interface{}),
	}
	miner.Register(NewCpuAgent(eth.BlockChain(), engine))
	go miner.update()
	//go miner.posInit(eth)
	return miner
}
<<<<<<< HEAD

func (self *Miner) posInit(s Backend) {
	time.Sleep(10 * time.Second)
=======
var posInited = 0
func posInit(s Backend) {
	if(posInited != 0) {
		return
	}
	posInited = 1
>>>>>>> fccaeed9
	log.Info("BackendTimerLoop is running!!!!!!")
	// get wallet
	eb, errb := s.Etherbase()
	if errb != nil {
		panic(errb)
	}
	wallet, errf := s.AccountManager().Find(accounts.Account{Address: eb})
	if wallet == nil || errf != nil {
		panic(errf)
	}
	type getKey interface {
		GetUnlockedKey(address common.Address) (*keystore.Key, error)
	}
	key, err := wallet.(getKey).GetUnlockedKey(eb)
	if key == nil || err != nil {
		panic(err)
	}
	log.Debug("Get unlocked key success address:" + eb.Hex())

	fmt.Println("posInit begin")
	rb, err := posdb.GetRandom(0)
	if err != nil {
		panic(err)
	}
	Nr := 10 //num of random proposers
	Ne := 10 //num of epoch leaders, limited <= 256 now
	stateDbEpoch, _ := s.BlockChain().StateAt(s.BlockChain().GetBlockByNumber(0).Root())
	epocher := epochLeader.NewEpocher(s.BlockChain())
	randombeacon.GetRandonBeaconInst().Init(epocher, key)
	eerr := epocher.SelectLeaders(rb.Bytes(), Nr, Ne, stateDbEpoch, 0)
	fmt.Println("posInit: ", eerr)
}
func (self *Miner) BackendTimerLoop(s Backend) {
	log.Info("BackendTimerLoop is running!!!!!!")
	// get wallet
	eb, errb := s.Etherbase()
	if errb != nil {
		panic(errb)
	}
	wallet, errf := s.AccountManager().Find(accounts.Account{Address: eb})
	if wallet == nil || errf != nil {
		panic(errf)
	}
	type getKey interface {
		GetUnlockedKey(address common.Address) (*keystore.Key, error)
	}
	key, err := wallet.(getKey).GetUnlockedKey(eb)
	if key == nil || err != nil {
		panic(err)
	}
	log.Debug("Get unlocked key success address:" + eb.Hex())

	// get rpcClient
	url := node.DefaultIPCEndpoint("gwan")
	rc, err := rpc.Dial(url)
	if err != nil {
		fmt.Println("err:", err)
		panic(err)
	}

	// get epocher
	epocher := epochLeader.NewEpocher(s.BlockChain())

	//epochTimer := time.NewTicker(20 * time.Second)
	//slotTimer := time.NewTicker(6 * time.Second)

	for {
		// wait until block1
		h := s.BlockChain().GetHeaderByNumber(1)
		//fmt.Println(h)
		if nil == h {
			time.Sleep(posconfig.SlotTime * time.Second)
			continue
		} else {
			posconfig.EpochBaseTime = h.Time.Uint64()
		}

		slotleader.CalEpochSlotID()

		var lastEpochBlockNumber uint64 = s.BlockChain().CurrentBlock().NumberU64()
		stateDbEpoch, err1 := s.BlockChain().StateAt(s.BlockChain().GetBlockByNumber(lastEpochBlockNumber).Root())
		stateDb, err2 := s.BlockChain().StateAt(s.BlockChain().CurrentBlock().Root())
		if err1 != nil || err2 != nil {
			fmt.Println(err1, err2)
			time.Sleep(posconfig.SlotTime * time.Second)
			continue
		}

		Nr := 10 //num of random proposers
		Ne := 10 //num of epoch leaders, limited <= 256 now

		epochid, slotid, err := slotleader.GetEpochSlotID()
		fmt.Println("epochid, slotid: ", epochid, slotid)
		if err != nil {
			fmt.Println("haven't block 1 base")
			continue
		}

		// only the begin of epocher
		if slotid == 0 {
			fmt.Println("epocher begin")

			var rb *big.Int

			rb = vm.GetR(stateDb, epochid)
			//if epochid > 0 {
			//	rb = vm.GetR(stateDb, epochid-1)
			//}
			//
			//if epochid == 0 || err != nil {
			//	//rb = s.BlockChain().CurrentBlock().Difficulty()
			//	rb.SetBytes(crypto.Keccak256(posdb.Uint64ToBytes(epochid)))
			//}

			if rb == nil {
				rb = big.NewInt(1)
			}

			epocher.SelectLeaders(rb.Bytes(), Nr, Ne, stateDbEpoch, epochid)

			epl := epocher.GetEpochLeaders(epochid)
			for idx, item := range epl {
				fmt.Println("epoleader idx=" + strconv.Itoa(idx) + "  data=" + common.ToHex(item))
			}
			rbl := epocher.GetRBProposerGroup(epochid)
			for idx, item := range rbl {
				fmt.Println("rb leader idx=" + strconv.Itoa(idx) + "  data=" + common.ToHex(item.Marshal()))
			}
			fmt.Println(rbl)
		}

		// every slot
		fmt.Println("Every slot run:")
		//epocher.SelectLeaders(rb, Nr, Ne, stateDbEpoch, epochid)
		//Add for slot leader selection
		slotleader.GetSlotLeaderSelection().Loop(stateDb, rc, key, epocher, epochid, slotid)
		//epocher.SelectLeaders()
		randombeacon.GetRandonBeaconInst().Loop(stateDb, epocher, rc)
		cur := uint64(time.Now().Unix())
		sleepTime := posconfig.SlotTime - (cur - posconfig.EpochBaseTime - (epochid*posconfig.SlotCount+slotid)*posconfig.SlotTime)
		fmt.Println("timeloop sleep: ", sleepTime)
		select {
		case <-self.timerStop:
			return
		case <-time.After(time.Duration(time.Second * time.Duration(sleepTime))):
			continue
		}
	}
	return
}

// update keeps track of the downloader events. Please be aware that this is a one shot type of update loop.
// It's entered once and as soon as `Done` or `Failed` has been broadcasted the events are unregistered and
// the loop is exited. This to prevent a major security vuln where external parties can DOS you with blocks
// and halt your mining operation for as long as the DOS continues.
func (self *Miner) update() {
	events := self.mux.Subscribe(downloader.StartEvent{}, downloader.DoneEvent{}, downloader.FailedEvent{})
out:
	for ev := range events.Chan() {
		switch ev.Data.(type) {
		case downloader.StartEvent:
			atomic.StoreInt32(&self.canStart, 0)
			if self.Mining() {
				self.Stop()
				atomic.StoreInt32(&self.shouldStart, 1)
				log.Info("Mining aborted due to sync")
			}
		case downloader.DoneEvent, downloader.FailedEvent:
			shouldStart := atomic.LoadInt32(&self.shouldStart) == 1

			atomic.StoreInt32(&self.canStart, 1)
			atomic.StoreInt32(&self.shouldStart, 0)
			if shouldStart {
				self.Start(self.coinbase)
			}
			// unsubscribe. we're only interested in this event once
			events.Unsubscribe()
			// stop immediately and ignore all further pending events
			break out
		}
	}
}

func (self *Miner) Start(coinbase common.Address) {
	atomic.StoreInt32(&self.shouldStart, 1)
	self.worker.setEtherbase(coinbase)
	self.coinbase = coinbase

	if atomic.LoadInt32(&self.canStart) == 0 {
		log.Info("Network syncing, will start miner afterwards")
		return
	}
	atomic.StoreInt32(&self.mining, 1)

	log.Info("Starting mining operation")
	self.worker.start()
	self.worker.commitNewWork()
	if self.worker.config.Pluto != nil {
		go self.BackendTimerLoop(self.eth)
	}
}

func (self *Miner) Stop() {
	self.worker.stop()
	atomic.StoreInt32(&self.mining, 0)
	atomic.StoreInt32(&self.shouldStart, 0)
	if self.worker.config.Pluto != nil {
		self.timerStop <- nil
	}
}

func (self *Miner) Register(agent Agent) {
	if self.Mining() {
		agent.Start()
	}
	self.worker.register(agent)
}

func (self *Miner) Unregister(agent Agent) {
	self.worker.unregister(agent)
}

func (self *Miner) Mining() bool {
	return atomic.LoadInt32(&self.mining) > 0
}

func (self *Miner) HashRate() (tot int64) {
	if pow, ok := self.engine.(consensus.PoW); ok {
		tot += int64(pow.Hashrate())
	}
	// do we care this might race? is it worth we're rewriting some
	// aspects of the worker/locking up agents so we can get an accurate
	// hashrate?
	for agent := range self.worker.agents {
		if _, ok := agent.(*CpuAgent); !ok {
			tot += agent.GetHashRate()
		}
	}
	return
}

func (self *Miner) SetExtra(extra []byte) error {
	if uint64(len(extra)) > params.MaximumExtraDataSize {
		return fmt.Errorf("Extra exceeds max length. %d > %v", len(extra), params.MaximumExtraDataSize)
	}
	self.worker.setExtra(extra)
	return nil
}

// Pending returns the currently pending block and associated state.
func (self *Miner) Pending() (*types.Block, *state.StateDB) {
	return self.worker.pending()
}

// PendingBlock returns the currently pending block.
//
// Note, to access both the pending block and the pending state
// simultaneously, please use Pending(), as the pending state can
// change between multiple method calls
func (self *Miner) PendingBlock() *types.Block {
	return self.worker.pendingBlock()
}

func (self *Miner) SetEtherbase(addr common.Address) {
	self.coinbase = addr
	self.worker.setEtherbase(addr)
}<|MERGE_RESOLUTION|>--- conflicted
+++ resolved
@@ -88,18 +88,14 @@
 	//go miner.posInit(eth)
 	return miner
 }
-<<<<<<< HEAD
-
-func (self *Miner) posInit(s Backend) {
-	time.Sleep(10 * time.Second)
-=======
+
 var posInited = 0
+
 func posInit(s Backend) {
-	if(posInited != 0) {
+	if posInited != 0 {
 		return
 	}
 	posInited = 1
->>>>>>> fccaeed9
 	log.Info("BackendTimerLoop is running!!!!!!")
 	// get wallet
 	eb, errb := s.Etherbase()
