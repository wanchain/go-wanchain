--- conflicted
+++ resolved
@@ -95,7 +95,6 @@
 	mu sync.Mutex
 
 	// update loop
-<<<<<<< HEAD
 	mux            *event.TypeMux
 	txCh           chan core.TxPreEvent
 	txSub          event.Subscription
@@ -103,19 +102,8 @@
 	chainHeadSub   event.Subscription
 	chainSideCh    chan core.ChainSideEvent
 	chainSideSub   event.Subscription
-	chainSlotTimer chan struct{}
+	chainSlotTimer chan uint64
 	wg             sync.WaitGroup
-=======
-	mux          *event.TypeMux
-	txCh         chan core.TxPreEvent
-	txSub        event.Subscription
-	chainHeadCh  chan core.ChainHeadEvent
-	chainHeadSub event.Subscription
-	chainSideCh  chan core.ChainSideEvent
-	chainSideSub event.Subscription
-	chainSlotTimer  chan uint64
-	wg           sync.WaitGroup
->>>>>>> c9bb9922
 
 	agents map[Agent]struct{}
 	recv   chan *Result
@@ -178,13 +166,12 @@
 	} else {
 		worker.commitNewWork(false, 0)
 	}
-	
 
 	eth.BlockChain().RegisterSwitchEngine(worker)
 
 	return worker
 }
-func (self *worker) SwitchEngine(engine consensus.Engine){
+func (self *worker) SwitchEngine(engine consensus.Engine) {
 	self.engine = engine
 }
 
@@ -567,33 +554,12 @@
 
 	var coalescedLogs []*types.Log
 
-<<<<<<< HEAD
-	var rbCount = 0
-	var slotCount = 0
-=======
->>>>>>> c9bb9922
 	for {
 		// Retrieve the next transaction and abort if all done
 		tx := txs.Peek()
 		if tx == nil {
 			break
 		}
-<<<<<<< HEAD
-		//fmt.Println(tx.To().String())
-		//fmt.Println(vm.RandomBeaconPrecompileAddr.String())
-		if tx.To() != nil && tx.To().String() == vm.RandomBeaconPrecompileAddr.String() {
-			rbCount++
-			if rbCount > 10 {
-				break
-			}
-		} else if tx.To() != nil && tx.To().String() == vm.SlotLeaderPrecompileAddr.String() {
-			slotCount++
-			if slotCount > 20 {
-				break
-			}
-		}
-=======
->>>>>>> c9bb9922
 
 		// Error may be ignored here. The error has already been checked
 		// during transaction acceptance is the transaction pool.
