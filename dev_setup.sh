#!/bin/sh


#   __        ___    _   _  ____ _           _       ____             
#   \ \      / / \  | \ | |/ ___| |__   __ _(_)_ __ |  _ \  _____   __
#    \ \ /\ / / _ \ |  \| | |   | '_ \ / _` | | '_ \| | | |/ _ \ \ / /
#     \ V  V / ___ \| |\  | |___| | | | (_| | | | | | |_| |  __/\ V / 
#      \_/\_/_/   \_\_| \_|\____|_| |_|\__,_|_|_| |_|____/ \___| \_/  
#                                                                     


SRCDIR="$(pwd)"
docker inspect wanchainContainer > /dev/null 2>&1
if [ $? -eq 1 ]; then
<<<<<<< HEAD
	docker run --restart always --name wanchainContainer -itd -v $SRCDIR:/wanchain/src -p 8545:8545 -p 30303:30303 registry.cn-hangzhou.aliyuncs.com/wanglutech/wanchaindev /bin/sh
=======
	docker run --restart always --name wanchainContainer -itd -v $SRCDIR:/wanchain/src -p 8545:8545 -p 30303:30303 -p 30303:30303/udp  registry.cn-hangzhou.aliyuncs.com/wanglutech/wanchaindev /bin/sh
>>>>>>> 202393d4
fi
docker exec -it wanchainContainer /bin/sh
<|MERGE_RESOLUTION|>--- conflicted
+++ resolved
@@ -12,10 +12,6 @@
 SRCDIR="$(pwd)"
 docker inspect wanchainContainer > /dev/null 2>&1
 if [ $? -eq 1 ]; then
-<<<<<<< HEAD
-	docker run --restart always --name wanchainContainer -itd -v $SRCDIR:/wanchain/src -p 8545:8545 -p 30303:30303 registry.cn-hangzhou.aliyuncs.com/wanglutech/wanchaindev /bin/sh
-=======
 	docker run --restart always --name wanchainContainer -itd -v $SRCDIR:/wanchain/src -p 8545:8545 -p 30303:30303 -p 30303:30303/udp  registry.cn-hangzhou.aliyuncs.com/wanglutech/wanchaindev /bin/sh
->>>>>>> 202393d4
 fi
 docker exec -it wanchainContainer /bin/sh
