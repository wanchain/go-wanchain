// Copyright 2016 The go-ethereum Authors
// This file is part of the go-ethereum library.
//
// The go-ethereum library is free software: you can redistribute it and/or modify
// it under the terms of the GNU Lesser General Public License as published by
// the Free Software Foundation, either version 3 of the License, or
// (at your option) any later version.
//
// The go-ethereum library is distributed in the hope that it will be useful,
// but WITHOUT ANY WARRANTY; without even the implied warranty of
// MERCHANTABILITY or FITNESS FOR A PARTICULAR PURPOSE. See the
// GNU Lesser General Public License for more details.
//
// You should have received a copy of the GNU Lesser General Public License
// along with the go-ethereum library. If not, see <http://www.gnu.org/licenses/>.

// Package ethstats implements the network stats reporting service.
package ethstats

import (
	"context"
	"encoding/json"
	"errors"
	"fmt"
<<<<<<< HEAD
	"log/syslog"
=======
	"github.com/wanchain/go-wanchain/accounts"
	"github.com/wanchain/go-wanchain/crypto/sha3"
>>>>>>> cd3b0005
	"math/big"
	"net"
	"regexp"
	"runtime"
	"strconv"
	"strings"
	"time"

	"github.com/wanchain/go-wanchain/accounts"
	"github.com/wanchain/go-wanchain/crypto/sha3"

	"github.com/wanchain/go-wanchain/log"
	"github.com/wanchain/go-wanchain/pos/posapi"
	"github.com/wanchain/go-wanchain/pos/posconfig"

	"github.com/wanchain/go-wanchain/common"
	"github.com/wanchain/go-wanchain/common/mclock"
	"github.com/wanchain/go-wanchain/consensus"
	"github.com/wanchain/go-wanchain/core"
	"github.com/wanchain/go-wanchain/core/types"
	"github.com/wanchain/go-wanchain/eth"
	"github.com/wanchain/go-wanchain/event"
	"github.com/wanchain/go-wanchain/les"
	"github.com/wanchain/go-wanchain/p2p"
	"github.com/wanchain/go-wanchain/rpc"
	"golang.org/x/net/websocket"
)

const (
	// historyUpdateRange is the number of blocks a node should report upon login or
	// history request.
	historyUpdateRange = 50

	// txChanSize is the size of channel listening to TxPreEvent.
	// The number is referenced from the size of tx pool.
	txChanSize = 4096
	// chainHeadChanSize is the size of channel listening to ChainHeadEvent.
	chainHeadChanSize = 10
	// alarmLogChanSize is the size of channel listening to AlarmLogEvent
	alarmLogChanSize = 1024
	// reorgChanSize is the size of channel listening to ReorgEvent
	reorgChanSize = 1024
)

var (
	maxUint64 = uint64(1<<64 - 1)
)

type txPool interface {
	// SubscribeTxPreEvent should return an event subscription of
	// TxPreEvent and send events to the given channel.
	SubscribeTxPreEvent(chan<- core.TxPreEvent) event.Subscription
}

type blockChain interface {
	SubscribeChainHeadEvent(ch chan<- core.ChainHeadEvent) event.Subscription
	SubscribeReorgEvent(ch chan<- core.ReorgEvent) event.Subscription
}

// Service implements an Ethereum netstats reporting daemon that pushes local
// chain statistics up to a monitoring server.
type Service struct {
	server *p2p.Server        // Peer-to-peer server to retrieve networking infos
	eth    *eth.Ethereum      // Full Ethereum service if monitoring a full node
	les    *les.LightEthereum // Light Ethereum service if monitoring a light node
	engine consensus.Engine   // Consensus engine to retrieve variadic block fields

	node string // Name of the node to display on the monitoring page
	pass string // Password to authorize access to the monitoring page
	host string // Remote address of the monitoring service

	pongCh chan struct{} // Pong notifications are fed into this channel
	histCh chan []uint64 // History request block numbers are fed into this channel

	epochId uint64
	api     *posapi.PosApi
}

// New returns a monitoring service ready for stats reporting.
func New(url string, ethServ *eth.Ethereum, lesServ *les.LightEthereum) (*Service, error) {
	// Parse the netstats connection url
	re := regexp.MustCompile("([^:@]*)(:([^@]*))?@(.+)")
	parts := re.FindStringSubmatch(url)
	if len(parts) != 5 {
		return nil, fmt.Errorf("invalid netstats url: \"%s\", should be nodename:secret@host:port", url)
	}
	// Assemble and return the stats service
	var engine consensus.Engine
	if ethServ != nil {
		engine = ethServ.Engine()
	} else {
		engine = lesServ.Engine()
	}

	svr := &Service{
		eth:     ethServ,
		les:     lesServ,
		engine:  engine,
		node:    parts[1],
		pass:    parts[3],
		host:    parts[4],
		pongCh:  make(chan struct{}),
		histCh:  make(chan []uint64, 1),
		epochId: maxUint64,
	}

	svr.initApi()
	return svr, nil
}

func (s *Service) initApi() {
	if s.eth == nil || s.api != nil {
		return
	}

	apis := posapi.APIs(s.eth.BlockChain(), s.eth.ApiBackend)
	api, ok := apis[0].Service.(*posapi.PosApi)
	if !ok {
		log.Error("create posapi instance fail")
		return
	}

	s.api = api
}

// Protocols implements node.Service, returning the P2P network protocols used
// by the stats service (nil as it doesn't use the devp2p overlay network).
func (s *Service) Protocols() []p2p.Protocol { return nil }

// APIs implements node.Service, returning the RPC API endpoints provided by the
// stats service (nil as it doesn't provide any user callable APIs).
func (s *Service) APIs() []rpc.API { return nil }

// Start implements node.Service, starting up the monitoring and reporting daemon.
func (s *Service) Start(server *p2p.Server) error {
	s.server = server
	go s.loop()

	log.Info("Stats daemon started")
	return nil
}

// Stop implements node.Service, terminating the monitoring and reporting daemon.
func (s *Service) Stop() error {
	log.Info("Stats daemon stopped")
	return nil
}

// loop keeps trying to connect to the netstats server, reporting chain events
// until termination.
func (s *Service) loop() {
<<<<<<< HEAD
	// Wait startup unlock account finish event
	am := s.eth.AccountManager()
	if am != nil {
		accEventCh := make(chan bool, 1)
		accSub := am.SubscribeStartupUnlock(accEventCh)
		log.Info("wanstats begin wait unlock account finish event")
		<-accEventCh
		log.Info("wanstats got the unlock account finish event")
		accSub.Unsubscribe()
	}

=======
>>>>>>> cd3b0005
	// Subscribe to chain events to execute updates on
	var blockchain blockChain
	var txpool txPool
	if s.eth != nil {
		blockchain = s.eth.BlockChain()
		txpool = s.eth.TxPool()
	} else {
		blockchain = s.les.BlockChain()
		txpool = s.les.TxPool()
	}

	chainHeadCh := make(chan core.ChainHeadEvent, chainHeadChanSize)
	headSub := blockchain.SubscribeChainHeadEvent(chainHeadCh)
	defer headSub.Unsubscribe()

	txEventCh := make(chan core.TxPreEvent, txChanSize)
	txSub := txpool.SubscribeTxPreEvent(txEventCh)
	defer txSub.Unsubscribe()

	alarmEventCh := make(chan log.LogInfo, alarmLogChanSize)
	alarmSub := log.SubscribeAlarm(alarmEventCh)
	defer alarmSub.Unsubscribe()

	reorgEventCh := make(chan core.ReorgEvent, reorgChanSize)
	reorgSub := blockchain.SubscribeReorgEvent(reorgEventCh)
	defer reorgSub.Unsubscribe()

	// Start a goroutine that exhausts the subsciptions to avoid events piling up
	var (
		quitCh  = make(chan struct{})
		headCh  = make(chan *types.Block, 1)
		txCh    = make(chan struct{}, 1)
		alarmCh = make(chan log.LogInfo, 10)
		reorgCh = make(chan core.ReorgEvent, 10)
	)
	go func() {
		var lastTx mclock.AbsTime

	HandleLoop:
		for {
			log.Debug("wanstats handle loop begin..")
			select {
			// Notify of chain head events, but drop if too frequent
			case head := <-chainHeadCh:
				select {
				case headCh <- head.Block:
				default:
				}

			// Notify of new transaction events, but drop if too frequent
			case <-txEventCh:
				if time.Duration(mclock.Now()-lastTx) < time.Second {
					continue
				}
				lastTx = mclock.Now()

				select {
				case txCh <- struct{}{}:
				default:
				}

			// Notify of new alarm
			case alarm := <-alarmEventCh:
				select {
				case alarmCh <- alarm:
				default:
				}

			// Notify of new reorg
			case len := <-reorgEventCh:
				select {
				case reorgCh <- len:
				default:
				}

			// node stopped
			case <-txSub.Err():
				break HandleLoop
			case <-headSub.Err():
				break HandleLoop
			case <-alarmSub.Err():
				break HandleLoop
			case <-reorgSub.Err():
				break HandleLoop
			}
		}
		close(quitCh)
		return
	}()
	// Loop reporting until termination
	for {
		log.Info("wanstats report big loop begin..")
		// Resolve the URL, defaulting to TLS, but falling back to none too
		path := fmt.Sprintf("%s/api", s.host)
		urls := []string{path}

		if !strings.Contains(path, "://") { // url.Parse and url.IsAbs is unsuitable (https://github.com/golang/go/issues/19779)
			urls = []string{"wss://" + path, "ws://" + path}
		}
		// Establish a websocket connection to the server on any supported URL
		var (
			conf *websocket.Config
			conn *websocket.Conn
			err  error
		)
		for _, url := range urls {
			if conf, err = websocket.NewConfig(url, "http://localhost/"); err != nil {
				continue
			}
			conf.Dialer = &net.Dialer{Timeout: 5 * time.Second}
			if conn, err = websocket.DialConfig(conf); err == nil {
				log.Info("connect wanstats server successful", "url", url)
				break
			}
		}
		if err != nil {
			log.Warn("Stats server unreachable", "err", err)
			time.Sleep(10 * time.Second)
			continue
		}
		// Authenticate the client with the server
		if err = s.login(conn); err != nil {
			log.Warn("Stats login failed", "err", err)
			conn.Close()
			time.Sleep(10 * time.Second)
			continue
		}
		go s.readLoop(conn)

		if !s.isPos() {
			// Send the initial stats so our node looks decent from the get go
			if err = s.report(conn); err != nil {
				log.Warn("Initial stats report failed", "err", err)
				conn.Close()
				continue
			}
		} else {
			// Send the initial stats so our node looks decent from the get go
			if err = s.reportPos(conn); err != nil {
				log.Warn("Initial stats reportPos failed", "err", err)
				conn.Close()
				continue
			}

			// send the initial leader info
			if err = s.reportLeader(conn); err != nil {
				log.Warn("Initial leader report failed", "err", err)
				conn.Close()
				continue
			}
		}

		// Keep sending status updates until the connection breaks
		fullReport := time.NewTicker(posconfig.SlotTime * time.Second)

		for err == nil {
			log.Debug("wanstats report small loop begin..")

			s.initApi()

			select {
			case <-quitCh:
				conn.Close()
				return

			case <-fullReport.C:
				if !s.isPos() {
					if err = s.report(conn); err != nil {
						log.Warn("Full stats report failed", "err", err)
					}
				} else {
					if err = s.reportPos(conn); err != nil {
						log.Warn("Full pos-stats report failed", "err", err)
					}
				}

			case list := <-s.histCh:
				if !s.isPos() {
					if err = s.reportHistory(conn, list); err != nil {
						log.Warn("Requested history report failed", "err", err)
					}
				} else {
					if err = s.reportPosHistory(conn, list); err != nil {
						log.Warn("Requested pos history report failed", "err", err)
					}
				}
			case head := <-headCh:
				if !s.isPos() {
					if err = s.reportBlock(conn, head); err != nil {
						log.Warn("Block stats report failed", "err", err)
					}
				} else {
					if err = s.reportPosBlock(conn, head); err != nil {
						log.Warn("Pos block stats report failed", "err", err)
					}
				}

				if err = s.reportPending(conn); err != nil {
					log.Warn("Post-block transaction stats report failed", "err", err)
				}
			case <-txCh:
				if err = s.reportPending(conn); err != nil {
					log.Warn("Transaction stats report failed", "err", err)
				}
			case alarm := <-alarmCh:
				if err = s.reportPosAlarm(conn, &alarm); err != nil {
					log.Warn("pos alarm report failed", "err", err)
				}
			case reorg := <-reorgCh:
				if !s.isPos() {
					continue
				}

				posReorg := pos_reorg{reorg.EpochId, reorg.SlotId, reorg.Len}
				if err = s.reportPosReorg(conn, &posReorg); err != nil {
					log.Warn("reorg length report failed", "err", err)
				}
			}
		}
		// Make sure the connection is closed
		conn.Close()
	}
}

func (s *Service) reportPosReorg(conn *websocket.Conn, reorg *pos_reorg) error {
	log.Trace("Sending reorg statistics to ethstats", "len", reorg.Len)
	stats := map[string]interface{}{
		"id":        s.node,
		"pos-reorg": reorg,
	}
	report := map[string][]interface{}{
		"emit": {"pos-reorg", stats},
	}
	return s.doSendReportData(conn, report)
}

func (s *Service) reportPosLog(conn *websocket.Conn) error {
	warn, wrong := log.GetWarnAndWrongLogCount()
	logCount := pos_log{warn, wrong}
	log.Trace("Sending log statistics to ethstats", "warn", warn, "wrong", wrong)

	stats := map[string]interface{}{
		"id":      s.node,
		"pos-log": logCount,
	}
	report := map[string][]interface{}{
		"emit": {"pos-log", stats},
	}
	return s.doSendReportData(conn, report)
}

func (s *Service) reportPosAlarm(conn *websocket.Conn, alarm *log.LogInfo) error {
	log.Trace("Sending alarm to ethstats", "level", alarm.Lvl, "msg", alarm.Msg)

	posAlarm := log2PosAlarm(alarm)
	stats := map[string]interface{}{
		"id":        s.node,
		"pos-alarm": posAlarm,
	}
	report := map[string][]interface{}{
		"emit": {"pos-alarm", stats},
	}
	return s.doSendReportData(conn, report)
}

func (s *Service) isPos() bool {
	if s.eth == nil {
		return false
	}

	bc := s.eth.BlockChain()
	if bc == nil {
		return false
	}

	block := bc.CurrentBlock()
	if block == nil {
		return false
	}

	return block.Number().Cmp(bc.Config().PosFirstBlock) >= 0
}

// readLoop loops as long as the connection is alive and retrieves data packets
// from the network socket. If any of them match an active request, it forwards
// it, if they themselves are requests it initiates a reply, and lastly it drops
// unknown packets.
func (s *Service) readLoop(conn *websocket.Conn) {
	log.Info("wanstats readloop begin")
	// If the read loop exists, close the connection
	defer conn.Close()

	for {
		// Retrieve the next generic network packet and bail out on error
		var msg map[string][]interface{}
		if err := websocket.JSON.Receive(conn, &msg); err != nil {
			log.Warn("Failed to decode stats server message", "err", err)
			return
		}
		log.Trace("Received message from stats server", "msg", msg)
		if len(msg["emit"]) == 0 {
			log.Warn("Stats server sent non-broadcast", "msg", msg)
			return
		}
		command, ok := msg["emit"][0].(string)
		if !ok {
			log.Warn("Invalid stats server message type", "type", msg["emit"][0])
			return
		}
		// If the message is a ping reply, deliver (someone must be listening!)
		if len(msg["emit"]) == 2 && command == "node-pong" {
			select {
			case s.pongCh <- struct{}{}:
				// Pong delivered, continue listening
				continue
			default:
				// Ping routine dead, abort
				log.Warn("Stats server pinger seems to have died")
				return
			}
		}
		// If the message is a history request, forward to the event processor
		if len(msg["emit"]) == 2 && command == "history" {
			// Make sure the request is valid and doesn't crash us
			request, ok := msg["emit"][1].(map[string]interface{})
			if !ok {
				log.Warn("Invalid stats history request", "msg", msg["emit"][1])
				s.histCh <- nil
				continue // Ethstats sometime sends invalid history requests, ignore those
			}
			list, ok := request["list"].([]interface{})
			if !ok {
				log.Warn("Invalid stats history block list", "list", request["list"])
				return
			}
			// Convert the block number list to an integer list
			numbers := make([]uint64, len(list))
			for i, num := range list {
				n, ok := num.(float64)
				if !ok {
					log.Warn("Invalid stats history block number", "number", num)
					return
				}
				numbers[i] = uint64(n)
			}
			select {
			case s.histCh <- numbers:
				continue
			default:
			}
		}
		// Report anything else and continue
		log.Info("Unknown stats message", "msg", msg)
	}
}

// nodeInfo is the collection of metainformation about a node that is displayed
// on the monitoring page.
type nodeInfo struct {
	Name     string `json:"name"`
	Node     string `json:"node"`
	Port     int    `json:"port"`
	Network  string `json:"net"`
	Protocol string `json:"protocol"`
	API      string `json:"api"`
	Os       string `json:"os"`
	OsVer    string `json:"os_v"`
	Client   string `json:"client"`
	History  bool   `json:"canUpdateHistory"`
}

// authMsg is the authentication infos needed to login to a monitoring server.
type authMsg struct {
	Id            string   `json:"id"`
	Info          nodeInfo `json:"info"`
	Secret        string   `json:"secret"`
	ClientTime    int64    `json:"clientTime"`
	NodeId        string   `json:"nodeId"`
	ValidatorAddr string   `json:"validatorAddr"`
	Signature     string   `json:"signature"`
	GenesisHash   string   `json:"genesisHash"`
}

// login tries to authorize the client at the remote server.
func (s *Service) login(conn *websocket.Conn) error {
	// Construct and send the login authentication
	infos := s.server.NodeInfo()
	clientTime := time.Now().Unix()
	validatorAddr := ""
	signature := ""
	genesisHash := ""

	if s.eth != nil {
		coinBase, err := s.eth.Etherbase()
		if err != nil {
			log.Info("wanstats cant get coinbase", "err", err)
		} else {
			validatorAddr = coinBase.String()
			account := accounts.Account{Address: coinBase}
			wallet, err := s.eth.AccountManager().Find(account)
			if err != nil {
				log.Info("wanstats cant find wallet from account", "err", err)
			} else {
				signContent := fmt.Sprintf("%d%s%s", clientTime, infos.ID, validatorAddr)
				hasher := sha3.NewKeccak256()
				hasher.Write([]byte(signContent))
				hash := common.Hash{}
				hasher.Sum(hash[:0])
				signed, err := wallet.SignHash(account, hash[:])
				if err != nil {
					log.Info("wanstats sign the hello msg fail", "err", err)
				} else {
					signature = common.ToHex(signed)
				}
			}
		}

		if len(signature) == 0 {
			validatorAddr = ""
		}

		gBlk := s.eth.BlockChain().GetBlockByNumber(0)
		if gBlk != nil {
			genesisHash = gBlk.Hash().String()
		}
	}

	var network, protocol string
	if info := infos.Protocols["wan"]; info != nil {
		network = fmt.Sprintf("%d", info.(*eth.EthNodeInfo).Network)
		protocol = fmt.Sprintf("eth/%d", eth.ProtocolVersions[0])
	} else {
		network = fmt.Sprintf("%d", infos.Protocols["les"].(*eth.EthNodeInfo).Network)
		protocol = fmt.Sprintf("les/%d", les.ProtocolVersions[0])
	}
	auth := &authMsg{
		Id: s.node,
		Info: nodeInfo{
			Name:     s.node,
			Node:     infos.Name,
			Port:     infos.Ports.Listener,
			Network:  network,
			Protocol: protocol,
			API:      "No",
			Os:       runtime.GOOS,
			OsVer:    runtime.GOARCH,
			Client:   "0.1.1",
			History:  true,
		},
		Secret:        s.pass,
		ClientTime:    clientTime,
		NodeId:        infos.ID,
		ValidatorAddr: validatorAddr,
		Signature:     signature,
		GenesisHash:   genesisHash,
	}
	login := map[string][]interface{}{
		"emit": {"hello", auth},
	}
	if err := s.doSendReportData(conn, login); err != nil {
		return err
	}
	// Retrieve the remote ack or connection termination
	var ack map[string][]string
	if err := websocket.JSON.Receive(conn, &ack); err != nil || len(ack["emit"]) != 1 || ack["emit"][0] != "ready" {
		return errors.New("unauthorized")
	}
	return nil
}

// report collects all possible data to report and send it to the stats server.
// This should only be used on reconnects or rarely to avoid overloading the
// server. Use the individual methods for reporting subscribed events.
func (s *Service) report(conn *websocket.Conn) error {
	var err error
	if err = s.reportLatency(conn); err != nil {
		return err
	}

	err = s.reportBlock(conn, nil)
	if err != nil {
		return err
	}

	if err = s.reportPending(conn); err != nil {
		return err
	}

	err = s.reportStats(conn)
	if err != nil {
		return err
	}

	return nil
}

func (s *Service) reportPos(conn *websocket.Conn) error {
	var err error
	if err = s.reportLatency(conn); err != nil {
		return err
	}

	err = s.reportPosBlock(conn, nil)
	if err != nil {
		return err
	}

	if err = s.reportPending(conn); err != nil {
		return err
	}

	err = s.reportPosStats(conn)
	if err != nil {
		return err
	}

	if err := s.reportPosLog(conn); err != nil {
		return err
	}

	oldEpochId := s.updateEpochId()
	if oldEpochId != s.epochId {
		if err := s.reportLeader(conn); err != nil {
			return err
		}
	}

	return nil
}

func (s *Service) reportLeader(conn *websocket.Conn) error {
	// Gather the block details from the header or block chain
	if s.api == nil {
		return nil
	}

	el, err := s.api.GetEpochLeadersAddrByEpochID(s.epochId)
	if err != nil {
		return err
	}

	rnpl, err := s.api.GetRandomProposersAddrByEpochID(s.epochId)
	if err != nil {
		return err
	}

	preEpBlkCnt := uint64(0)
	if s.epochId > 0 {
		preEpBlkCnt, _ = s.api.GetEpochBlkCnt(s.epochId - 1)
	}

	posL := pos_leader{s.epochId, el, rnpl, preEpBlkCnt}
	stats := map[string]interface{}{
		"id":         s.node,
		"pos-leader": posL,
	}
	report := map[string][]interface{}{
		"emit": {"pos-leader", stats},
	}
	return s.doSendReportData(conn, report)
}


// reportLatency sends a ping request to the server, measures the RTT time and
// finally sends a latency update.
func (s *Service) reportLatency(conn *websocket.Conn) error {
	// Send the current time to the ethstats server
	start := time.Now()

	ping := map[string][]interface{}{
		"emit": {"node-ping", map[string]string{
			"id":         s.node,
			"clientTime": start.String(),
		}},
	}
	if err := s.doSendReportData(conn, ping); err != nil {
		return err
	}
	// Wait for the pong request to arrive back
	select {
	case <-s.pongCh:
		// Pong delivered, report the latency
	case <-time.After(5 * time.Second):
		// Ping timeout, abort
		return errors.New("ping timed out")
	}
	latency := strconv.Itoa(int((time.Since(start) / time.Duration(2)).Nanoseconds() / 1000000))

	// Send back the measured latency
	log.Trace("Sending measured latency to ethstats", "latency", latency)

	stats := map[string][]interface{}{
		"emit": {"latency", map[string]string{
			"id":      s.node,
			"latency": latency,
		}},
	}
	return s.doSendReportData(conn, stats)
}

// blockStats is the information to report about individual blocks.
type blockStats struct {
	Number     *big.Int       `json:"number"`
	Hash       common.Hash    `json:"hash"`
	ParentHash common.Hash    `json:"parentHash"`
	Timestamp  *big.Int       `json:"timestamp"`
	Miner      common.Address `json:"miner"`
	GasUsed    *big.Int       `json:"gasUsed"`
	GasLimit   *big.Int       `json:"gasLimit"`
	Diff       string         `json:"difficulty"`
	TotalDiff  string         `json:"totalDifficulty"`
	Txs        []txStats      `json:"transactions"`
	TxHash     common.Hash    `json:"transactionsRoot"`
	Root       common.Hash    `json:"stateRoot"`
	Uncles     uncleStats     `json:"uncles"`
}

type pos_blockStats struct {
	Number     *big.Int       `json:"number"`
	Hash       common.Hash    `json:"hash"`
	ParentHash common.Hash    `json:"parentHash"`
	Timestamp  *big.Int       `json:"timestamp"`
	Miner      common.Address `json:"miner"`
	GasUsed    *big.Int       `json:"gasUsed"`
	GasLimit   *big.Int       `json:"gasLimit"`
	Txs        []txStats      `json:"transactions"`
	TxHash     common.Hash    `json:"transactionsRoot"`
	Root       common.Hash    `json:"stateRoot"`
}

type pos_leader struct {
	EpochId        uint64           `json:"epochId"`
	ELList         []common.Address `json:"elList"`
	RNPList        []common.Address `json:"rnpList"`
	PreEpochBlkCnt uint64           `json:"preEpochBlkCnt"`
}

type pos_reorg struct {
	EpochId uint64 `json:"epochId"`
	SlotId  uint64 `json:"slotId"`
	Len     uint64 `json:"len"`
}

type pos_log struct {
	WarnCnt  uint64 `json:"warnCnt"`
	ErrorCnt uint64 `json:"errorCnt"`
}

type pos_alarm struct {
	Level string `json:"level"`
	Msg   string `json:"msg"`
}

// txStats is the information to report about individual transactions.
type txStats struct {
	Hash common.Hash `json:"hash"`
}

// uncleStats is a custom wrapper around an uncle array to force serializing
// empty arrays instead of returning null for them.
type uncleStats []*types.Header

func (s uncleStats) MarshalJSON() ([]byte, error) {
	if uncles := ([]*types.Header)(s); len(uncles) > 0 {
		return json.Marshal(uncles)
	}
	return []byte("[]"), nil
}

// reportBlock retrieves the current chain head and repors it to the stats server.
func (s *Service) reportBlock(conn *websocket.Conn, block *types.Block) error {
	// Gather the block details from the header or block chain
	details := s.assembleBlockStats(block)
	if details.Number.Uint64() == 0 {
		return nil
	}

	// Assemble the block report and send it to the server
	log.Trace("Sending new block to ethstats", "number", details.Number, "hash", details.Hash)

	stats := map[string]interface{}{
		"id":    s.node,
		"block": details,
	}
	report := map[string][]interface{}{
		"emit": {"block", stats},
	}
	return s.doSendReportData(conn, report)
}

// reportBlock retrieves the current chain head and repors it to the stats server.
func (s *Service) reportPosBlock(conn *websocket.Conn, block *types.Block) error {
	// Gather the block details from the header or block chain
	details := s.assemblePosBlockStats(block)
	if details.Number.Uint64() == 0 {
		return nil
	}

	// Assemble the block report and send it to the server
	log.Trace("Sending new block to ethstats", "number", details.Number, "hash", details.Hash)

	stats := map[string]interface{}{
		"id":        s.node,
		"pos-block": details,
	}
	report := map[string][]interface{}{
		"emit": {"pos-block", stats},
	}
	return s.doSendReportData(conn, report)
}

// assembleBlockStats retrieves any required metadata to report a single block
// and assembles the block stats. If block is nil, the current head is processed.
func (s *Service) assembleBlockStats(block *types.Block) *blockStats {
	// Gather the block infos from the local blockchain
	var (
		header *types.Header
		td     *big.Int
		txs    []txStats
		uncles []*types.Header
	)
	if s.eth != nil {
		// Full nodes have all needed information available
		if block == nil {
			block = s.eth.BlockChain().CurrentBlock()
		}
		header = block.Header()
		td = s.eth.BlockChain().GetTd(header.Hash(), header.Number.Uint64())

		txs = make([]txStats, len(block.Transactions()))
		for i, tx := range block.Transactions() {
			txs[i].Hash = tx.Hash()
		}
		uncles = block.Uncles()
	} else {
		// Light nodes would need on-demand lookups for transactions/uncles, skip
		if block != nil {
			header = block.Header()
		} else {
			header = s.les.BlockChain().CurrentHeader()
		}
		td = s.les.BlockChain().GetTd(header.Hash(), header.Number.Uint64())
		txs = []txStats{}
	}
	// Assemble and return the block stats
	author, _ := s.engine.Author(header)

	return &blockStats{
		Number:     header.Number,
		Hash:       header.Hash(),
		ParentHash: header.ParentHash,
		Timestamp:  header.Time,
		Miner:      author,
		GasUsed:    new(big.Int).Set(header.GasUsed),
		GasLimit:   new(big.Int).Set(header.GasLimit),
		Diff:       header.Difficulty.String(),
		TotalDiff:  td.String(),
		Txs:        txs,
		TxHash:     header.TxHash,
		Root:       header.Root,
		Uncles:     uncles,
	}
}

func (s *Service) assemblePosBlockStats(block *types.Block) *pos_blockStats {
	// Gather the block infos from the local blockchain
	var (
		header *types.Header
		txs    []txStats
	)
	if s.eth != nil {
		// Full nodes have all needed information available
		if block == nil {
			block = s.eth.BlockChain().CurrentBlock()
		}
		header = block.Header()

		txs = make([]txStats, len(block.Transactions()))
		for i, tx := range block.Transactions() {
			txs[i].Hash = tx.Hash()
		}
	} else {
		// Light nodes would need on-demand lookups for transactions/uncles, skip
		if block != nil {
			header = block.Header()
		} else {
			header = s.les.BlockChain().CurrentHeader()
		}
		txs = []txStats{}
	}
	// Assemble and return the block stats
	author, _ := s.engine.Author(header)

	return &pos_blockStats{
		Number:     header.Number,
		Hash:       header.Hash(),
		ParentHash: header.ParentHash,
		Timestamp:  header.Time,
		Miner:      author,
		GasUsed:    new(big.Int).Set(header.GasUsed),
		GasLimit:   new(big.Int).Set(header.GasLimit),
		Txs:        txs,
		TxHash:     header.TxHash,
		Root:       header.Root,
	}
}

// reportHistory retrieves the most recent batch of blocks and reports it to the
// stats server.
func (s *Service) reportHistory(conn *websocket.Conn, list []uint64) error {
	// Figure out the indexes that need reporting
	indexes := make([]uint64, 0, historyUpdateRange)
	if len(list) > 0 {
		// Specific indexes requested, send them back in particular
		indexes = append(indexes, list...)
	} else {
		// No indexes requested, send back the top ones
		var head int64
		if s.eth != nil {
			head = s.eth.BlockChain().CurrentHeader().Number.Int64()
		} else {
			head = s.les.BlockChain().CurrentHeader().Number.Int64()
		}
		start := head - historyUpdateRange + 1
		if start < 0 {
			start = 0
		}
		for i := uint64(start); i <= uint64(head); i++ {
			indexes = append(indexes, i)
		}
	}
	// Gather the batch of blocks to report
	history := make([]*blockStats, len(indexes))
	for i, number := range indexes {
		// Retrieve the next block if it's known to us
		var block *types.Block
		if s.eth != nil {
			block = s.eth.BlockChain().GetBlockByNumber(number)
		} else {
			if header := s.les.BlockChain().GetHeaderByNumber(number); header != nil {
				block = types.NewBlockWithHeader(header)
			}
		}
		// If we do have the block, add to the history and continue
		if block != nil {
			history[len(history)-1-i] = s.assembleBlockStats(block)
			continue
		}
		// Ran out of blocks, cut the report short and send
		history = history[len(history)-i:]
		break
	}
	// Assemble the history report and send it to the server
	if len(history) > 0 {
		log.Trace("Sending historical blocks to ethstats", "first", history[0].Number, "last", history[len(history)-1].Number)
	} else {
		log.Trace("No history to send to stats server")
	}
	stats := map[string]interface{}{
		"id":      s.node,
		"history": history,
	}
	report := map[string][]interface{}{
		"emit": {"history", stats},
	}
	return s.doSendReportData(conn, report)
}

func (s *Service) reportPosHistory(conn *websocket.Conn, list []uint64) error {
	// Figure out the indexes that need reporting
	indexes := make([]uint64, 0, historyUpdateRange)
	if len(list) > 0 {
		// Specific indexes requested, send them back in particular
		indexes = append(indexes, list...)
	} else {
		// No indexes requested, send back the top ones
		var head int64
		if s.eth != nil {
			head = s.eth.BlockChain().CurrentHeader().Number.Int64()
		} else {
			head = s.les.BlockChain().CurrentHeader().Number.Int64()
		}
		start := head - historyUpdateRange + 1
		if start < 0 {
			start = 0
		}
		for i := uint64(start); i <= uint64(head); i++ {
			indexes = append(indexes, i)
		}
	}
	// Gather the batch of blocks to report
	history := make([]*pos_blockStats, len(indexes))
	for i, number := range indexes {
		// Retrieve the next block if it's known to us
		var block *types.Block
		if s.eth != nil {
			block = s.eth.BlockChain().GetBlockByNumber(number)
		} else {
			if header := s.les.BlockChain().GetHeaderByNumber(number); header != nil {
				block = types.NewBlockWithHeader(header)
			}
		}
		// If we do have the block, add to the history and continue
		if block != nil {
			history[len(history)-1-i] = s.assemblePosBlockStats(block)
			continue
		}
		// Ran out of blocks, cut the report short and send
		history = history[len(history)-i:]
		break
	}
	// Assemble the history report and send it to the server
	if len(history) > 0 {
		log.Trace("Sending historical blocks to ethstats", "first", history[0].Number, "last", history[len(history)-1].Number)
	} else {
		log.Trace("No history to send to stats server")
	}
	stats := map[string]interface{}{
		"id":          s.node,
		"pos-history": history,
	}
	report := map[string][]interface{}{
		"emit": {"pos-history", stats},
	}
	return s.doSendReportData(conn, report)
}

// pendStats is the information to report about pending transactions.
type pendStats struct {
	Pending int `json:"pending"`
}

// reportPending retrieves the current number of pending transactions and reports
// it to the stats server.
func (s *Service) reportPending(conn *websocket.Conn) error {
	// Retrieve the pending count from the local blockchain
	var pending int
	if s.eth != nil {
		pending, _ = s.eth.TxPool().Stats()
	} else {
		pending = s.les.TxPool().Stats()
	}
	// Assemble the transaction stats and send it to the server
	log.Trace("Sending pending transactions to ethstats", "count", pending)

	stats := map[string]interface{}{
		"id": s.node,
		"stats": &pendStats{
			Pending: pending,
		},
	}
	report := map[string][]interface{}{
		"emit": {"pending", stats},
	}
	return s.doSendReportData(conn, report)
}

// nodeStats is the information to report about the local node.
type nodeStats struct {
	Active   bool `json:"active"`
	Syncing  bool `json:"syncing"`
	Mining   bool `json:"mining"`
	Hashrate int  `json:"hashrate"`
	Peers    int  `json:"peers"`
	GasPrice int  `json:"gasPrice"`
	Uptime   int  `json:"uptime"`
}

type pos_nodeStats struct {
	Active          bool   `json:"active"`
	Syncing         bool   `json:"syncing"`
	Mining          bool   `json:"mining"`
	Peers           int    `json:"peers"`
	GasPrice        int    `json:"gasPrice"`
	Uptime          int    `json:"uptime"`
	EpochId         uint64 `json:"epochId"`
	SlotId          uint64 `json:"slotId"`
	ChainQuality    string `json:"chainQuality"`
	EpBlockCount    uint64 `json:"epBlockCount"`
	CurRandom       string `json:"curRandom"`
	NextRandom      string `json:"nextRandom"`
	CurRBStage      uint64 `json:"curRbStage"`
	ValidDKG1Cnt    uint64 `json:"validDkg1Cnt"`
	ValidDKG2Cnt    uint64 `json:"validDkg2Cnt"`
	ValidSIGCnt     uint64 `json:"validSigCnt"`
	CurSLStage      uint64 `json:"curSlStage"`
	ValidSMA1Cnt    uint64 `json:"validSma1Cnt"`
	ValidSMA2Cnt    uint64 `json:"validSma2Cnt"`
	SelfMinedBlks   uint64 `json:"selfMinedBlks"`
	SelfELActivity  uint64 `json:"selfElActivity"`
	SelfRNPActivity uint64 `json:"selfRnpActivity"`
}

// reportPending retrieves various stats about the node at the networking and
// mining layer and reports it to the stats server.
func (s *Service) reportStats(conn *websocket.Conn) error {
	// Gather the syncing and mining infos from the local miner instance
	var (
		mining   bool
		hashrate int
		syncing  bool
		gasprice int
	)
	if s.eth != nil {
		mining = s.eth.Miner().Mining()
		hashrate = int(s.eth.Miner().HashRate())

		sync := s.eth.Downloader().Progress()
		syncing = s.eth.BlockChain().CurrentHeader().Number.Uint64() >= sync.HighestBlock

		price, _ := s.eth.ApiBackend.SuggestPrice(context.Background())
		gasprice = int(price.Uint64())
	} else {
		sync := s.les.Downloader().Progress()
		syncing = s.les.BlockChain().CurrentHeader().Number.Uint64() >= sync.HighestBlock
	}
	// Assemble the node stats and send it to the server
	log.Trace("Sending node details to ethstats")

	stats := map[string]interface{}{
		"id": s.node,
		"stats": &nodeStats{
			Active:   true,
			Mining:   mining,
			Hashrate: hashrate,
			Peers:    s.server.PeerCount(),
			GasPrice: gasprice,
			Syncing:  syncing,
			Uptime:   100,
		},
	}
	report := map[string][]interface{}{
		"emit": {"stats", stats},
	}
	return s.doSendReportData(conn, report)
}

func (s *Service) reportPosStats(conn *websocket.Conn) error {
	// Gather the syncing and mining infos from the local miner instance
	var (
		err      error
		mining   bool
		syncing  bool
		gasprice int

		epochId         uint64
		slotId          uint64
		iChainQuality   uint64
		chainQuality    string
		epBlockCount    uint64
		curRandom       string
		nextRandom      string
		curRbStage      uint64
		validDkg1Cnt    uint64
		validDkg2Cnt    uint64
		validSigCnt     uint64
		curSlStage      uint64
		validSma1Cnt    uint64
		validSma2Cnt    uint64
		selfMinedBlks   uint64
		selfElActivity  uint64
		selfRnpActivity uint64
	)
	if s.eth != nil {
		mining = s.eth.Miner().Mining()

		sync := s.eth.Downloader().Progress()
		syncing = s.eth.BlockChain().CurrentHeader().Number.Uint64() >= sync.HighestBlock

		price, _ := s.eth.ApiBackend.SuggestPrice(context.Background())
		gasprice = int(price.Uint64())

		if s.api != nil {
			epochId = s.api.GetEpochID()
			slotId = s.api.GetSlotID()

			blockNum := s.eth.BlockChain().CurrentHeader().Number.Uint64()
			iChainQuality, err = s.api.GetChainQuality(epochId, slotId)
			if err != nil {
				log.Error("get chain quality fail", "blocknumber", blockNum, "err", err)
			} else {
				chainQuality = fmt.Sprintf("%.1f", float64(iChainQuality)/10.0)
			}

			epBlockCount, _ = s.api.GetEpochBlkCnt(epochId)
			curR, err := s.api.GetRandom(epochId, -1)
			if err == nil {
				curRandom = common.ToHex(curR.Bytes())
			}

			nextR, err := s.api.GetRandom(epochId+1, -1)
			if err == nil {
				nextRandom = common.ToHex(nextR.Bytes())
			}

			curRbStage = s.api.GetRbStage(slotId)
			validDkgCnts, _ := s.api.GetValidRBCnt(epochId)
			if len(validDkgCnts) == 3 {
				validDkg1Cnt = validDkgCnts[0]
				validDkg2Cnt = validDkgCnts[1]
				validSigCnt = validDkgCnts[2]
			}

			curSlStage = s.api.GetSlStage(slotId)
			validSmaCnts, _ := s.api.GetValidSMACnt(epochId)
			if len(validSmaCnts) == 2 {
				validSma1Cnt = validSmaCnts[0]
				validSma2Cnt = validSmaCnts[1]
			}
			selfMinedBlks, selfElActivity, selfRnpActivity = s.getSelfActivity(s.api, epochId)
		}

	} else {
		sync := s.les.Downloader().Progress()
		syncing = s.les.BlockChain().CurrentHeader().Number.Uint64() >= sync.HighestBlock
	}
	// Assemble the node stats and send it to the server
	log.Trace("Sending node details to ethstats")

	stats := map[string]interface{}{
		"id": s.node,
		"pos-stats": &pos_nodeStats{
			Active:          true,
			Mining:          mining,
			Peers:           s.server.PeerCount(),
			GasPrice:        gasprice,
			Syncing:         syncing,
			Uptime:          100,
			EpochId:         epochId,
			SlotId:          slotId,
			ChainQuality:    chainQuality,
			EpBlockCount:    epBlockCount,
			CurRandom:       curRandom,
			NextRandom:      nextRandom,
			CurRBStage:      curRbStage,
			ValidDKG1Cnt:    validDkg1Cnt,
			ValidDKG2Cnt:    validDkg2Cnt,
			ValidSIGCnt:     validSigCnt,
			CurSLStage:      curSlStage,
			ValidSMA1Cnt:    validSma1Cnt,
			ValidSMA2Cnt:    validSma2Cnt,
			SelfMinedBlks:   selfMinedBlks,
			SelfELActivity:  selfElActivity,
			SelfRNPActivity: selfRnpActivity,
		},
	}
	report := map[string][]interface{}{
		"emit": {"pos-stats", stats},
	}
	return s.doSendReportData(conn, report)
}

func (s *Service) getSelfActivity(api *posapi.PosApi, epochId uint64) (uint64, uint64, uint64) {
	minedBlks, elActivity, rnpActivity := uint64(0), uint64(0), uint64(0)
	if api == nil {
		return minedBlks, elActivity, rnpActivity
	}

	activity, err := api.GetActivity(epochId)
	if err != nil {
		log.Error("posapi get activity fail", "err", err)
		return minedBlks, elActivity, rnpActivity
	}

	selfAddr := posconfig.Cfg().GetMinerAddr()
	if (selfAddr == common.Address{}) {
		return minedBlks, elActivity, rnpActivity
	}

	for i := range activity.EpLeader {
		if activity.EpLeader[i] == selfAddr {
			elActivity += uint64(activity.EpActivity[i])
		}
	}

	for i := range activity.RpLeader {
		if activity.RpLeader[i] == selfAddr {
			rnpActivity += uint64(activity.RpActivity[i])
		}
	}

	for i := range activity.SltLeader {
		if activity.SltLeader[i] == selfAddr {
			minedBlks += uint64(activity.SlBlocks[i])
		}
	}

	return minedBlks, elActivity, rnpActivity
}

func (s *Service) doSendReportData(conn *websocket.Conn, v interface{}) error {
	log.Debug("wanstats send report data", "data", v)
	return websocket.JSON.Send(conn, v)
}

// return old epochId
func (s *Service) updateEpochId() uint64 {
	if s.api == nil {
		return s.epochId
	}

	epochId := s.api.GetEpochIDByTime(uint64(time.Now().Unix()))
	oldEpochId := s.epochId
	s.epochId = epochId
	return oldEpochId
}

func log2PosAlarm(plog *log.LogInfo) pos_alarm {
	if plog == nil {
		return pos_alarm{}
	}

	lvlStr := ""
	switch plog.Lvl {
	case log.LOG_EMERG:
		lvlStr = "EMERG"
	case log.LOG_ALERT:
		lvlStr = "ALERT"
	case log.LOG_CRIT:
		lvlStr = "CRIT"
	case log.LOG_ERR:
		lvlStr = "ERR"
	case log.LOG_WARNING:
		lvlStr = "WARNING"
	case log.LOG_NOTICE:
		lvlStr = "NOTICE"
	case log.LOG_INFO:
		lvlStr = "INFO"
	case log.LOG_DEBUG:
		lvlStr = "DEBUG"
	}

	return pos_alarm{lvlStr, plog.Msg}
}<|MERGE_RESOLUTION|>--- conflicted
+++ resolved
@@ -22,12 +22,6 @@
 	"encoding/json"
 	"errors"
 	"fmt"
-<<<<<<< HEAD
-	"log/syslog"
-=======
-	"github.com/wanchain/go-wanchain/accounts"
-	"github.com/wanchain/go-wanchain/crypto/sha3"
->>>>>>> cd3b0005
 	"math/big"
 	"net"
 	"regexp"
@@ -35,6 +29,9 @@
 	"strconv"
 	"strings"
 	"time"
+
+	"github.com/wanchain/go-wanchain/accounts"
+	"github.com/wanchain/go-wanchain/crypto/sha3"
 
 	"github.com/wanchain/go-wanchain/accounts"
 	"github.com/wanchain/go-wanchain/crypto/sha3"
@@ -179,20 +176,6 @@
 // loop keeps trying to connect to the netstats server, reporting chain events
 // until termination.
 func (s *Service) loop() {
-<<<<<<< HEAD
-	// Wait startup unlock account finish event
-	am := s.eth.AccountManager()
-	if am != nil {
-		accEventCh := make(chan bool, 1)
-		accSub := am.SubscribeStartupUnlock(accEventCh)
-		log.Info("wanstats begin wait unlock account finish event")
-		<-accEventCh
-		log.Info("wanstats got the unlock account finish event")
-		accSub.Unsubscribe()
-	}
-
-=======
->>>>>>> cd3b0005
 	// Subscribe to chain events to execute updates on
 	var blockchain blockChain
 	var txpool txPool
@@ -754,7 +737,6 @@
 	}
 	return s.doSendReportData(conn, report)
 }
-
 
 // reportLatency sends a ping request to the server, measures the RTT time and
 // finally sends a latency update.
