// Copyright 2014 The go-ethereum Authors
// This file is part of the go-ethereum library.
//
// The go-ethereum library is free software: you can redistribute it and/or modify
// it under the terms of the GNU Lesser General Public License as published by
// the Free Software Foundation, either version 3 of the License, or
// (at your option) any later version.
//
// The go-ethereum library is distributed in the hope that it will be useful,
// but WITHOUT ANY WARRANTY; without even the implied warranty of
// MERCHANTABILITY or FITNESS FOR A PARTICULAR PURPOSE. See the
// GNU Lesser General Public License for more details.
//
// You should have received a copy of the GNU Lesser General Public License
// along with the go-ethereum library. If not, see <http://www.gnu.org/licenses/>.

// Package core implements the Ethereum consensus protocol.
package core

import (
	"errors"
	"fmt"
	"io"
	"math/big"
	"sync"
	"sync/atomic"
	"time"

	"github.com/hashicorp/golang-lru"
	"github.com/wanchain/go-wanchain/common"
	"github.com/wanchain/go-wanchain/common/mclock"
	"github.com/wanchain/go-wanchain/consensus"
	"github.com/wanchain/go-wanchain/consensus/ethash"
	"github.com/wanchain/go-wanchain/core/state"
	"github.com/wanchain/go-wanchain/core/types"
	"github.com/wanchain/go-wanchain/core/vm"
	"github.com/wanchain/go-wanchain/crypto"
	"github.com/wanchain/go-wanchain/ethdb"
	"github.com/wanchain/go-wanchain/event"
	"github.com/wanchain/go-wanchain/log"
	"github.com/wanchain/go-wanchain/metrics"
	"github.com/wanchain/go-wanchain/params"
	posUtil "github.com/wanchain/go-wanchain/pos/util"
	"github.com/wanchain/go-wanchain/rlp"
	"github.com/wanchain/go-wanchain/trie"
	"github.com/wanchain/go-wanchain/pos/posconfig"
)

var (
	blockInsertTimer = metrics.NewTimer("chain/inserts")

	ErrNoGenesis = errors.New("Genesis not found in chain")
	ErrSecurityViolated = errors.New("reorg length more than BlockSecurityParam")
	ErrInsufficientCQ = errors.New("chain quality is too low")
)

const (
	bodyCacheLimit      = 256
	blockCacheLimit     = 256
	maxFutureBlocks     = 256
	maxTimeFutureBlocks = 30
	badBlockLimit       = 10

	// BlockChainVersion ensures that an incompatible database forces a resync from scratch.
	BlockChainVersion = 3
)

// BlockChain represents the canonical chain given a database with a genesis
// block. The Blockchain manages chain imports, reverts, chain reorganisations.
//
// Importing blocks in to the block chain happens according to the set of rules
// defined by the two stage Validator. Processing of blocks is done using the
// Processor which processes the included transaction. The validation of the state
// is done in the second part of the Validator. Failing results in aborting of
// the import.
//
// The BlockChain also helps in returning blocks from **any** chain included
// in the database as well as blocks that represents the canonical chain. It's
// important to note that GetBlock can return any block and does not need to be
// included in the canonical one where as GetBlockByNumber always represents the
// canonical chain.
type BlockChain struct {
	config *params.ChainConfig // chain & network configuration

	hc            *HeaderChain
	chainDb       ethdb.Database
	rmLogsFeed    event.Feed
	chainFeed     event.Feed
	chainSideFeed event.Feed
	chainHeadFeed event.Feed
	logsFeed      event.Feed
	scope         event.SubscriptionScope
	genesisBlock  *types.Block

	mu      sync.RWMutex // global mutex for locking chain operations
	chainmu sync.RWMutex // blockchain insertion lock
	procmu  sync.RWMutex // block processor lock

	checkpoint       int          // checkpoint counts towards the new checkpoint
	currentBlock     *types.Block // Current head of the block chain
	currentFastBlock *types.Block // Current head of the fast-sync chain (may be above the block chain!)

	stateCache   state.Database // State database to reuse between imports (contains state cache)
	bodyCache    *lru.Cache     // Cache for the most recent block bodies
	bodyRLPCache *lru.Cache     // Cache for the most recent block bodies in RLP encoded format
	blockCache   *lru.Cache     // Cache for the most recent entire blocks
	futureBlocks *lru.Cache     // future blocks are blocks added for later processing

	quit    chan struct{} // blockchain quit channel
	running int32         // running must be called atomically
	// procInterrupt must be atomically called
	procInterrupt int32          // interrupt signaler for block processing
	wg            sync.WaitGroup // chain processing wait group for shutting down

	engine    consensus.Engine
	processor Processor // block processor interface
	validator Validator // block and state validator interface
	vmConfig  vm.Config

	badBlocks *lru.Cache // Bad block cache

	epochGene 	  *EpochGenesisBlock

	slotValidator   Validator
}

// NewBlockChain returns a fully initialised block chain using information
// available in the database. It initialises the default Ethereum Validator and
// Processor.
func NewBlockChain(chainDb ethdb.Database, config *params.ChainConfig, engine consensus.Engine, vmConfig vm.Config) (*BlockChain, error) {
	bodyCache, _ := lru.New(bodyCacheLimit)
	bodyRLPCache, _ := lru.New(bodyCacheLimit)
	blockCache, _ := lru.New(blockCacheLimit)
	futureBlocks, _ := lru.New(maxFutureBlocks)
	badBlocks, _ := lru.New(badBlockLimit)

	bc := &BlockChain{
		config:       config,
		chainDb:      chainDb,
		stateCache:   state.NewDatabase(chainDb),
		quit:         make(chan struct{}),
		bodyCache:    bodyCache,
		bodyRLPCache: bodyRLPCache,
		blockCache:   blockCache,
		futureBlocks: futureBlocks,
		engine:       engine,
		vmConfig:     vmConfig,
		badBlocks:    badBlocks,
		epochGene:	  NewEpochGenesisBlock(),
	}
	bc.SetValidator(NewBlockValidator(config, bc, engine))
	bc.SetProcessor(NewStateProcessor(config, bc, engine))

	var err error
	bc.hc, err = NewHeaderChain(chainDb, config, engine, bc.getProcInterrupt)
	if err != nil {
		return nil, err
	}
	bc.genesisBlock = bc.GetBlockByNumber(0)
	if bc.genesisBlock == nil {
		return nil, ErrNoGenesis
	}
	if err := bc.loadLastState(); err != nil {
		return nil, err
	}
	// Check the current state of the block hashes and make sure that we do not have any of the bad blocks in our chain
	for hash := range BadHashes {
		if header := bc.GetHeaderByHash(hash); header != nil {
			// get the canonical block corresponding to the offending header's number
			headerByNumber := bc.GetHeaderByNumber(header.Number.Uint64())
			// make sure the headerByNumber (if present) is in our current canonical chain
			if headerByNumber != nil && headerByNumber.Hash() == header.Hash() {
				log.Error("Found bad hash, rewinding chain", "number", header.Number, "hash", header.ParentHash)
				bc.SetHead(header.Number.Uint64() - 1)
				log.Error("Chain rewind was successful, resuming normal operation")
			}
		}
	}
	// Take ownership of this particular state
	go bc.update()
	return bc, nil
}

func (bc *BlockChain) getProcInterrupt() bool {
	return atomic.LoadInt32(&bc.procInterrupt) == 1
}

// loadLastState loads the last known chain state from the database. This method
// assumes that the chain manager mutex is held.
func (bc *BlockChain) loadLastState() error {
	// Restore the last known head block
	head := GetHeadBlockHash(bc.chainDb)
	if head == (common.Hash{}) {
		// Corrupt or empty database, init from scratch
		log.Warn("Empty database, resetting chain")
		return bc.Reset()
	}
	// Make sure the entire head block is available
	currentBlock := bc.GetBlockByHash(head)
	if currentBlock == nil {
		// Corrupt or empty database, init from scratch
		log.Warn("Head block missing, resetting chain", "hash", head)
		return bc.Reset()
	}
	// Make sure the state associated with the block is available
	if _, err := state.New(currentBlock.Root(), bc.stateCache); err != nil {
		// Dangling block without a state associated, init from scratch
		log.Warn("Head state missing, resetting chain", "number", currentBlock.Number(), "hash", currentBlock.Hash())
		return bc.Reset()
	}
	// Everything seems to be fine, set as the head block
	bc.currentBlock = currentBlock

	// Restore the last known head header
	currentHeader := bc.currentBlock.Header()
	if head := GetHeadHeaderHash(bc.chainDb); head != (common.Hash{}) {
		if header := bc.GetHeaderByHash(head); header != nil {
			currentHeader = header
		}
	}
	bc.hc.SetCurrentHeader(currentHeader)

	// Restore the last known head fast block
	bc.currentFastBlock = bc.currentBlock
	if head := GetHeadFastBlockHash(bc.chainDb); head != (common.Hash{}) {
		if block := bc.GetBlockByHash(head); block != nil {
			bc.currentFastBlock = block
		}
	}

	// Issue a status log for the user
	headerTd := bc.GetTd(currentHeader.Hash(), currentHeader.Number.Uint64())
	blockTd := bc.GetTd(bc.currentBlock.Hash(), bc.currentBlock.NumberU64())
	fastTd := bc.GetTd(bc.currentFastBlock.Hash(), bc.currentFastBlock.NumberU64())

	log.Info("Loaded most recent local header", "number", currentHeader.Number, "hash", currentHeader.Hash(), "td", headerTd)
	log.Info("Loaded most recent local full block", "number", bc.currentBlock.Number(), "hash", bc.currentBlock.Hash(), "td", blockTd)
	log.Info("Loaded most recent local fast block", "number", bc.currentFastBlock.Number(), "hash", bc.currentFastBlock.Hash(), "td", fastTd)

	return nil
}

// SetHead rewinds the local chain to a new head. In the case of headers, everything
// above the new head will be deleted and the new one set. In the case of blocks
// though, the head may be further rewound if block bodies are missing (non-archive
// nodes after a fast sync).
func (bc *BlockChain) SetHead(head uint64) error {
	log.Warn("Rewinding blockchain", "target", head)

	bc.mu.Lock()
	defer bc.mu.Unlock()

	// Rewind the header chain, deleting all block bodies until then
	delFn := func(hash common.Hash, num uint64) {
		DeleteBody(bc.chainDb, hash, num)
	}
	bc.hc.SetHead(head, delFn)
	currentHeader := bc.hc.CurrentHeader()

	// Clear out any stale content from the caches
	bc.bodyCache.Purge()
	bc.bodyRLPCache.Purge()
	bc.blockCache.Purge()
	bc.futureBlocks.Purge()

	// Rewind the block chain, ensuring we don't end up with a stateless head block
	if bc.currentBlock != nil && currentHeader.Number.Uint64() < bc.currentBlock.NumberU64() {
		bc.currentBlock = bc.GetBlock(currentHeader.Hash(), currentHeader.Number.Uint64())
	}
	if bc.currentBlock != nil {
		if _, err := state.New(bc.currentBlock.Root(), bc.stateCache); err != nil {
			// Rewound state missing, rolled back to before pivot, reset to genesis
			bc.currentBlock = nil
		}
	}
	// Rewind the fast block in a simpleton way to the target head
	if bc.currentFastBlock != nil && currentHeader.Number.Uint64() < bc.currentFastBlock.NumberU64() {
		bc.currentFastBlock = bc.GetBlock(currentHeader.Hash(), currentHeader.Number.Uint64())
	}
	// If either blocks reached nil, reset to the genesis state
	if bc.currentBlock == nil {
		bc.currentBlock = bc.genesisBlock
	}
	if bc.currentFastBlock == nil {
		bc.currentFastBlock = bc.genesisBlock
	}
	if err := WriteHeadBlockHash(bc.chainDb, bc.currentBlock.Hash()); err != nil {
		log.Crit("Failed to reset head full block", "err", err)
	}
	if err := WriteHeadFastBlockHash(bc.chainDb, bc.currentFastBlock.Hash()); err != nil {
		log.Crit("Failed to reset head fast block", "err", err)
	}
	return bc.loadLastState()
}

// FastSyncCommitHead sets the current head block to the one defined by the hash
// irrelevant what the chain contents were prior.
func (bc *BlockChain) FastSyncCommitHead(hash common.Hash) error {
	// Make sure that both the block as well at its state trie exists
	block := bc.GetBlockByHash(hash)
	if block == nil {
		return fmt.Errorf("non existent block [%x…]", hash[:4])
	}
	if _, err := trie.NewSecure(block.Root(), bc.chainDb, 0); err != nil {
		return err
	}
	// If all checks out, manually set the head block
	bc.mu.Lock()
	bc.currentBlock = block
	bc.mu.Unlock()

	log.Info("Committed new head block", "number", block.Number(), "hash", hash)
	return nil
}

// GasLimit returns the gas limit of the current HEAD block.
func (bc *BlockChain) GasLimit() *big.Int {
	bc.mu.RLock()
	defer bc.mu.RUnlock()

	return bc.currentBlock.GasLimit()
}

// LastBlockHash return the hash of the HEAD block.
func (bc *BlockChain) LastBlockHash() common.Hash {
	bc.mu.RLock()
	defer bc.mu.RUnlock()

	return bc.currentBlock.Hash()
}

// CurrentBlock retrieves the current head block of the canonical chain. The
// block is retrieved from the blockchain's internal cache.
func (bc *BlockChain) CurrentBlock() *types.Block {
	bc.mu.RLock()
	defer bc.mu.RUnlock()

	return bc.currentBlock
}

// CurrentFastBlock retrieves the current fast-sync head block of the canonical
// chain. The block is retrieved from the blockchain's internal cache.
func (bc *BlockChain) CurrentFastBlock() *types.Block {
	bc.mu.RLock()
	defer bc.mu.RUnlock()

	return bc.currentFastBlock
}

// Status returns status information about the current chain such as the HEAD Td,
// the HEAD hash and the hash of the genesis block.
func (bc *BlockChain) Status() (td *big.Int, currentBlock common.Hash, genesisBlock common.Hash) {
	bc.mu.RLock()
	defer bc.mu.RUnlock()

	return bc.GetTd(bc.currentBlock.Hash(), bc.currentBlock.NumberU64()), bc.currentBlock.Hash(), bc.genesisBlock.Hash()
}

// SetProcessor sets the processor required for making state modifications.
func (bc *BlockChain) SetProcessor(processor Processor) {
	bc.procmu.Lock()
	defer bc.procmu.Unlock()
	bc.processor = processor
}

// SetValidator sets the validator which is used to validate incoming blocks.
func (bc *BlockChain) SetValidator(validator Validator) {
	bc.procmu.Lock()
	defer bc.procmu.Unlock()
	bc.validator = validator
}

// Validator returns the current validator.
func (bc *BlockChain) Validator() Validator {
	bc.procmu.RLock()
	defer bc.procmu.RUnlock()
	return bc.validator
}

// Processor returns the current processor.
func (bc *BlockChain) Processor() Processor {
	bc.procmu.RLock()
	defer bc.procmu.RUnlock()
	return bc.processor
}



// State returns a new mutable state based on the current HEAD block.
func (bc *BlockChain) State() (*state.StateDB, error) {
	return bc.StateAt(bc.CurrentBlock().Root())
}

// StateAt returns a new mutable state based on a particular point in time.
func (bc *BlockChain) StateAt(root common.Hash) (*state.StateDB, error) {
	return state.New(root, bc.stateCache)
}

// Reset purges the entire blockchain, restoring it to its genesis state.
func (bc *BlockChain) Reset() error {
	return bc.ResetWithGenesisBlock(bc.genesisBlock)
}

// ResetWithGenesisBlock purges the entire blockchain, restoring it to the
// specified genesis state.
func (bc *BlockChain) ResetWithGenesisBlock(genesis *types.Block) error {
	// Dump the entire block chain and purge the caches
	if err := bc.SetHead(0); err != nil {
		return err
	}
	bc.mu.Lock()
	defer bc.mu.Unlock()

	// Prepare the genesis block and reinitialise the chain
	if err := bc.hc.WriteTd(genesis.Hash(), genesis.NumberU64(), genesis.Difficulty()); err != nil {
		log.Crit("Failed to write genesis block TD", "err", err)
	}
	if err := WriteBlock(bc.chainDb, genesis); err != nil {
		log.Crit("Failed to write genesis block", "err", err)
	}
	bc.genesisBlock = genesis
	bc.insert(bc.genesisBlock)
	bc.currentBlock = bc.genesisBlock
	bc.hc.SetGenesis(bc.genesisBlock.Header())
	bc.hc.SetCurrentHeader(bc.genesisBlock.Header())
	bc.currentFastBlock = bc.genesisBlock

	return nil
}

// Export writes the active chain to the given writer.
func (bc *BlockChain) Export(w io.Writer) error {
	return bc.ExportN(w, uint64(0), bc.currentBlock.NumberU64())
}

// ExportN writes a subset of the active chain to the given writer.
func (bc *BlockChain) ExportN(w io.Writer, first uint64, last uint64) error {
	bc.mu.RLock()
	defer bc.mu.RUnlock()

	if first > last {
		return fmt.Errorf("export failed: first (%d) is greater than last (%d)", first, last)
	}
	log.Info("Exporting batch of blocks", "count", last-first+1)

	for nr := first; nr <= last; nr++ {
		block := bc.GetBlockByNumber(nr)
		if block == nil {
			return fmt.Errorf("export failed on #%d: not found", nr)
		}

		if err := block.EncodeRLP(w); err != nil {
			return err
		}
	}

	return nil
}

// insert injects a new head block into the current block chain. This method
// assumes that the block is indeed a true head. It will also reset the head
// header and the head fast sync block to this very same block if they are older
// or if they are on a different side chain.
//
// Note, this function assumes that the `mu` mutex is held!
func (bc *BlockChain) insert(block *types.Block) {
	// If the block is on a side chain or an unknown one, force other heads onto it too
	updateHeads := GetCanonicalHash(bc.chainDb, block.NumberU64()) != block.Hash()

	// Add the block to the canonical chain number scheme and mark as the head
	if err := WriteCanonicalHash(bc.chainDb, block.Hash(), block.NumberU64()); err != nil {
		log.Crit("Failed to insert block number", "err", err)
	}
	if err := WriteHeadBlockHash(bc.chainDb, block.Hash()); err != nil {
		log.Crit("Failed to insert head block hash", "err", err)
	}
	bc.currentBlock = block

	// If the block is better than out head or is on a different chain, force update heads
	if updateHeads {
		bc.hc.SetCurrentHeader(block.Header())

		if err := WriteHeadFastBlockHash(bc.chainDb, block.Hash()); err != nil {
			log.Crit("Failed to insert head fast block hash", "err", err)
		}
		bc.currentFastBlock = block
	}
}

// Genesis retrieves the chain's genesis block.
func (bc *BlockChain) Genesis() *types.Block {
	return bc.genesisBlock
}

// GetBody retrieves a block body (transactions and uncles) from the database by
// hash, caching it if found.
func (bc *BlockChain) GetBody(hash common.Hash) *types.Body {
	// Short circuit if the body's already in the cache, retrieve otherwise
	if cached, ok := bc.bodyCache.Get(hash); ok {
		body := cached.(*types.Body)
		return body
	}
	body := GetBody(bc.chainDb, hash, bc.hc.GetBlockNumber(hash))
	if body == nil {
		return nil
	}
	// Cache the found body for next time and return
	bc.bodyCache.Add(hash, body)
	return body
}

// GetBodyRLP retrieves a block body in RLP encoding from the database by hash,
// caching it if found.
func (bc *BlockChain) GetBodyRLP(hash common.Hash) rlp.RawValue {
	// Short circuit if the body's already in the cache, retrieve otherwise
	if cached, ok := bc.bodyRLPCache.Get(hash); ok {
		return cached.(rlp.RawValue)
	}
	body := GetBodyRLP(bc.chainDb, hash, bc.hc.GetBlockNumber(hash))
	if len(body) == 0 {
		return nil
	}
	// Cache the found body for next time and return
	bc.bodyRLPCache.Add(hash, body)
	return body
}

// HasBlock checks if a block is fully present in the database or not.
func (bc *BlockChain) HasBlock(hash common.Hash, number uint64) bool {
	if bc.blockCache.Contains(hash) {
		return true
	}
	ok, _ := bc.chainDb.Has(blockBodyKey(hash, number))
	return ok
}

// HasBlockAndState checks if a block and associated state trie is fully present
// in the database or not, caching it if present.
func (bc *BlockChain) HasBlockAndState(hash common.Hash) bool {
	// Check first that the block itself is known
	block := bc.GetBlockByHash(hash)
	if block == nil {
		return false
	}
	// Ensure the associated state is also present
	_, err := bc.stateCache.OpenTrie(block.Root())
	return err == nil
}

// GetBlock retrieves a block from the database by hash and number,
// caching it if found.
func (bc *BlockChain) GetBlock(hash common.Hash, number uint64) *types.Block {
	// Short circuit if the block's already in the cache, retrieve otherwise
	if block, ok := bc.blockCache.Get(hash); ok {
		return block.(*types.Block)
	}
	block := GetBlock(bc.chainDb, hash, number)
	if block == nil {
		return nil
	}
	// Cache the found block for next time and return
	bc.blockCache.Add(block.Hash(), block)
	return block
}


//func (bc *BlockChain) GetBlockByHashWithBuffer(hash common.Hash) *types.Block {
//	//this function is used by fether
//	blk := bc.forkMem.kBufferedBlks[hash]
//	if blk!=nil {
//		return blk
//	} else {
//		return bc.GetBlock(hash, bc.hc.GetBlockNumber(hash))
//	}
//}

// GetBlockByHash retrieves a block from the database by hash, caching it if found.
func (bc *BlockChain) GetBlockByHash(hash common.Hash) *types.Block {
	return bc.GetBlock(hash, bc.hc.GetBlockNumber(hash))
}

// GetBlockByNumber retrieves a block from the database by number, caching it
// (associated with its hash) if found.
func (bc *BlockChain) GetBlockByNumber(number uint64) *types.Block {
	hash := GetCanonicalHash(bc.chainDb, number)
	if hash == (common.Hash{}) {
		return nil
	}
	return bc.GetBlock(hash, number)
}

// GetBlocksFromHash returns the block corresponding to hash and up to n-1 ancestors.
// [deprecated by eth/62]
func (bc *BlockChain) GetBlocksFromHash(hash common.Hash, n int) (blocks []*types.Block) {
	number := bc.hc.GetBlockNumber(hash)
	for i := 0; i < n; i++ {
		block := bc.GetBlock(hash, number)
		if block == nil {
			break
		}
		blocks = append(blocks, block)
		hash = block.ParentHash()
		number--
	}
	return
}

// GetUnclesInChain retrieves all the uncles from a given block backwards until
// a specific distance is reached.
func (bc *BlockChain) GetUnclesInChain(block *types.Block, length int) []*types.Header {
	uncles := []*types.Header{}
	for i := 0; block != nil && i < length; i++ {
		uncles = append(uncles, block.Uncles()...)
		block = bc.GetBlock(block.ParentHash(), block.NumberU64()-1)
	}
	return uncles
}

// Stop stops the blockchain service. If any imports are currently in progress
// it will abort them using the procInterrupt.
func (bc *BlockChain) Stop() {
	if !atomic.CompareAndSwapInt32(&bc.running, 0, 1) {
		return
	}
	// Unsubscribe all subscriptions registered from blockchain
	bc.scope.Close()
	close(bc.quit)
	atomic.StoreInt32(&bc.procInterrupt, 1)

	bc.wg.Wait()
	log.Info("Blockchain manager stopped")
}

func (bc *BlockChain) procFutureBlocks() {
	blocks := make([]*types.Block, 0, bc.futureBlocks.Len())
	for _, hash := range bc.futureBlocks.Keys() {
		if block, exist := bc.futureBlocks.Peek(hash); exist {
			blocks = append(blocks, block.(*types.Block))
		}
	}
	if len(blocks) > 0 {
		types.BlockBy(types.Number).Sort(blocks)

		// Insert one by one as chain insertion needs contiguous ancestry between blocks
		for i := range blocks {
			bc.InsertChain(blocks[i : i+1])
		}
	}
}

// WriteStatus status of write
type WriteStatus byte

const (
	NonStatTy WriteStatus = iota
	CanonStatTy
	SideStatTy
)

// Rollback is designed to remove a chain of links from the database that aren't
// certain enough to be valid.
func (bc *BlockChain) Rollback(chain []common.Hash) {
	bc.mu.Lock()
	defer bc.mu.Unlock()

	for i := len(chain) - 1; i >= 0; i-- {
		hash := chain[i]

		currentHeader := bc.hc.CurrentHeader()
		if currentHeader.Hash() == hash {
			bc.hc.SetCurrentHeader(bc.GetHeader(currentHeader.ParentHash, currentHeader.Number.Uint64()-1))
		}
		if bc.currentFastBlock.Hash() == hash {
			bc.currentFastBlock = bc.GetBlock(bc.currentFastBlock.ParentHash(), bc.currentFastBlock.NumberU64()-1)
			WriteHeadFastBlockHash(bc.chainDb, bc.currentFastBlock.Hash())
		}
		if bc.currentBlock.Hash() == hash {
			bc.currentBlock = bc.GetBlock(bc.currentBlock.ParentHash(), bc.currentBlock.NumberU64()-1)
			WriteHeadBlockHash(bc.chainDb, bc.currentBlock.Hash())
		}
	}
}

// SetReceiptsData computes all the non-consensus fields of the receipts
func SetReceiptsData(config *params.ChainConfig, block *types.Block, receipts types.Receipts) {
	signer := types.MakeSigner(config, block.Number())

	transactions, logIndex := block.Transactions(), uint(0)

	for j := 0; j < len(receipts); j++ {
		// The transaction hash can be retrieved from the transaction itself
		receipts[j].TxHash = transactions[j].Hash()

		// The contract address can be derived from the transaction itself
		if transactions[j].To() == nil {
			// Deriving the signer is expensive, only do if it's actually needed
			from, _ := types.Sender(signer, transactions[j])
			receipts[j].ContractAddress = crypto.CreateAddress(from, transactions[j].Nonce())
		}
		// The used gas can be calculated based on previous receipts
		if j == 0 {
			receipts[j].GasUsed = new(big.Int).Set(receipts[j].CumulativeGasUsed)
		} else {
			receipts[j].GasUsed = new(big.Int).Sub(receipts[j].CumulativeGasUsed, receipts[j-1].CumulativeGasUsed)
		}
		// The derived log fields can simply be set from the block and transaction
		for k := 0; k < len(receipts[j].Logs); k++ {
			receipts[j].Logs[k].BlockNumber = block.NumberU64()
			receipts[j].Logs[k].BlockHash = block.Hash()
			receipts[j].Logs[k].TxHash = receipts[j].TxHash
			receipts[j].Logs[k].TxIndex = uint(j)
			receipts[j].Logs[k].Index = logIndex
			logIndex++
		}
	}
}

// InsertReceiptChain attempts to complete an already existing header chain with
// transaction and receipt data.
func (bc *BlockChain) InsertReceiptChain(blockChain types.Blocks, receiptChain []types.Receipts) (int, error) {
	bc.wg.Add(1)
	defer bc.wg.Done()

	// Do a sanity check that the provided chain is actually ordered and linked
	for i := 1; i < len(blockChain); i++ {
		if blockChain[i].NumberU64() != blockChain[i-1].NumberU64()+1 || blockChain[i].ParentHash() != blockChain[i-1].Hash() {
			log.Error("Non contiguous receipt insert", "number", blockChain[i].Number(), "hash", blockChain[i].Hash(), "parent", blockChain[i].ParentHash(),
				"prevnumber", blockChain[i-1].Number(), "prevhash", blockChain[i-1].Hash())
			return 0, fmt.Errorf("non contiguous insert: item %d is #%d [%x…], item %d is #%d [%x…] (parent [%x…])", i-1, blockChain[i-1].NumberU64(),
				blockChain[i-1].Hash().Bytes()[:4], i, blockChain[i].NumberU64(), blockChain[i].Hash().Bytes()[:4], blockChain[i].ParentHash().Bytes()[:4])
		}
	}

	var (
		stats = struct{ processed, ignored int32 }{}
		start = time.Now()
		bytes = 0
		batch = bc.chainDb.NewBatch()
	)
	for i, block := range blockChain {
		receipts := receiptChain[i]
		// Short circuit insertion if shutting down or processing failed
		if atomic.LoadInt32(&bc.procInterrupt) == 1 {
			return 0, nil
		}
		// Short circuit if the owner header is unknown
		if !bc.HasHeader(block.Hash(), block.NumberU64()) {
			return i, fmt.Errorf("containing header #%d [%x…] unknown", block.Number(), block.Hash().Bytes()[:4])
		}
		// Skip if the entire data is already known
		if bc.HasBlock(block.Hash(), block.NumberU64()) {
			stats.ignored++
			continue
		}
		// Compute all the non-consensus fields of the receipts
		SetReceiptsData(bc.config, block, receipts)
		// Write all the data out into the database
		if err := WriteBody(batch, block.Hash(), block.NumberU64(), block.Body()); err != nil {
			return i, fmt.Errorf("failed to write block body: %v", err)
		}
		if err := WriteBlockReceipts(batch, block.Hash(), block.NumberU64(), receipts); err != nil {
			return i, fmt.Errorf("failed to write block receipts: %v", err)
		}
		if err := WriteTxLookupEntries(batch, block); err != nil {
			return i, fmt.Errorf("failed to write lookup metadata: %v", err)
		}
		stats.processed++

		if batch.ValueSize() >= ethdb.IdealBatchSize {
			if err := batch.Write(); err != nil {
				return 0, err
			}
			bytes += batch.ValueSize()
			batch = bc.chainDb.NewBatch()
		}
	}
	if batch.ValueSize() > 0 {
		bytes += batch.ValueSize()
		if err := batch.Write(); err != nil {
			return 0, err
		}
	}

	// Update the head fast sync block if better
	bc.mu.Lock()
	head := blockChain[len(blockChain)-1]
	if td := bc.GetTd(head.Hash(), head.NumberU64()); td != nil { // Rewind may have occurred, skip in that case
		if bc.GetTd(bc.currentFastBlock.Hash(), bc.currentFastBlock.NumberU64()).Cmp(td) < 0 {
			if err := WriteHeadFastBlockHash(bc.chainDb, head.Hash()); err != nil {
				log.Crit("Failed to update head fast block hash", "err", err)
			}
			bc.currentFastBlock = head
		}
	}
	bc.mu.Unlock()

	log.Info("Imported new block receipts",
		"count", stats.processed,
		"elapsed", common.PrettyDuration(time.Since(start)),
		"bytes", bytes,
		"number", head.Number(),
		"hash", head.Hash(),
		"ignored", stats.ignored)
	return 0, nil
}

// Count blocks in front of specified block within 2k slots(exclude the specified block!!!).
// pos block number begin with 1, epoc and slot index begin from 0
func (bc *BlockChain) getBlocksCountIn2KSlots(block *types.Block) (int){
	epochId, slotId := posUtil.CalEpochSlotID(block.Time().Uint64())
	endFlatSlotId := epochId * posconfig.SlotCount + slotId

	if endFlatSlotId == 0 {
		return 0
	}

	startFlatSlotId := uint64(0)
	if endFlatSlotId >= posconfig.SlotSecurityParam {
		startFlatSlotId = endFlatSlotId - posconfig.SlotSecurityParam
	}

	n := 0
	for {
		blockHash := block.ParentHash()
		block = bc.GetBlockByHash(blockHash)
		if nil == block{
			break
		}

		epochId, slotId = posUtil.CalEpochSlotID(block.Time().Uint64())
		flatSlotId := epochId * posconfig.SlotCount + slotId
		if flatSlotId < startFlatSlotId || flatSlotId >= endFlatSlotId{
			break
		}
		n = n + 1

		if flatSlotId == uint64(0) {
			break
		}
	}

	return n
}

func (bc *BlockChain) isWriteBlockSecure(block *types.Block) (bool){
	blocksIn2K := bc.getBlocksCountIn2KSlots(block)
	epochId, slotId := posUtil.CalEpochSlotID(block.Time().Uint64())
	//because slot index starts from 0
	totalSlots := epochId * posconfig.SlotCount + slotId + 1
	if  totalSlots >= posconfig.SlotSecurityParam {
		return blocksIn2K > posconfig.K
	} else if totalSlots >= posconfig.K {
		return blocksIn2K > (int)(totalSlots - posconfig.K)
	}

	return true
}

// WriteBlock writes the block to the chain.
func (bc *BlockChain) WriteBlockAndState(block *types.Block, receipts []*types.Receipt, state *state.StateDB) (status WriteStatus, err error) {
	bc.wg.Add(1)
	defer bc.wg.Done()

	//confirm chain quality confirm security
	if !bc.isWriteBlockSecure(block) {
		//return NonStatTy, ErrSecurityViolated
	}

	// Calculate the total difficulty of the block
	ptd := bc.GetTd(block.ParentHash(), block.NumberU64()-1)
	if ptd == nil {
		return NonStatTy, consensus.ErrUnknownAncestor
	}
	// Make sure no inconsistent state is leaked during insertion
	bc.mu.Lock()
	defer bc.mu.Unlock()

	//localTd := bc.GetTd(bc.currentBlock.Hash(), bc.currentBlock.NumberU64())
	externTd := new(big.Int).Add(block.Difficulty(), ptd)

	//localTd := bc.currentBlock.Difficulty()
	//externTd := block.Difficulty()

	// Irrelevant of the canonical status, write the block itself to the database
	if err := bc.hc.WriteTd(block.Hash(), block.NumberU64(), externTd); err != nil {
		return NonStatTy, err
	}
	// Write other block data using a batch.
	batch := bc.chainDb.NewBatch()
	if err := WriteBlock(batch, block); err != nil {
		return NonStatTy, err
	}

	if _, err := state.CommitTo(batch, true /*bc.config.IsEIP158(block.Number())*/); err != nil {
		return NonStatTy, err
	}

	if err := WriteBlockReceipts(batch, block.Hash(), block.NumberU64(), receipts); err != nil {
		return NonStatTy, err
	}

	/// If the total difficulty is higher than our known, add it to the canonical chain
	/// Second clause in the if statement reduces the vulnerability to selfish mining.
	/// Please refer to http://www.cs.cornell.edu/~ie53/publications/btcProcFC.pdf

	//removed second clause in the if statement reduces the vulnerability to selfish mining
	//get maxvalid chain as our suppose

	//if externTd.Cmp(localTd) > 0 {
	 if bc.currentBlock.NumberU64() == 0||block.NumberU64() > bc.currentBlock.NumberU64() {

		 // Reorganise the chain if the parent is not the head block
		 if block.ParentHash() != bc.currentBlock.Hash() {
			 if err := bc.reorg(bc.currentBlock, block); err != nil {
				 return NonStatTy, err
			 }
		 }

		// Write the positional metadata for transaction and receipt lookups
		if err := WriteTxLookupEntries(batch, block); err != nil {
			return NonStatTy, err
		}
		// Write hash preimages
		if err := WritePreimages(bc.chainDb, block.NumberU64(), state.Preimages()); err != nil {
			return NonStatTy, err
		}

		status = CanonStatTy

	} else {
		//if incoming block humber is smaller than or equal local block number,then keep current
		status = SideStatTy
	}


	if err := batch.Write(); err != nil {
		return NonStatTy, err
	}

	// Set new head.
	if status == CanonStatTy {
		bc.insert(block)
		// TODO: update epoch ->blockNumber
		if bc.config.Pluto != nil {
			if block.NumberU64() == 1 {
				posconfig.EpochBaseTime = block.Time().Uint64()
			}
			posUtil.UpdateEpochBlock(block)
		}
	}

	bc.futureBlocks.Remove(block.Hash())

	return status, nil
}

// InsertChain attempts to insert the given batch of blocks in to the canonical
// chain or, otherwise, create a fork. If an error is returned it will return
// the index number of the failing block as well an error describing what went
// wrong.
//
// After insertion is done, all accumulated events will be fired.
func (bc *BlockChain) InsertChain(chain types.Blocks) (int, error) {

	//insert here
	n, events, logs, err := bc.insertChain(chain)
	bc.PostChainEvents(events, logs)

	return n, err

}

// insertChain will execute the actual chain insertion and event aggregation. The
// only reason this method exists as a separate one is to make locking cleaner
// with deferred statements.
func (bc *BlockChain) insertChain(chain types.Blocks) (int, []interface{}, []*types.Log, error) {
	// Do a sanity check that the provided chain is actually ordered and linked


	for i := 1; i < len(chain); i++ {
		if chain[i].NumberU64() != chain[i-1].NumberU64()+1 ||
			chain[i].ParentHash() != chain[i-1].Hash() {
			// Chain broke ancestry, log a messge (programming error) and skip insertion
			log.Error("Non contiguous block insert", "number", chain[i].Number(), "hash", chain[i].Hash(),
				"parent", chain[i].ParentHash(), "prevnumber", chain[i-1].Number(), "prevhash", chain[i-1].Hash())

			return 0, nil, nil, fmt.Errorf("non contiguous insert: item %d is #%d [%x…], item %d is #%d [%x…] (parent [%x…])", i-1, chain[i-1].NumberU64(),
				chain[i-1].Hash().Bytes()[:4], i, chain[i].NumberU64(), chain[i].Hash().Bytes()[:4], chain[i].ParentHash().Bytes()[:4])
		}
	}



	// Pre-checks passed, start the full block imports
	bc.wg.Add(1)
	defer bc.wg.Done()

	bc.chainmu.Lock()
	defer bc.chainmu.Unlock()

	// A queued approach to delivering events. This is generally
	// faster than direct delivery and requires much less mutex
	// acquiring.
	var (
		stats         = insertStats{startTime: mclock.Now()}
		events        = make([]interface{}, 0, len(chain))
		lastCanon     *types.Block
		coalescedLogs []*types.Log
	)
	// Start the parallel header verifier
	headers := make([]*types.Header, len(chain))
	seals := make([]bool, len(chain))

	for i, block := range chain {
		headers[i] = block.Header()
		seals[i] = true
	}
	abort, results := bc.engine.VerifyHeaders(bc, headers, seals)
	defer close(abort)



	// Iterate over the blocks and insert when the verifier permits
	for i, block := range chain {

		// If the chain is terminating, stop processing blocks
		if atomic.LoadInt32(&bc.procInterrupt) == 1 {
			log.Debug("Premature abort during blocks processing")
			break
		}
		// If the header is a banned one, straight out abort
		if BadHashes[block.Hash()] {
			bc.reportBlock(block, nil, ErrBlacklistedHash)
			return i, events, coalescedLogs, ErrBlacklistedHash
		}
		// Wait for the block's verification to complete
		bstart := time.Now()

		err := <-results
		if err == nil {
			err = bc.Validator().ValidateBody(block)
		}

		if err != nil {
			if err == ErrKnownBlock {
				stats.ignored++
				continue
			}

			if err == consensus.ErrFutureBlock {
				// Allow up to MaxFuture second in the future blocks. If this limit
				// is exceeded the chain is discarded and processed at a later time
				// if given.
				max := big.NewInt(time.Now().Unix() + maxTimeFutureBlocks)
				if block.Time().Cmp(max) > 0 {
					return i, events, coalescedLogs, fmt.Errorf("future block: %v > %v", block.Time(), max)
				}
				bc.futureBlocks.Add(block.Hash(), block)
				stats.queued++
				continue
			}

			if err == consensus.ErrUnknownAncestor && bc.futureBlocks.Contains(block.ParentHash()) {
				bc.futureBlocks.Add(block.Hash(), block)
				stats.queued++
				continue
			}

			bc.reportBlock(block, nil, err)
			return i, events, coalescedLogs, err
		}
		// TODO: verify pos header proof
		// Create a new statedb using the parent block and report an
		// error if it fails.

		var parent *types.Block
		if i == 0 {
			parent = bc.GetBlock(block.ParentHash(), block.NumberU64()-1)
		} else {
			parent = chain[i-1]
		}

		state, err := state.New(parent.Root(), bc.stateCache)
		if err != nil {
			return i, events, coalescedLogs, err
		}
		// Process block using the parent state as reference point.
		receipts, logs, usedGas, err := bc.processor.Process(block, state, bc.vmConfig)
		if err != nil {
			bc.reportBlock(block, receipts, err)
			return i, events, coalescedLogs, err
		}
		// Validate the state using the default validator
		err = bc.Validator().ValidateState(block, parent, state, receipts, usedGas)
		if err != nil {
			bc.reportBlock(block, receipts, err)
			return i, events, coalescedLogs, err
		}

		if bc.config.Pluto != nil && bc.SlotValidator() != nil{
			err = bc.SlotValidator().ValidateBody(block)
			if err != nil {
				bc.reportBlock(block, receipts, err)
				return i, events, coalescedLogs, err
			}
		}

		// Write the block to the chain and get the status.
		status, err := bc.WriteBlockAndState(block, receipts, state)
		if err != nil {
			return i, events, coalescedLogs, err
		}

		switch status {
		case CanonStatTy:

			log.Debug("Inserted new block", "number", block.Number(), "hash", block.Hash(), "uncles", len(block.Uncles()),
				"txs", len(block.Transactions()), "gas", block.GasUsed(), "elapsed", common.PrettyDuration(time.Since(bstart)))

			coalescedLogs = append(coalescedLogs, logs...)
			blockInsertTimer.UpdateSince(bstart)
			events = append(events, ChainEvent{block, block.Hash(), logs})
			lastCanon = block


		case SideStatTy:
			log.Debug("Inserted forked block", "number", block.Number(), "hash", block.Hash(), "diff", block.Difficulty(), "elapsed",
				common.PrettyDuration(time.Since(bstart)), "txs", len(block.Transactions()), "gas", block.GasUsed(), "uncles", len(block.Uncles()))

			blockInsertTimer.UpdateSince(bstart)
			events = append(events, ChainSideEvent{block})
		}



		stats.processed++
		stats.usedGas += usedGas.Uint64()
		stats.report(chain, i)
<<<<<<< HEAD
		// TODO: update epoch ->blockNumber
		if bc.config.Pluto != nil {
			epochID := block.Header().Difficulty.Uint64() >> 32
			slotID := (block.Header().Difficulty.Uint64() >> 8) & 0x00FFFFFF
			if block.NumberU64() == 1 {
				posconfig.EpochBaseTime = block.Time().Uint64()
			}

			posUtil.UpdateEpochBlock(epochID, slotID, block.Number().Uint64(), block.Header().Hash())

		}
=======
>>>>>>> ef171667
	}
	// Append a single chain head event if we've progressed the chain
	if lastCanon != nil && bc.LastBlockHash() == lastCanon.Hash() {
		events = append(events, ChainHeadEvent{lastCanon})
	}
	return 0, events, coalescedLogs, nil
}

// insertStats tracks and reports on block insertion.
type insertStats struct {
	queued, processed, ignored int
	usedGas                    uint64
	lastIndex                  int
	startTime                  mclock.AbsTime
}

// statsReportLimit is the time limit during import after which we always print
// out progress. This avoids the user wondering what's going on.
const statsReportLimit = 8 * time.Second

// report prints statistics if some number of blocks have been processed
// or more than a few seconds have passed since the last message.
func (st *insertStats) report(chain []*types.Block, index int) {
	// Fetch the timings for the batch
	var (
		now     = mclock.Now()
		elapsed = time.Duration(now) - time.Duration(st.startTime)
	)
	// If we're at the last block of the batch or report period reached, log
	if index == len(chain)-1 || elapsed >= statsReportLimit {
		var (
			end = chain[index]
			txs = countTransactions(chain[st.lastIndex : index+1])
		)
		context := []interface{}{
			"blocks", st.processed, "txs", txs, "mgas", float64(st.usedGas) / 1000000,
			"elapsed", common.PrettyDuration(elapsed), "mgasps", float64(st.usedGas) * 1000 / float64(elapsed),
			"number", end.Number(), "hash", end.Hash(),
		}
		if st.queued > 0 {
			context = append(context, []interface{}{"queued", st.queued}...)
		}
		if st.ignored > 0 {
			context = append(context, []interface{}{"ignored", st.ignored}...)
		}
		log.Info("Imported new chain segment", context...)

		*st = insertStats{startTime: now, lastIndex: index + 1}
	}
}

func countTransactions(chain []*types.Block) (c int) {
	for _, b := range chain {
		c += len(b.Transactions())
	}
	return c
}




func (bc *BlockChain) reorg(oldBlock, newBlock *types.Block) error {
	var (
		newChain    types.Blocks
		oldChain    types.Blocks
		commonBlock *types.Block
		deletedTxs  types.Transactions
		deletedLogs []*types.Log
		// collectLogs collects the logs that were generated during the
		// processing of the block that corresponds with the given hash.
		// These logs are later announced as deleted.
		collectLogs = func(h common.Hash) {
			// Coalesce logs and set 'Removed'.
			receipts := GetBlockReceipts(bc.chainDb, h, bc.hc.GetBlockNumber(h))
			for _, receipt := range receipts {
				for _, log := range receipt.Logs {
					del := *log
					del.Removed = true
					deletedLogs = append(deletedLogs, &del)
				}
			}
		}
	)



	// first reduce whoever is higher bound
	if oldBlock.NumberU64() > newBlock.NumberU64() {
		// reduce old chain
		for ; oldBlock != nil && oldBlock.NumberU64() != newBlock.NumberU64(); oldBlock = bc.GetBlock(oldBlock.ParentHash(), oldBlock.NumberU64()-1) {
			oldChain = append(oldChain, oldBlock)
			deletedTxs = append(deletedTxs, oldBlock.Transactions()...)

			collectLogs(oldBlock.Hash())
		}
	} else {
		// reduce new chain and append new chain blocks for inserting later on
		for ; newBlock != nil && newBlock.NumberU64() != oldBlock.NumberU64(); newBlock = bc.GetBlock(newBlock.ParentHash(), newBlock.NumberU64()-1) {
			newChain = append(newChain, newBlock)
		}

	}

	if oldBlock == nil {
		return fmt.Errorf("Invalid old chain")
	}
	if newBlock == nil {
		return fmt.Errorf("Invalid new chain")
	}

	for {

		if oldBlock.Hash() == newBlock.Hash() {
			commonBlock = oldBlock
			break
		}

		oldChain = append(oldChain, oldBlock)
		newChain = append(newChain, newBlock)
		deletedTxs = append(deletedTxs, oldBlock.Transactions()...)
		collectLogs(oldBlock.Hash())

		oldBlock, newBlock = bc.GetBlock(oldBlock.ParentHash(), oldBlock.NumberU64()-1), bc.GetBlock(newBlock.ParentHash(), newBlock.NumberU64()-1)
		if oldBlock == nil {
			return fmt.Errorf("Invalid old chain")
		}
		if newBlock == nil {
			return fmt.Errorf("Invalid new chain")
		}
	}

	//ppow extend
	if ethash, ok := bc.engine.(*ethash.Ethash); ok {
		log.Trace("wanchain willing revert")
		err := ethash.VerifyPPOWReorg(bc, oldBlock, oldChain, newChain)
		if err != nil {
			log.Error("wanchain revert invalid")
			return err
		}
	}


	// Ensure the user sees large reorgs
	if len(oldChain) > 0 && len(newChain) > 0 {
		logFn := log.Debug
		if len(oldChain) > 63 {
			logFn = log.Warn
		}

		logFn("Chain split detected", "number", commonBlock.Number(), "hash", commonBlock.Hash(),
			"drop", len(oldChain), "dropfrom", oldChain[0].Hash(), "add", len(newChain), "addfrom", newChain[0].Hash())
	} else {
		log.Error("Impossible reorg, please file an issue", "oldnum", oldBlock.Number(), "oldhash", oldBlock.Hash(), "newnum", newBlock.Number(), "newhash", newBlock.Hash())
		return fmt.Errorf("Impossible reorg, please file an issue")
	}

	var addedTxs types.Transactions
	// insert blocks. Order does not matter. Last block will be written in ImportChain itself which creates the new head properly
	newChainLen := len(newChain)
	newEpochId, _, err := bc.epochGene.GetBlockEpochIdAndSlotId(newChain[newChainLen-1].Header())
	if err != nil {
		log.Error("Impossible reorg because epochId or slotId can not be got", "newnum", newBlock.Number(), "newhash", newBlock.Hash())
		return fmt.Errorf("Impossible reorg because new chain epochId or slotId can not be got")
	}

	bc.updateFork(newEpochId)
	bc.updateReOrg(newEpochId,uint64(len(newChain)))

	log.Info("reorg happended")
	for _, block := range newChain {

		// insert the block in the canonical way, re-writing history
		bc.insert(block)

		log.Debug("blockchain reorg",block.Number().String(), common.ToHex(block.Hash().Bytes()), common.ToHex(block.ParentHash().Bytes()))
		// write lookup entries for hash based transaction/receipt searches
		if err := WriteTxLookupEntries(bc.chainDb, block); err != nil {
			return err
		}

		addedTxs = append(addedTxs, block.Transactions()...)
	}

	// calculate the difference between deleted and added transactions
	diff := types.TxDifference(deletedTxs, addedTxs)
	// When transactions get deleted from the database that means the
	// receipts that were created in the fork must also be deleted
	for _, tx := range diff {
		DeleteTxLookupEntry(bc.chainDb, tx.Hash())
	}
	if len(deletedLogs) > 0 {
		go bc.rmLogsFeed.Send(RemovedLogsEvent{deletedLogs})
	}

	if len(oldChain) > 0 {
		go func() {
			for _, block := range oldChain {
				bc.chainSideFeed.Send(ChainSideEvent{Block: block})
			}
		}()
	}

	return nil
}


// PostChainEvents iterates over the events generated by a chain insertion and
// posts them into the event feed.
// TODO: Should not expose PostChainEvents. The chain events should be posted in WriteBlock.
func (bc *BlockChain) PostChainEvents(events []interface{}, logs []*types.Log) {
	// post event logs for further processing
	if logs != nil {
		bc.logsFeed.Send(logs)
	}
	for _, event := range events {
		switch ev := event.(type) {
		case ChainEvent:
			bc.chainFeed.Send(ev)

		case ChainHeadEvent:
			bc.chainHeadFeed.Send(ev)

		case ChainSideEvent:
			bc.chainSideFeed.Send(ev)
		}
	}
}

func (bc *BlockChain) update() {
	futureTimer := time.Tick(5 * time.Second)
	for {
		select {
		case <-futureTimer:
			bc.procFutureBlocks()
		case <-bc.quit:
			return
		}
	}
}

// BadBlockArgs represents the entries in the list returned when bad blocks are queried.
type BadBlockArgs struct {
	Hash   common.Hash   `json:"hash"`
	Header *types.Header `json:"header"`
}

// BadBlocks returns a list of the last 'bad blocks' that the client has seen on the network
func (bc *BlockChain) BadBlocks() ([]BadBlockArgs, error) {
	headers := make([]BadBlockArgs, 0, bc.badBlocks.Len())
	for _, hash := range bc.badBlocks.Keys() {
		if hdr, exist := bc.badBlocks.Peek(hash); exist {
			header := hdr.(*types.Header)
			headers = append(headers, BadBlockArgs{header.Hash(), header})
		}
	}
	return headers, nil
}

// addBadBlock adds a bad block to the bad-block LRU cache
func (bc *BlockChain) addBadBlock(block *types.Block) {
	bc.badBlocks.Add(block.Header().Hash(), block.Header())
}

// reportBlock logs a bad block error.
func (bc *BlockChain) reportBlock(block *types.Block, receipts types.Receipts, err error) {
	bc.addBadBlock(block)

	var receiptString string
	for _, receipt := range receipts {
		receiptString += fmt.Sprintf("\t%v\n", receipt)
	}
	log.Error(fmt.Sprintf(`
########## BAD BLOCK #########
Chain config: %v

Number: %v
Hash: 0x%x
%v

Error: %v
##############################
`, bc.config, block.Number(), block.Hash(), receiptString, err))
}

// InsertHeaderChain attempts to insert the given header chain in to the local
// chain, possibly creating a reorg. If an error is returned, it will return the
// index number of the failing header as well an error describing what went wrong.
//
// The verify parameter can be used to fine tune whether nonce verification
// should be done or not. The reason behind the optional check is because some
// of the header retrieval mechanisms already need to verify nonces, as well as
// because nonces can be verified sparsely, not needing to check each.
func (bc *BlockChain) InsertHeaderChain(chain []*types.Header, checkFreq int) (int, error) {
	start := time.Now()
	if i, err := bc.hc.ValidateHeaderChain(chain, checkFreq); err != nil {
		return i, err
	}

	// Make sure only one thread manipulates the chain at once
	bc.chainmu.Lock()
	defer bc.chainmu.Unlock()

	bc.wg.Add(1)
	defer bc.wg.Done()

	whFunc := func(header *types.Header) error {
		bc.mu.Lock()
		defer bc.mu.Unlock()

		_, err := bc.hc.WriteHeader(header)
		return err
	}

	return bc.hc.InsertHeaderChain(chain, whFunc, start)
}

// writeHeader writes a header into the local chain, given that its parent is
// already known. If the total difficulty of the newly inserted header becomes
// greater than the current known TD, the canonical chain is re-routed.
//
// Note: This method is not concurrent-safe with inserting blocks simultaneously
// into the chain, as side effects caused by reorganisations cannot be emulated
// without the real blocks. Hence, writing headers directly should only be done
// in two scenarios: pure-header mode of operation (light clients), or properly
// separated header/block phases (non-archive clients).
func (bc *BlockChain) writeHeader(header *types.Header) error {
	bc.wg.Add(1)
	defer bc.wg.Done()

	bc.mu.Lock()
	defer bc.mu.Unlock()

	_, err := bc.hc.WriteHeader(header)
	return err
}

// CurrentHeader retrieves the current head header of the canonical chain. The
// header is retrieved from the HeaderChain's internal cache.
func (bc *BlockChain) CurrentHeader() *types.Header {
	bc.mu.RLock()
	defer bc.mu.RUnlock()

	return bc.hc.CurrentHeader()
}

// GetTd retrieves a block's total difficulty in the canonical chain from the
// database by hash and number, caching it if found.
func (bc *BlockChain) GetTd(hash common.Hash, number uint64) *big.Int {
	return bc.hc.GetTd(hash, number)
}

// GetTdByHash retrieves a block's total difficulty in the canonical chain from the
// database by hash, caching it if found.
func (bc *BlockChain) GetTdByHash(hash common.Hash) *big.Int {
	return bc.hc.GetTdByHash(hash)
}

// GetHeader retrieves a block header from the database by hash and number,
// caching it if found.
func (bc *BlockChain) GetHeader(hash common.Hash, number uint64) *types.Header {
	//return pos buffer if number < k
	return bc.hc.GetHeader(hash, number)
}

// GetHeaderByHash retrieves a block header from the database by hash, caching it if
// found.
func (bc *BlockChain) GetHeaderByHash(hash common.Hash) *types.Header {
	return bc.hc.GetHeaderByHash(hash)
}

// HasHeader checks if a block header is present in the database or not, caching
// it if present.
func (bc *BlockChain) HasHeader(hash common.Hash, number uint64) bool {
	return bc.hc.HasHeader(hash, number)
}

// GetBlockHashesFromHash retrieves a number of block hashes starting at a given
// hash, fetching towards the genesis block.
func (bc *BlockChain) GetBlockHashesFromHash(hash common.Hash, max uint64) []common.Hash {
	return bc.hc.GetBlockHashesFromHash(hash, max)
}

// GetHeaderByNumber retrieves a block header from the database by number,
// caching it (associated with its hash) if found.
func (bc *BlockChain) GetHeaderByNumber(number uint64) *types.Header {
	return bc.hc.GetHeaderByNumber(number)
}

// Config retrieves the blockchain's chain configuration.
func (bc *BlockChain) Config() *params.ChainConfig { return bc.config }

// Engine retrieves the blockchain's consensus engine.
func (bc *BlockChain) Engine() consensus.Engine { return bc.engine }

// SubscribeRemovedLogsEvent registers a subscription of RemovedLogsEvent.
func (bc *BlockChain) SubscribeRemovedLogsEvent(ch chan<- RemovedLogsEvent) event.Subscription {
	return bc.scope.Track(bc.rmLogsFeed.Subscribe(ch))
}

// SubscribeChainEvent registers a subscription of ChainEvent.
func (bc *BlockChain) SubscribeChainEvent(ch chan<- ChainEvent) event.Subscription {
	return bc.scope.Track(bc.chainFeed.Subscribe(ch))
}

// SubscribeChainHeadEvent registers a subscription of ChainHeadEvent.
func (bc *BlockChain) SubscribeChainHeadEvent(ch chan<- ChainHeadEvent) event.Subscription {
	return bc.scope.Track(bc.chainHeadFeed.Subscribe(ch))
}

// SubscribeChainSideEvent registers a subscription of ChainSideEvent.
func (bc *BlockChain) SubscribeChainSideEvent(ch chan<- ChainSideEvent) event.Subscription {
	return bc.scope.Track(bc.chainSideFeed.Subscribe(ch))
}

// SubscribeLogsEvent registers a subscription of []*types.Log.
func (bc *BlockChain) SubscribeLogsEvent(ch chan<- []*types.Log) event.Subscription {
	return bc.scope.Track(bc.logsFeed.Subscribe(ch))
}

///////////////////////////////////////////////////////////////////
//for epoch genesis
//////////////////////////////////////////////////////////////////
func (bc *BlockChain)SetRbSelector(rbs RbLeadersSelInt){
	bc.epochGene.rbLeaderSelector = rbs
}

func (bc *BlockChain)SetSlSelector(sls SlLeadersSelInt){
	bc.epochGene.slotLeaderSelector = sls
}

func (bc *BlockChain) GenerateEpochGenesis(epochid uint64) (*types.EpochGenesis,error){
	return bc.epochGene.GenerateEpochGenesis(bc,epochid)
}

func (bc *BlockChain) GetBlockEpochIdAndSlotId(blk *types.Block) (uint64, uint64) {
	blkEpochId,blkSlotId,err := bc.epochGene.GetBlockEpochIdAndSlotId(blk.Header())
	if err != nil {
		return 0,0
	}
	return blkEpochId,blkSlotId
}

func (bc *BlockChain) IsExistEpochGenesis(epochid uint64) bool{
	return bc.epochGene.IsExistEpochGenesis(epochid)
}

func (bc *BlockChain) SetEpochGenesis(epochgen *types.EpochGenesis) error{
	return bc.epochGene.SetEpochGenesis(epochgen)
}

func (bc *BlockChain) GetEpochStartCh() (chan uint64) {
	return bc.epochGene.epochGenesisCh
}

func (bc *BlockChain) SetSlotValidator(validator Validator) {
	bc.slotValidator = validator
}

// Validator returns the current validator.
func (bc *BlockChain) SlotValidator() Validator {
	return bc.slotValidator
}

func (bc *BlockChain) SetFastSynchValidator() {
	bc.slotValidator = bc.epochGene
}

func (bc *BlockChain) SetFullSynchValidator() {
	bc.slotValidator = bc.epochGene.slotLeaderSelector
}<|MERGE_RESOLUTION|>--- conflicted
+++ resolved
@@ -1136,20 +1136,8 @@
 		stats.processed++
 		stats.usedGas += usedGas.Uint64()
 		stats.report(chain, i)
-<<<<<<< HEAD
-		// TODO: update epoch ->blockNumber
-		if bc.config.Pluto != nil {
-			epochID := block.Header().Difficulty.Uint64() >> 32
-			slotID := (block.Header().Difficulty.Uint64() >> 8) & 0x00FFFFFF
-			if block.NumberU64() == 1 {
-				posconfig.EpochBaseTime = block.Time().Uint64()
-			}
-
-			posUtil.UpdateEpochBlock(epochID, slotID, block.Number().Uint64(), block.Header().Hash())
-
-		}
-=======
->>>>>>> ef171667
+
+
 	}
 	// Append a single chain head event if we've progressed the chain
 	if lastCanon != nil && bc.LastBlockHash() == lastCanon.Hash() {
