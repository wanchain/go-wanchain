package vm

import (
	"bytes"
	"encoding/binary"
	"errors"
	"fmt"
	"github.com/wanchain/go-wanchain/core/types"
	"github.com/wanchain/go-wanchain/pos/rbselection"
	"github.com/wanchain/go-wanchain/pos/util"
	"math/big"
	"strconv"
	"strings"
	"time"

	"github.com/wanchain/go-wanchain/accounts/abi"
	"github.com/wanchain/go-wanchain/common"
	"github.com/wanchain/go-wanchain/crypto"
	"github.com/wanchain/go-wanchain/crypto/bn256/cloudflare"
	"github.com/wanchain/go-wanchain/log"
	"github.com/wanchain/go-wanchain/pos/posconfig"
	"github.com/wanchain/go-wanchain/rlp"
)

const (
	_ int = iota
	RbDkg1Stage
	RbDkg1ConfirmStage
	RbDkg2Stage
	RbDkg2ConfirmStage
	RbSignStage
	RbSignConfirmStage
)

var (
	// random beacon smart contract abi definition
	rbSCDefinition = `[
  {
    "constant": false,
    "inputs": [
      {
        "name": "info",
        "type": "string"
      }
    ],
    "name": "dkg1",
    "outputs": [
      
    ],
    "payable": false,
    "type": "function"
  },
  {
    "constant": false,
    "inputs": [
      {
        "name": "info",
        "type": "string"
      }
    ],
    "name": "dkg2",
    "outputs": [
      
    ],
    "payable": false,
    "type": "function"
  },
  {
    "constant": false,
    "inputs": [
      {
        "name": "info",
        "type": "string"
      }
    ],
    "name": "sigShare",
    "outputs": [
      
    ],
    "payable": false,
    "type": "function"
  }
]`
	// random beacon smart contract abi object
	rbSCAbi, errRbSCInit = abi.JSON(strings.NewReader(rbSCDefinition))

	// function "dkg1" "dkg2" "sigShare" 's solidity binary id
	dkg1Id     [4]byte
	dkg2Id     [4]byte
	sigShareId [4]byte

	// prefix for the key hash
	kindCij = []byte{100}
	kindEns = []byte{101}
	kindR   = []byte{102}

	// bn256 curve's hBase
	hBase = new(bn256.G2).ScalarBaseMult(big.NewInt(int64(1)))

	// errors
	errDkg1Parse           = errors.New("dkg1 payload parse failed")
	errDkg2Parse           = errors.New("dkg2 payload parse failed")
	errSigParse            = errors.New("sig payload parse failed")
	errRSCode              = errors.New("rs code verify failed")
	errDiscreteLogarithmsEQ = errors.New("the equality of discrete logarithms verify failed")
	errRlpCij              = errors.New("rlp encode cij failed")
	errRlpEncryptShare     = errors.New("rlp encode encrypt share failed")
	errUnRlpCij            = errors.New("rlp decode cij failed")
	errUnRlpEncryptShare   = errors.New("rlp decode encrypt share failed")
	errInvalidCommitBytes  = errors.New("invalid dkg commit bytes")
	errInvalidEncryptShareBytes = errors.New("invalid dkg encrypt share bytes")
)

// return:
// 	current stage index;
//	elapsed slots number of current stage;
//	left slots number of current stage;
func GetRBStage(slotId uint64) (int, int, int) {
	if slotId <= posconfig.Cfg().Dkg1End {
		return RbDkg1Stage, int(slotId), int(posconfig.Cfg().Dkg1End - slotId)
	} else if slotId < posconfig.Cfg().Dkg2Begin {
		return RbDkg1ConfirmStage, int(slotId - posconfig.Cfg().Dkg1End - 1), int(posconfig.Cfg().Dkg2Begin - slotId - 1)
	} else if slotId <= posconfig.Cfg().Dkg2End {
		return RbDkg2Stage, int(slotId - posconfig.Cfg().Dkg2Begin), int(posconfig.Cfg().Dkg2End - slotId)
	} else if slotId < posconfig.Cfg().SignBegin {
		return RbDkg2ConfirmStage, int(slotId - posconfig.Cfg().Dkg2End - 1), int(posconfig.Cfg().SignBegin - slotId - 1)
	} else if slotId <= posconfig.Cfg().SignEnd {
		return RbSignStage, int(slotId - posconfig.Cfg().SignBegin), int(posconfig.Cfg().SignEnd - slotId)
	} else {
		return RbSignConfirmStage, int(slotId - posconfig.Cfg().SignEnd - 1), int(posconfig.SlotCount - slotId - 1)
	}
}

// One Epoch has 12k slots, random beacon protocol is used to generate a random r,
// which will be used to generate next epoch leaders and slot leaders.
// Random beacon protocol has 3 stages --- dkg1 (in 1k,2k slots), dkg2 (in 4k,5k slots), sigShare (in 8k, 9k slots)
type RandomBeaconContract struct {
}

//
// package init
//
func init() {
	if errRbSCInit != nil {
		panic("err in rb smart contract abi initialize")
	}

	copy(dkg1Id[:], rbSCAbi.Methods["dkg1"].Id())
	copy(dkg2Id[:], rbSCAbi.Methods["dkg2"].Id())
	copy(sigShareId[:], rbSCAbi.Methods["sigShare"].Id())
}

//
// contract interface
//
func (c *RandomBeaconContract) RequiredGas(input []byte) uint64 {
	return 0
}

func (c *RandomBeaconContract) Run(input []byte, contract *Contract, evm *EVM) ([]byte, error) {
	// check data
	if len(input) < 4 {
		return nil, errParameters
	}

	var methodId [4]byte
	copy(methodId[:], input[:4])

	if methodId == dkg1Id {
		return c.dkg1(input[4:], contract, evm)
	} else if methodId == dkg2Id {
		return c.dkg2(input[4:], contract, evm)
	} else if methodId == sigShareId {
		return c.sigShare(input[4:], contract, evm)
	} else {
		log.SyslogErr("random beacon contract no match id found")
		return nil, errors.New("no function")
	}
}

func (c *RandomBeaconContract) ValidTx(stateDB StateDB, signer types.Signer, tx *types.Transaction) error {
<<<<<<< HEAD
	if stateDB == nil || signer == nil || tx == nil {
		return errParameters
	}

	payload := tx.Data()
	if len(payload) < 4 {
		return errParameters
	}

	from, err := types.Sender(signer, tx)
	if err != nil {
		return err
	}

	return ValidPosRBTx(stateDB, from, payload)
=======
	// TODO should we check?
	if posconfig.FirstEpochId == 0 {
		return  errParameters
	}
	// in order to improve the transmission speed, return nil directly.
	return nil
>>>>>>> 83188cb4
}

//
// params or gas check functions
//
func ValidPosRBTx(stateDB StateDB, from common.Address, payload []byte) error {
	log.Debug("ValidPosRBTx")
	var methodId [4]byte
	copy(methodId[:], payload[:4])

	if methodId == dkg1Id {
		_, err := validDkg1(stateDB, uint64(time.Now().Unix()), from, payload[4:])
		return err
	} else if methodId == dkg2Id {
		_, err := validDkg2(stateDB, uint64(time.Now().Unix()), from, payload[4:])
		return err
	} else if methodId == sigShareId {
		_, _, _, err := validSigShare(stateDB, uint64(time.Now().Unix()), from, payload[4:])
		return err
	} else {
		return errParameters
	}

}

// ValidDkg1 verify DKG1 precompiled contract transaction
//
// 'time' is the time when tx is sealed into block,
// 'time' should be block timestamp when the method is called by sealing
// block and block verify.
// 'time' should be current system time when the method is called by tx pool.
//
// 'caller' is the caller of DKG1. It should be set as Contract.CallerAddress
// when called by precompiled contract. And should be set as tx's sender when
// called by tx pool.
func validDkg1(stateDB StateDB, time uint64, caller common.Address,
	payload []byte) (*RbDKG1FlatTxPayload, error) {

	var dkg1FlatParam RbDKG1FlatTxPayload
	err := rlp.DecodeBytes(payload, &dkg1FlatParam)
	if err != nil {
		return nil, logError(errDkg1Parse)
	}

	dkg1Param, err := Dkg1FlatToDkg1(&dkg1FlatParam)
	if err != nil {
		return nil, logError(err)
	}

	eid := dkg1Param.EpochId
	pid := dkg1Param.ProposerId

	ep := util.GetEpocherInst()
	if ep == nil {
		return nil,  errors.New("invalid rb stage")
	}
	pks := ep.GetRBProposerG1(eid)
	if len(pks) == 0 {
		return nil, errors.New("invalid rb proposer array")
	}

	// 1. EpochId: weather in a wrong time
	if !isValidEpochStageVar(eid, RbDkg1Stage, time) {
		return nil, logError(errors.New("invalid rb stage, expect RbDkg1Stage. epochId " + strconv.FormatUint(eid, 10)))
	}

	// 2. ProposerId: weather in the random commit
	if !isInRandomGroupVar(pks, eid, pid, caller) {
		return nil, logError(errors.New("invalid proposer, proposerId " + strconv.FormatUint(uint64(pid), 10)))
	}

	// 3. prevent reset
	existC, err := GetCji(stateDB, eid, pid)
	if err == nil && len(existC) != 0 {
		return nil, logError(errors.New("dkg1 commit exist already, proposerId " + strconv.FormatUint(uint64(pid), 10)))
	}

	// 4.Commit has the same size
	// check same size
	nr := len(pks)
	if nr != len(dkg1Param.Commit) {
		return nil, logError(buildError("error in dkg1 params have invalid commits length", eid, pid))
	}

	// 5. Reed-Solomon code verification
	x := make([]big.Int, nr)
	for i := 0; i < nr; i++ {
		x[i].SetBytes(GetPolynomialX(&pks[i], uint32(i)))
		x[i].Mod(&x[i], bn256.Order)
	}

	temp := make([]bn256.G2, nr)
	for j := 0; j < nr; j++ {
		temp[j] = *dkg1Param.Commit[j]
	}

	if !rbselection.RScodeVerify(temp, x, int(posconfig.Cfg().PolymDegree)) {
		return nil, logError(errRSCode)
	}

	return &dkg1FlatParam, nil
}

func validDkg2(stateDB StateDB, time uint64, caller common.Address,
	payload []byte) (*RbDKG2FlatTxPayload, error) {

	var dkg2FlatParam RbDKG2FlatTxPayload
	err := rlp.DecodeBytes(payload, &dkg2FlatParam)
	if err != nil {
		return nil, logError(errDkg2Parse)
	}

	dkg2Param, err := Dkg2FlatToDkg2(&dkg2FlatParam)
	if err != nil {
		return nil, logError(err)
	}

	eid := dkg2Param.EpochId
	pid := dkg2Param.ProposerId

	ep := util.GetEpocherInst()
	if ep == nil {
		return nil,  errors.New("invalid rb stage")
	}
	pks := ep.GetRBProposerG1(eid)
	if len(pks) == 0 {
		return nil, errors.New("invalid rb proposer array")
	}

	// 1. EpochId: weather in a wrong time
	if !isValidEpochStageVar(eid, RbDkg2Stage, time) {
		return nil, logError(errors.New("invalid rb stage, expect RbDkg2Stage. error epochId " + strconv.FormatUint(eid, 10)))
	}

	// 2. ProposerId: weather in the random commit
	if !isInRandomGroupVar(pks, eid, pid, caller) {
		return nil, logError(errors.New("error proposerId " + strconv.FormatUint(uint64(pid), 10)))
	}

	// prevent reset
	existE, err := GetEncryptShare(stateDB, eid, pid)
	if err == nil && len(existE) != 0 {
		return nil, logError(errors.New("dkg2 encrypt share exist already, proposerId " + strconv.FormatUint(uint64(pid), 10)))
	}

	commit, err := GetCji(stateDB, eid, pid)
	if err != nil || len(commit) == 0 {
		return nil, logError(buildError("error in dkg2 can't get commit data", eid, pid))
	}

	// 3. EncryptShare, Commit, Proof has the same size
	// check same size
	nr := len(pks)
	if nr != len(dkg2Param.EnShare) || nr != len(dkg2Param.Proof) || nr != len(commit) {
		return nil, logError(buildError("error in dkg2 params have different length", eid, pid))
	}

	// 4. proof verification
	for j := 0; j < nr; j++ {
		// get send public Key
		if !rbselection.VerifyDLEQ(dkg2Param.Proof[j], pks[j], *hBase, *dkg2Param.EnShare[j], *commit[j]) {
			return nil, logError(errDiscreteLogarithmsEQ)
		}
	}

	return &dkg2FlatParam, nil
}

func validSigShare(stateDB StateDB, time uint64, caller common.Address,
	payload []byte) (*RbSIGTxPayload, []bn256.G1, []RbCijDataCollector, error) {

	var sigShareParam RbSIGTxPayload
	err := rlp.DecodeBytes(payload, &sigShareParam)
	if err != nil {
		return nil, nil, nil, logError(errors.New("error in dkg param has a wrong struct"))
	}

	eid := sigShareParam.EpochId
	pid := sigShareParam.ProposerId

	ep := util.GetEpocherInst()
	if ep == nil {
		return nil,  nil, nil, errors.New("invalid rb stage")
	}
	pks := ep.GetRBProposerG1(eid)
	if len(pks) == 0 {
		return nil, nil, nil, errors.New("invalid rb proposer array")
	}

	// 1. EpochId: weather in a wrong time
	if !isValidEpochStageVar(eid, RbSignStage, time) {
		return nil, nil, nil, logError(errors.New("invalid rb stage, expect RbSignStage. error epochId " + strconv.FormatUint(eid, 10)))
	}

	// 2. ProposerId: weather in the random commit
	if !isInRandomGroupVar(pks, eid, pid, caller) {
		return nil, nil, nil, logError(errors.New(" error proposerId " + strconv.FormatUint(uint64(pid), 10)))
	}

	// 3. Verification
	M, err := getRBMVar(stateDB, eid)
	if err != nil {
		return nil, nil, nil, logError(buildError("getRBM error", eid, pid))
	}
	m := new(big.Int).SetBytes(M)

	var gPKShare bn256.G2

	dkgData := make([]RbCijDataCollector, 0)
	for id := range pks {
		if IsJoinDKG2(stateDB, eid, uint32(id)) {
			dkgDatum, err := GetCji(stateDB, eid, uint32(id))
			if err == nil && dkgDatum != nil {
				dkgData = append(dkgData, RbCijDataCollector{dkgDatum, &pks[id]})
				gPKShare.Add(&gPKShare, dkgDatum[pid])
			}
		}
	}

	if uint(len(dkgData)) < posconfig.Cfg().RBThres {
		return nil, nil, nil, logError(buildError("insufficient proposer", eid, pid))
	}

	mG := new(bn256.G1).ScalarBaseMult(m)
	pair1 := bn256.Pair(sigShareParam.GSignShare, hBase)
	pair2 := bn256.Pair(mG, &gPKShare)
	if pair1.String() != pair2.String() {
		return nil, nil, nil, logError(buildError("unequal si gi", eid, pid))
	}

	return &sigShareParam, pks, dkgData, nil
}

//
// public get methods
//
func GetDkg1Id() []byte {
	return dkg1Id[:]
}

func GetDkg2Id() []byte {
	return dkg2Id[:]
}

func GetSigShareId() []byte {
	return sigShareId[:]
}

// get key hash
func GetRBKeyHash(kind []byte, epochId uint64, proposerId uint32) *common.Hash {
	keyBytes := make([]byte, 16)
	copy(keyBytes, kind)
	copy(keyBytes[4:], UIntToByteSlice(epochId))
	copy(keyBytes[12:], UInt32ToByteSlice(proposerId))
	hash := common.BytesToHash(crypto.Keccak256(keyBytes))
	return &hash
}

// get r's key hash
func GetRBRKeyHash(epochId uint64) *common.Hash {
	keyBytes := make([]byte, 12)
	copy(keyBytes, kindR[:])
	copy(keyBytes[4:], UIntToByteSlice(epochId))
	hash := common.BytesToHash(crypto.Keccak256(keyBytes))
	return &hash
}

// get r of one epoch, if not exist return r in epoch 0
func GetR(db StateDB, epochId uint64) *big.Int {
	if epochId == posconfig.FirstEpochId {
		return GetStateR(db, posconfig.FirstEpochId)
	}
	r := GetStateR(db, epochId)
	if r == nil {
		if epochId > posconfig.FirstEpochId+2 {
			log.SyslogWarning("***Can not found random r just use the first epoch R", "epochId", epochId)
		}
		r = GetStateR(db, posconfig.FirstEpochId)
	}
	return r
}

// get r of one epoch
func GetStateR(db StateDB, epochId uint64) *big.Int {
	if epochId == posconfig.FirstEpochId {
		return new(big.Int).SetBytes(crypto.Keccak256(big.NewInt(1).Bytes()))
	}
	hash := GetRBRKeyHash(epochId)
	rBytes := db.GetStateByteArray(randomBeaconPrecompileAddr, *hash)
	if len(rBytes) != 0 {
		r := new(big.Int).SetBytes(rBytes)
		return r
	}
	return nil
}

// get sig of one epoch, stored in "sigShare" function
func GetSig(db StateDB, epochId uint64, proposerId uint32) (*RbSIGTxPayload, error) {
	hash := GetRBKeyHash(sigShareId[:], epochId, proposerId)
	payloadBytes := db.GetStateByteArray(randomBeaconPrecompileAddr, *hash)
	if len(payloadBytes) == 0 {
		return nil, nil
	}

	var sigParam RbSIGTxPayload
	err := rlp.DecodeBytes(payloadBytes, &sigParam)
	if err != nil {
		return nil, errSigParse
	}

	return &sigParam, nil
}

// get M
func GetRBM(db StateDB, epochId uint64) ([]byte, error) {
	epochIdBigInt := big.NewInt(int64(epochId + 1))
	preRandom := GetR(db, epochId)

	buf := epochIdBigInt.Bytes()
	buf = append(buf, preRandom.Bytes()...)
	return crypto.Keccak256(buf), nil
}

func GetRBAddress() common.Address {
	return randomBeaconPrecompileAddr
}

func GetPolynomialX(pk *bn256.G1, proposerId uint32) []byte {
	return crypto.Keccak256(pk.Marshal(), big.NewInt(int64(proposerId)).Bytes())
}

func GetCji(db StateDB, epochId uint64, proposerId uint32) ([]*bn256.G2, error) {
	hash := GetRBKeyHash(kindCij, epochId, proposerId)
	dkgBytes := db.GetStateByteArray(randomBeaconPrecompileAddr, *hash)
	if len(dkgBytes) == 0 {
		return nil, nil
	}

	cij := make([][]byte, 0)
	err := rlp.DecodeBytes(dkgBytes, &cij)
	if err != nil {
		return nil, errUnRlpCij
	}

	return BytesToCij(&cij)
}

// get encrypt share
func GetEncryptShare(db StateDB, epochId uint64, proposerId uint32) ([]*bn256.G1, error) {
	hash := GetRBKeyHash(kindEns, epochId, proposerId)
	dkgBytes := db.GetStateByteArray(randomBeaconPrecompileAddr, *hash)
	if len(dkgBytes) == 0 {
		return nil, nil
	}

	enShare := make([][]byte, 0)
	err := rlp.DecodeBytes(dkgBytes, &enShare)
	if err != nil {
		return nil, errUnRlpEncryptShare
	}

	return BytesToEncryptShare(&enShare)
}

func IsJoinDKG2(db StateDB, epochId uint64, proposerId uint32) bool {
	hash := GetRBKeyHash(kindEns, epochId, proposerId)
	dkgBytes := db.GetStateByteArray(randomBeaconPrecompileAddr, *hash)
	if len(dkgBytes) == 0 {
		return false
	}

	return true
}

//
// more public functions
//
// active： participate in all stages --- dkg1 dkg2 sign
func IsRBActive(db StateDB, epochId uint64, proposerId uint32) bool {
	hash := GetRBKeyHash(sigShareId[:], epochId, proposerId)
	payloadBytes := db.GetStateByteArray(randomBeaconPrecompileAddr, *hash)
	if payloadBytes == nil || len(payloadBytes) == 0 {
		return false
	}
	if IsJoinDKG2(db, epochId, proposerId) {
		return true
	}

	return false
}

//
// help function for serial
//
func UIntToByteSlice(num uint64) []byte {
	b := make([]byte, 8)
	binary.LittleEndian.PutUint64(b, num)
	return b
}
func UInt32ToByteSlice(num uint32) []byte {
	b := make([]byte, 4)
	binary.LittleEndian.PutUint32(b, num)
	return b
}

func ByteSliceToUInt(bs []byte) uint64 {
	return binary.LittleEndian.Uint64(bs)
}
func ByteSliceToUInt32(bs []byte) uint32 {
	return binary.LittleEndian.Uint32(bs)
}

//
// structures for params
//
type RbDKG1FlatTxPayload struct {
	EpochId    uint64
	ProposerId uint32
	// 128 --
	Commit [][]byte
}

type RbDKG2FlatTxPayload struct {
	EpochId    uint64
	ProposerId uint32
	// encrypt share
	EnShare [][]byte
	Proof   []rbselection.DLEQproofFlat
}

type RbSIGTxPayload struct {
	EpochId    uint64
	ProposerId uint32
	GSignShare  *bn256.G1
}

//
// params bytes fields to object
//
type RbDKG1TxPayload struct {
	EpochId    uint64
	ProposerId uint32
	Commit     []*bn256.G2
}

type RbDKG2TxPayload struct {
	EpochId    uint64
	ProposerId uint32
	// encrypt share
	EnShare    []*bn256.G1
	Proof      []rbselection.DLEQproof
}

//
// storage structures
//
type RbDKGTxPayloadPure struct {
	EpochId    uint64
	ProposerId uint32
	EnShare    []*bn256.G1
	Commit     []*bn256.G2
}

type RbCijDataCollector struct {
	cij []*bn256.G2
	pk  *bn256.G1
}

type RbSIGDataCollector struct {
	data *RbSIGTxPayload
	pk   *bn256.G1
}

//
// storage parse functions
//
func BytesToCij(d *[][]byte) ([]*bn256.G2, error) {
	l := len(*d)
	cij := make([]*bn256.G2, l, l)
	g2s := make([]bn256.G2, l, l)
	for i := 0; i < l; i++ {
		//var g2 bn256.G2
		left, err := g2s[i].UnmarshalPure((*d)[i])
		if err != nil {
			return nil, err
		}

		if len(left) != 0 {
			return nil, errInvalidCommitBytes
		}

		cij[i] = &g2s[i]
	}

	return cij, nil
}

func BytesToEncryptShare(d *[][]byte) ([]*bn256.G1, error) {
	l := len(*d)
	ens := make([]*bn256.G1, l, l)
	g1s := make([]bn256.G1, l, l)
	for i := 0; i < l; i++ {
		left, err := g1s[i].UnmarshalPure((*d)[i])
		if err != nil {
			return nil, err
		}

		if len(left) != 0 {
			return nil, errInvalidEncryptShareBytes
		}

		ens[i] = &g1s[i]
	}

	return ens, nil
}

//
// params bytes fields convert functions
//
func Dkg1FlatToDkg1(d *RbDKG1FlatTxPayload) (*RbDKG1TxPayload, error) {
	var dkgParam RbDKG1TxPayload
	dkgParam.EpochId = d.EpochId
	dkgParam.ProposerId = d.ProposerId

	l := len(d.Commit)
	dkgParam.Commit = make([]*bn256.G2, l, l)
	g2s := make([]bn256.G2, l, l)
	for i := 0; i < l; i++ {
		//var g2 bn256.G2
		left, err := g2s[i].Unmarshal(d.Commit[i])
		if err != nil {
			return nil, err
		}

		if len(left) != 0 {
			return nil, errInvalidCommitBytes
		}

		dkgParam.Commit[i] = &g2s[i]
	}

	return &dkgParam, nil
}

func Dkg1ToDkg1Flat(d *RbDKG1TxPayload) *RbDKG1FlatTxPayload {
	var df RbDKG1FlatTxPayload
	df.EpochId = d.EpochId
	df.ProposerId = d.ProposerId

	l := len(d.Commit)

	df.Commit = make([][]byte, l)
	for i := 0; i < l; i++ {
		df.Commit[i] = d.Commit[i].Marshal()
	}

	return &df
}

func Dkg2FlatToDkg2(d *RbDKG2FlatTxPayload) (*RbDKG2TxPayload, error) {
	var dkg2Param RbDKG2TxPayload
	dkg2Param.EpochId = d.EpochId
	dkg2Param.ProposerId = d.ProposerId

	l := len(d.EnShare)
	dkg2Param.EnShare = make([]*bn256.G1, l, l)
	g1s := make([]bn256.G1, l, l)
	for i := 0; i < l; i++ {
		left, err := g1s[i].Unmarshal(d.EnShare[i])
		if err != nil {
			return nil, err
		}

		if len(left) != 0 {
			return nil, errInvalidEncryptShareBytes
		}

		dkg2Param.EnShare[i] = &g1s[i]
	}

	l = len(d.Proof)
	dkg2Param.Proof = make([]rbselection.DLEQproof, l, l)
	for i := 0; i < l; i++ {
		(&dkg2Param.Proof[i]).ProofFlatToProof(&d.Proof[i])
	}

	return &dkg2Param, nil
}

func Dkg2ToDkg2Flat(d *RbDKG2TxPayload) *RbDKG2FlatTxPayload {
	var df RbDKG2FlatTxPayload
	df.EpochId = d.EpochId
	df.ProposerId = d.ProposerId

	l := len(d.EnShare)
	df.EnShare = make([][]byte, l)
	for i := 0; i < l; i++ {
		df.EnShare[i] = d.EnShare[i].Marshal()
	}

	l = len(d.Proof)
	df.Proof = make([]rbselection.DLEQproofFlat, l)
	for i := 0; i < l; i++ {
		df.Proof[i] = rbselection.ProofToProofFlat(&d.Proof[i])
	}

	return &df
}

//
// in file help functions
//
// check time in the right stage, dkg1 --- 1k,2k slot, dkg2 --- 5k,6k slot, sig --- 8k,9k slot
func isValidEpochStage(epochId uint64, stage int, time uint64) bool {
	eid, sid := util.CalEpochSlotID(time)
	if epochId != eid {
		return false
	}

	ss, _, _ := GetRBStage(sid)
	if ss != stage {
		return false
	}

	return true
}

func isInRandomGroup(pks []bn256.G1, epochId uint64, proposerId uint32, address common.Address) bool {
	if len(pks) <= int(proposerId) {
		return false
	}
	ep := util.GetEpocherInst()
	if ep == nil {
		return false
	}
	pk1 := ep.GetProposerBn256PK(epochId, uint64(proposerId), address)
	if pk1 != nil {
		return bytes.Equal(pk1, pks[proposerId].Marshal())
	}
	return false
}

func buildError(err string, epochId uint64, proposerId uint32) error {
	return errors.New(fmt.Sprintf("%v epochId = %v, proposerId = %v ", err, epochId, proposerId))
}

func logError(err error) error {
	log.SyslogErr(err.Error())
	return err
}

func getSignorsNum(epochId uint64, evm *EVM) uint32 {
	tmpKey := common.Hash{0}
	bs := evm.StateDB.GetStateByteArray(randomBeaconPrecompileAddr, tmpKey)
	if bs != nil {
		eid := ByteSliceToUInt(bs)
		if eid == epochId {
			num := ByteSliceToUInt32(bs[8:12])
			return num
		}
	}
	return 0
}

func setSignorsNum(epochId uint64, num uint32, evm *EVM) {
	tmpKey := common.Hash{0}
	dataBytes := make([]byte, 12)
	copy(dataBytes[0:], UIntToByteSlice(epochId))
	copy(dataBytes[8:], UInt32ToByteSlice(num))
	evm.StateDB.SetStateByteArray(randomBeaconPrecompileAddr, tmpKey, dataBytes)
}

//
// variables for mock
//
var getRBMVar = GetRBM
var isValidEpochStageVar = isValidEpochStage
var isInRandomGroupVar = isInRandomGroup

//
// contract abi methods
//
// dkg1: happens in 0~2k-1 slots, send the commits to chain
func (c *RandomBeaconContract) dkg1(payload []byte, contract *Contract, evm *EVM) ([]byte, error) {
	log.Debug("dkg1")
	dkg1FlatParam, err := validDkg1(evm.StateDB, evm.Time.Uint64(), contract.CallerAddress, payload)
	if err != nil {
		return nil, err
	}

	eid := dkg1FlatParam.EpochId
	pid := dkg1FlatParam.ProposerId

	// save cij
	hash := GetRBKeyHash(kindCij, eid, pid)
	cijBytes, err := rlp.EncodeToBytes(dkg1FlatParam.Commit)
	if err != nil {
		return nil, logError(errRlpCij)
	}
	evm.StateDB.SetStateByteArray(randomBeaconPrecompileAddr, *hash, cijBytes)

	log.Debug("vm.dkg1", "dkg1Id", dkg1Id, "epochID", eid, "proposerId", pid, "hash", hash.Hex())
	return nil, nil
}

// dkg2: happens in 5k~7k-1 slots, send the proof, enShare to chain
func (c *RandomBeaconContract) dkg2(payload []byte, contract *Contract, evm *EVM) ([]byte, error) {
	log.Debug("dkg2")
	dkg2FlatParam, err := validDkg2(evm.StateDB, evm.Time.Uint64(), contract.CallerAddress, payload)
	if err != nil {
		return nil, err
	}

	eid := dkg2FlatParam.EpochId
	pid := dkg2FlatParam.ProposerId

	// save encrypt share
	hash := GetRBKeyHash(kindEns, eid, pid)
	encryptShareBytes, err := rlp.EncodeToBytes(dkg2FlatParam.EnShare)
	if err != nil {
		return nil, logError(errRlpEncryptShare)
	}
	evm.StateDB.SetStateByteArray(randomBeaconPrecompileAddr, *hash, encryptShareBytes)

	log.Debug("vm.dkg2", "dkgId", dkg2Id, "epochID", eid, "proposerId", pid, "hash", hash.Hex())
	return nil, nil
}

// sigShare: sign, happens in 8k~10k-1 slots, generate R if enough signers
func (c *RandomBeaconContract) sigShare(payload []byte, contract *Contract, evm *EVM) ([]byte, error) {
	log.Debug("sigShare")
	sigShareParam, pks, dkgData, err := validSigShare(evm.StateDB, evm.Time.Uint64(), contract.CallerAddress, payload)
	if err != nil {
		return nil, err
	}

	eid := sigShareParam.EpochId
	pid := sigShareParam.ProposerId

	// save
	hash := GetRBKeyHash(sigShareId[:], eid, pid)
	evm.StateDB.SetStateByteArray(randomBeaconPrecompileAddr, *hash, payload)

	/////////////////
	// calc r if not exist
	sigNum := getSignorsNum(eid, evm) + 1
	setSignorsNum(eid, sigNum, evm)
	if uint(sigNum) >= posconfig.Cfg().RBThres {
		r, err := computeRandom(evm.StateDB, eid, dkgData, pks)
		if r != nil && err == nil {
			hashR := GetRBRKeyHash(eid + 1)
			evm.StateDB.SetStateByteArray(randomBeaconPrecompileAddr, *hashR, r.Bytes())
			evm.StateDB.AddLog(&types.Log{
				Address: contract.Address(),
				Topics:  []common.Hash{common.BigToHash(new(big.Int).SetUint64(eid)), common.BytesToHash(r.Bytes())},
				// This is a non-consensus field, but assigned here because
				// core/state doesn't know the current block number.
				BlockNumber: evm.BlockNumber.Uint64(),
			})
		}
	}

	log.Debug("contract do sig end", "epochId", eid, "proposerId", pid)

	return nil, nil
}

//
// calc random
//
// compute random[epochId+1] by data of epoch[epochId]
func computeRandom(stateDB StateDB, epochId uint64, dkgData []RbCijDataCollector, pks []bn256.G1) (*big.Int, error) {
	randomInt := GetStateR(stateDB, epochId+1)
	if randomInt != nil && randomInt.Cmp(big.NewInt(0)) != 0 {
		return randomInt, errors.New("random exist already")
	}

	if len(pks) == 0 {
		return nil, logError(errors.New("can't find random beacon proposer group"))
	}

	// collect DKG SIG
	sigData := make([]RbSIGDataCollector, 0)
	for id := range pks {
		sigDatum, err := GetSig(stateDB, epochId, uint32(id))
		if err == nil && sigDatum != nil {
			sigData = append(sigData, RbSIGDataCollector{sigDatum, &pks[id]})
		}
	}

	if uint(len(sigData)) < posconfig.Cfg().RBThres {
		return nil, logError(errors.New("insufficient sign proposer"))
	}

	gSignatureShare := make([]bn256.G1, len(sigData))
	xSig := make([]big.Int, len(sigData))
	for i, data := range sigData {
		gSignatureShare[i] = *data.data.GSignShare
		xSig[i].SetBytes(GetPolynomialX(data.pk, data.data.ProposerId))
	}

	// Compute the Output of Random Beacon
	gSignature := rbselection.LagrangeSig(gSignatureShare, xSig, int(posconfig.Cfg().PolymDegree))
	random := crypto.Keccak256(gSignature.Marshal())

	// Verification Logic for the Output of Random Beacon
	// Computation of group public key
	nr := len(pks)
	c := make([]bn256.G2, nr)
	for i := 0; i < nr; i++ {
		c[i].ScalarBaseMult(big.NewInt(int64(0)))
		for j := 0; j < len(dkgData); j++ {
			c[i].Add(&c[i], dkgData[j].cij[i])
		}
	}

	xAll := make([]big.Int, nr)
	for i := 0; i < nr; i++ {
		xAll[i].SetBytes(GetPolynomialX(&pks[i], uint32(i)))
		xAll[i].Mod(&xAll[i], bn256.Order)
	}
	gPub := rbselection.LagrangePub(c, xAll, int(posconfig.Cfg().PolymDegree))

	// mG
	mBuf, err := getRBMVar(stateDB, epochId)
	if err != nil {
		return nil, logError(err)
	}

	m := new(big.Int).SetBytes(mBuf)
	mG := new(bn256.G1).ScalarBaseMult(m)

	// Verify using pairing
	pair1 := bn256.Pair(&gSignature, rbselection.Hbase)
	pair2 := bn256.Pair(mG, &gPub)
	if pair1.String() != pair2.String() {
		return nil, logError(errors.New("final pairing check failed"))
	}

	log.SyslogInfo("compute random success", "epochId", epochId+1, "random", common.ToHex(random))
	return big.NewInt(0).SetBytes(random), nil
}


func GetValidDkg1Cnt(db StateDB, epochId uint64) uint64 {
	if db == nil {
		return 0
	}

	count := uint64(0)
	for i := 0; i < posconfig.RandomProperCount; i++ {
		c, err := GetCji(db, epochId, uint32(i))
		if err == nil && len(c) != 0 {
			count++
		}
	}

	return count
}

func GetValidDkg2Cnt(db StateDB, epochId uint64) uint64 {
	if db == nil {
		return 0
	}

	count := uint64(0)
	for i := 0; i < posconfig.RandomProperCount; i++ {
		c, err := GetEncryptShare(db, epochId, uint32(i))
		if err == nil && len(c) != 0 {
			count++
		}
	}

	return count
}

func GetValidSigCnt(db StateDB, epochId uint64) uint64 {
	if db == nil {
		return 0
	}

	count := uint64(0)
	for i := 0; i < posconfig.RandomProperCount; i++ {
		c, err := GetSig(db, epochId, uint32(i))
		if err == nil && c != nil {
			count++
		}
	}

	return count
}<|MERGE_RESOLUTION|>--- conflicted
+++ resolved
@@ -179,7 +179,9 @@
 }
 
 func (c *RandomBeaconContract) ValidTx(stateDB StateDB, signer types.Signer, tx *types.Transaction) error {
-<<<<<<< HEAD
+	if posconfig.FirstEpochId == 0 {
+		return  errParameters
+	}
 	if stateDB == nil || signer == nil || tx == nil {
 		return errParameters
 	}
@@ -195,14 +197,6 @@
 	}
 
 	return ValidPosRBTx(stateDB, from, payload)
-=======
-	// TODO should we check?
-	if posconfig.FirstEpochId == 0 {
-		return  errParameters
-	}
-	// in order to improve the transmission speed, return nil directly.
-	return nil
->>>>>>> 83188cb4
 }
 
 //
