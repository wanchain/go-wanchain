--- conflicted
+++ resolved
@@ -134,11 +134,7 @@
 
 func posControlCheckEpoch(epochId uint64, time uint64) bool {
 	eid, _ := util.CalEpochSlotID(time)
-<<<<<<< HEAD
 	if  eid+posconfig.PosUpgradeEpochID >  epochId { // must send tx some epochs in advance.
-=======
-	if eid+posconfig.PposUpgradeEpochID > epochId { // must send tx some epochs in advance.
->>>>>>> c2656c33
 		return false
 	}
 	return true
