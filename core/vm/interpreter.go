--- conflicted
+++ resolved
@@ -89,15 +89,6 @@
 
 	code := contract.CodeAddr
 
-<<<<<<< HEAD
-	//if code!=nil {
-	//	fmt.Print("code is not nil")
-	//}
-
-
-
-=======
->>>>>>> 03846727
 	if contract.CodeAddr != nil {
 
 		if p := PrecompiledContracts[*code]; p != nil {
