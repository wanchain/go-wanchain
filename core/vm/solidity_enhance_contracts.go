--- conflicted
+++ resolved
@@ -20,11 +20,6 @@
 	"github.com/wanchain/go-wanchain/pos/util"
 	posutil "github.com/wanchain/go-wanchain/pos/util"
 )
-
-<<<<<<< HEAD
-const ()
-=======
->>>>>>> d993abeb
 
 var (
 	// pos staking contract abi definition
@@ -764,24 +759,13 @@
 	}
 
 	var buf = make([]byte, 64)
-<<<<<<< HEAD
-	copy(buf, rx.Bytes())
-	copy(buf[32:], ry.Bytes())
-=======
-	copy(buf,common.LeftPadBytes(rx.Bytes(),32))
-	copy(buf[32:],common.LeftPadBytes(ry.Bytes(),32))
->>>>>>> d993abeb
+	copy(buf, common.LeftPadBytes(rx.Bytes(), 32))
+	copy(buf[32:], common.LeftPadBytes(ry.Bytes(), 32))
 
 	return buf, nil
 
 }
 
-<<<<<<< HEAD
-=======
-
-
-
->>>>>>> d993abeb
 func (s *SolEnhance) s256MulPk(payload []byte, contract *Contract, evm *EVM) ([]byte, error) {
 
 	if len(payload) < 96 {
@@ -807,21 +791,12 @@
 
 	var buf = make([]byte, 64)
 
-<<<<<<< HEAD
-	copy(buf, rx.Bytes())
-	copy(buf[32:], ry.Bytes())
-=======
-	copy(buf,common.LeftPadBytes(rx.Bytes(),32))
-	copy(buf[32:],common.LeftPadBytes(ry.Bytes(),32))
->>>>>>> d993abeb
+	copy(buf, common.LeftPadBytes(rx.Bytes(), 32))
+	copy(buf[32:], common.LeftPadBytes(ry.Bytes(), 32))
 
 	return buf, nil
 }
 
-<<<<<<< HEAD
-=======
-
->>>>>>> d993abeb
 func (s *SolEnhance) s256MulG(payload []byte, contract *Contract, evm *EVM) ([]byte, error) {
 
 	if len(payload) < 32 {
@@ -837,13 +812,8 @@
 
 	var buf = make([]byte, 64)
 
-<<<<<<< HEAD
-	copy(buf, rx.Bytes())
-	copy(buf[32:], ry.Bytes())
-=======
-	copy(buf,common.LeftPadBytes(rx.Bytes(),32))
-	copy(buf[32:],common.LeftPadBytes(ry.Bytes(),32))
->>>>>>> d993abeb
+	copy(buf, common.LeftPadBytes(rx.Bytes(), 32))
+	copy(buf[32:], common.LeftPadBytes(ry.Bytes(), 32))
 
 	return buf, nil
 }
@@ -902,13 +872,8 @@
 	//fmt.Println(common.Bytes2Hex(crypto.FromECDSAPub(res)))
 
 	var buf = make([]byte, 64)
-<<<<<<< HEAD
-	copy(buf, res.X.Bytes())
-	copy(buf[32:], res.Y.Bytes())
-=======
-	copy(buf,common.LeftPadBytes(res.X.Bytes(),32))
-	copy(buf[32:],common.LeftPadBytes(res.Y.Bytes(),32))
->>>>>>> d993abeb
+	copy(buf, common.LeftPadBytes(res.X.Bytes(), 32))
+	copy(buf[32:], common.LeftPadBytes(res.Y.Bytes(), 32))
 
 	return buf, nil
 }
@@ -1139,29 +1104,20 @@
 		return []byte{0}, errors.New("the point is not on 256 curve")
 	}
 
-<<<<<<< HEAD
-	rx, ry := crypto.S256().Add(x1, y1, x2, y2)
-=======
 	var rx, ry *big.Int
-	if bytes.Equal(x1.Bytes(),x2.Bytes()) && bytes.Equal(y1.Bytes(),y2.Bytes()) {
-		rx,ry = crypto.S256().Double(x1,y1)
+	if bytes.Equal(x1.Bytes(), x2.Bytes()) && bytes.Equal(y1.Bytes(), y2.Bytes()) {
+		rx, ry = crypto.S256().Double(x1, y1)
 	} else {
 		rx, ry = crypto.S256().Add(x1, y1, x2, y2)
 	}
 
->>>>>>> d993abeb
 	if rx == nil || ry == nil {
 		return []byte{0}, errors.New("errors in curve add")
 	}
 
 	var buf = make([]byte, 64)
-<<<<<<< HEAD
-	copy(buf, rx.Bytes())
-	copy(buf[32:], ry.Bytes())
-=======
-	copy(buf,common.LeftPadBytes(rx.Bytes(),32))
-	copy(buf[32:],common.LeftPadBytes(ry.Bytes(),32))
->>>>>>> d993abeb
+	copy(buf, common.LeftPadBytes(rx.Bytes(), 32))
+	copy(buf[32:], common.LeftPadBytes(ry.Bytes(), 32))
 
 	return buf, nil
 
@@ -1211,13 +1167,8 @@
 
 	var buf = make([]byte, 64)
 
-<<<<<<< HEAD
-	copy(buf, rx.Bytes())
-	copy(buf[32:], ry.Bytes())
-=======
-	copy(buf,common.LeftPadBytes(rx.Bytes(),32))
-	copy(buf[32:],common.LeftPadBytes(ry.Bytes(),32))
->>>>>>> d993abeb
+	copy(buf, common.LeftPadBytes(rx.Bytes(), 32))
+	copy(buf[32:], common.LeftPadBytes(ry.Bytes(), 32))
 
 	return buf, nil
 }
