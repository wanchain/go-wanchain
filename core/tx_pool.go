// Copyright 2014 The go-ethereum Authors
// This file is part of the go-ethereum library.
//
// The go-ethereum library is free software: you can redistribute it and/or modify
// it under the terms of the GNU Lesser General Public License as published by
// the Free Software Foundation, either version 3 of the License, or
// (at your option) any later version.
//
// The go-ethereum library is distributed in the hope that it will be useful,
// but WITHOUT ANY WARRANTY; without even the implied warranty of
// MERCHANTABILITY or FITNESS FOR A PARTICULAR PURPOSE. See the
// GNU Lesser General Public License for more details.
//
// You should have received a copy of the GNU Lesser General Public License
// along with the go-ethereum library. If not, see <http://www.gnu.org/licenses/>.

package core

import (
	"errors"
	"fmt"
	"math"
	"math/big"
	"sort"
	"sync"
	"time"

	"github.com/wanchain/go-wanchain/common"
	"github.com/wanchain/go-wanchain/core/state"
	"github.com/wanchain/go-wanchain/core/types"
	"github.com/wanchain/go-wanchain/event"
	"github.com/wanchain/go-wanchain/log"
	"github.com/wanchain/go-wanchain/metrics"
	"github.com/wanchain/go-wanchain/params"
	"gopkg.in/karalabe/cookiejar.v2/collections/prque"
)

const (
	// chainHeadChanSize is the size of channel listening to ChainHeadEvent.
	chainHeadChanSize = 10
	// rmTxChanSize is the size of channel listening to RemovedTransactionEvent.
	rmTxChanSize = 10
)

var (
	// ErrInvalidSender is returned if the transaction contains an invalid signature.
	ErrInvalidSender = errors.New("invalid sender")

	// ErrNonceTooLow is returned if the nonce of a transaction is lower than the
	// one present in the local chain.
	ErrNonceTooLow = errors.New("nonce too low")

	// ErrUnderpriced is returned if a transaction's gas price is below the minimum
	// configured for the transaction pool.
	ErrUnderpriced = errors.New("transaction underpriced")

	// ErrReplaceUnderpriced is returned if a transaction is attempted to be replaced
	// with a different one without the required price bump.
	ErrReplaceUnderpriced = errors.New("replacement transaction underpriced")

	// ErrInsufficientFunds is returned if the total cost of executing a transaction
	// is higher than the balance of the user's account.
	ErrInsufficientFunds = errors.New("insufficient funds for gas * price + value")

	// ErrIntrinsicGas is returned if the transaction is specified to use less gas
	// than required to start the invocation.
	ErrIntrinsicGas = errors.New("intrinsic gas too low")

	// ErrGasLimit is returned if a transaction's requested gas limit exceeds the
	// maximum allowance of the current block.
	ErrGasLimit = errors.New("exceeds block gas limit")

	// ErrNegativeValue is a sanity error to ensure noone is able to specify a
	// transaction with a negative value.
	ErrNegativeValue = errors.New("negative value")

	// ErrOversizedData is returned if the input data of a transaction is greater
	// than some meaningful limit a user might use. This is not a consensus error
	// making the transaction invalid, rather a DOS protection.
	ErrOversizedData = errors.New("oversized data")
)

var (
	evictionInterval    = time.Minute     // Time interval to check for evictable transactions
	statsReportInterval = 8 * time.Second // Time interval to report transaction pool stats
)

var (
	// Metrics for the pending pool
	pendingDiscardCounter   = metrics.NewCounter("txpool/pending/discard")
	pendingReplaceCounter   = metrics.NewCounter("txpool/pending/replace")
	pendingRateLimitCounter = metrics.NewCounter("txpool/pending/ratelimit") // Dropped due to rate limiting
	pendingNofundsCounter   = metrics.NewCounter("txpool/pending/nofunds")   // Dropped due to out-of-funds

	// Metrics for the queued pool
	queuedDiscardCounter   = metrics.NewCounter("txpool/queued/discard")
	queuedReplaceCounter   = metrics.NewCounter("txpool/queued/replace")
	queuedRateLimitCounter = metrics.NewCounter("txpool/queued/ratelimit") // Dropped due to rate limiting
	queuedNofundsCounter   = metrics.NewCounter("txpool/queued/nofunds")   // Dropped due to out-of-funds

	// General tx metrics
	invalidTxCounter     = metrics.NewCounter("txpool/invalid")
	underpricedTxCounter = metrics.NewCounter("txpool/underpriced")
)

// blockChain provides the state of blockchain and current gas limit to do
// some pre checks in tx pool and event subscribers.
type blockChain interface {
	CurrentBlock() *types.Block
	GetBlock(hash common.Hash, number uint64) *types.Block
	StateAt(root common.Hash) (*state.StateDB, error)

	SubscribeChainHeadEvent(ch chan<- ChainHeadEvent) event.Subscription
}

// TxPoolConfig are the configuration parameters of the transaction pool.
type TxPoolConfig struct {
	NoLocals  bool          // Whether local transaction handling should be disabled
	Journal   string        // Journal of local transactions to survive node restarts
	Rejournal time.Duration // Time interval to regenerate the local transaction journal

	PriceLimit uint64 // Minimum gas price to enforce for acceptance into the pool
	PriceBump  uint64 // Minimum price bump percentage to replace an already existing transaction (nonce)

	AccountSlots uint64 // Minimum number of executable transaction slots guaranteed per account
	GlobalSlots  uint64 // Maximum number of executable transaction slots for all accounts
	AccountQueue uint64 // Maximum number of non-executable transaction slots permitted per account
	GlobalQueue  uint64 // Maximum number of non-executable transaction slots for all accounts

	Lifetime time.Duration // Maximum amount of time non-executable transaction are queued
}

// DefaultTxPoolConfig contains the default configurations for the transaction
// pool.
var DefaultTxPoolConfig = TxPoolConfig{
	Journal:   "transactions.rlp",
	Rejournal: time.Hour,

	PriceLimit: 1,
	PriceBump:  10,

	AccountSlots: 16,
	GlobalSlots:  4096,
	AccountQueue: 64,
	GlobalQueue:  1024,

	Lifetime: 3 * time.Hour,
}

// sanitize checks the provided user configurations and changes anything that's
// unreasonable or unworkable.
func (config *TxPoolConfig) sanitize() TxPoolConfig {
	conf := *config
	if conf.Rejournal < time.Second {
		log.Warn("Sanitizing invalid txpool journal time", "provided", conf.Rejournal, "updated", time.Second)
		conf.Rejournal = time.Second
	}
	if conf.PriceLimit < 1 {
		log.Warn("Sanitizing invalid txpool price limit", "provided", conf.PriceLimit, "updated", DefaultTxPoolConfig.PriceLimit)
		conf.PriceLimit = DefaultTxPoolConfig.PriceLimit
	}
	if conf.PriceBump < 1 {
		log.Warn("Sanitizing invalid txpool price bump", "provided", conf.PriceBump, "updated", DefaultTxPoolConfig.PriceBump)
		conf.PriceBump = DefaultTxPoolConfig.PriceBump
	}
	return conf
}

// TxPool contains all currently known transactions. Transactions
// enter the pool when they are received from the network or submitted
// locally. They exit the pool when they are included in the blockchain.
//
// The pool separates processable transactions (which can be applied to the
// current state) and future transactions. Transactions move between those
// two states over time as they are received and processed.
type TxPool struct {
	config       TxPoolConfig
	chainconfig  *params.ChainConfig
	chain        blockChain
	gasPrice     *big.Int
	txFeed       event.Feed
	scope        event.SubscriptionScope
	chainHeadCh  chan ChainHeadEvent
	chainHeadSub event.Subscription
	signer       types.Signer
	mu           sync.RWMutex

	currentState  *state.StateDB      // Current state in the blockchain head
	pendingState  *state.ManagedState // Pending state tracking virtual nonces
	currentMaxGas *big.Int            // Current gas limit for transaction caps

	locals  *accountSet // Set of local transaction to exepmt from evicion rules
	journal *txJournal  // Journal of local transaction to back up to disk

	pending map[common.Address]*txList         // All currently processable transactions
	queue   map[common.Address]*txList         // Queued but non-processable transactions
	beats   map[common.Address]time.Time       // Last heartbeat from each known account
	all     map[common.Hash]*types.Transaction // All transactions to allow lookups
	priced  *txPricedList                      // All transactions sorted by price

	wg sync.WaitGroup // for shutdown sync

	homestead bool
}

// NewTxPool creates a new transaction pool to gather, sort and filter inbound
// trnsactions from the network.
func NewTxPool(config TxPoolConfig, chainconfig *params.ChainConfig, chain blockChain) *TxPool {
	// Sanitize the input to ensure no vulnerable gas prices are set
	config = (&config).sanitize()

	// Create the transaction pool with its initial settings
	pool := &TxPool{
		config:      config,
		chainconfig: chainconfig,
		chain:       chain,
		signer:      types.NewEIP155Signer(chainconfig.ChainId),
		pending:     make(map[common.Address]*txList),
		queue:       make(map[common.Address]*txList),
		beats:       make(map[common.Address]time.Time),
		all:         make(map[common.Hash]*types.Transaction),
		chainHeadCh: make(chan ChainHeadEvent, chainHeadChanSize),
		gasPrice:    new(big.Int).SetUint64(config.PriceLimit),
	}
	pool.locals = newAccountSet(pool.signer)
	pool.priced = newTxPricedList(&pool.all)
	pool.reset(nil, chain.CurrentBlock().Header())

	// If local transactions and journaling is enabled, load from disk
	if !config.NoLocals && config.Journal != "" {
		pool.journal = newTxJournal(config.Journal)

		if err := pool.journal.load(pool.AddLocal); err != nil {
			log.Warn("Failed to load transaction journal", "err", err)
		}
		if err := pool.journal.rotate(pool.local()); err != nil {
			log.Warn("Failed to rotate transaction journal", "err", err)
		}
	}
	// Subscribe events from blockchain
	pool.chainHeadSub = pool.chain.SubscribeChainHeadEvent(pool.chainHeadCh)

	// Start the event loop and return
	pool.wg.Add(1)
	go pool.loop()

	return pool
}

// loop is the transaction pool's main event loop, waiting for and reacting to
// outside blockchain events as well as for various reporting and transaction
// eviction events.
func (pool *TxPool) loop() {
	defer pool.wg.Done()

	// Start the stats reporting and transaction eviction tickers
	var prevPending, prevQueued, prevStales int

	report := time.NewTicker(statsReportInterval)
	defer report.Stop()

	evict := time.NewTicker(evictionInterval)
	defer evict.Stop()

	journal := time.NewTicker(pool.config.Rejournal)
	defer journal.Stop()

	// Track the previous head headers for transaction reorgs
	head := pool.chain.CurrentBlock()

	// Keep waiting for and reacting to the various events
	for {
		select {
		// Handle ChainHeadEvent
		case ev := <-pool.chainHeadCh:
			if ev.Block != nil {
				pool.mu.Lock()

				//if pool.chainconfig.IsHomestead(ev.Block.Number()) {
				pool.homestead = true
				//}

				pool.reset(head.Header(), ev.Block.Header())
				head = ev.Block

				pool.mu.Unlock()
			}
		// Be unsubscribed due to system stopped
		case <-pool.chainHeadSub.Err():
			return

		// Handle stats reporting ticks
		case <-report.C:
			pool.mu.RLock()
			pending, queued := pool.stats()
			stales := pool.priced.stales
			pool.mu.RUnlock()

			if pending != prevPending || queued != prevQueued || stales != prevStales {
				log.Debug("Transaction pool status report", "executable", pending, "queued", queued, "stales", stales)
				prevPending, prevQueued, prevStales = pending, queued, stales
			}

		// Handle inactive account transaction eviction
		case <-evict.C:
			pool.mu.Lock()
			for addr := range pool.queue {
				// Skip local transactions from the eviction mechanism
				if pool.locals.contains(addr) {
					continue
				}
				// Any non-locals old enough should be removed
				if time.Since(pool.beats[addr]) > pool.config.Lifetime {
					for _, tx := range pool.queue[addr].Flatten() {
						pool.removeTx(tx.Hash())
					}
				}
			}
			pool.mu.Unlock()

		// Handle local transaction journal rotation
		case <-journal.C:
			if pool.journal != nil {
				pool.mu.Lock()
				if err := pool.journal.rotate(pool.local()); err != nil {
					log.Warn("Failed to rotate local tx journal", "err", err)
				}
				pool.mu.Unlock()
			}
		}
	}
}

// lockedReset is a wrapper around reset to allow calling it in a thread safe
// manner. This method is only ever used in the tester!
func (pool *TxPool) lockedReset(oldHead, newHead *types.Header) {
	pool.mu.Lock()
	defer pool.mu.Unlock()

	pool.reset(oldHead, newHead)
}

// reset retrieves the current state of the blockchain and ensures the content
// of the transaction pool is valid with regard to the chain state.
func (pool *TxPool) reset(oldHead, newHead *types.Header) {
	// If we're reorging an old state, reinject all dropped transactions
	var reinject types.Transactions

	if oldHead != nil && oldHead.Hash() != newHead.ParentHash {
		// If the reorg is too deep, avoid doing it (will happen during fast sync)
		oldNum := oldHead.Number.Uint64()
		newNum := newHead.Number.Uint64()

		if depth := uint64(math.Abs(float64(oldNum) - float64(newNum))); depth > 64 {
			log.Warn("Skipping deep transaction reorg", "depth", depth)
		} else {
			// Reorg seems shallow enough to pull in all transactions into memory
			var discarded, included types.Transactions

			var (
				rem = pool.chain.GetBlock(oldHead.Hash(), oldHead.Number.Uint64())
				add = pool.chain.GetBlock(newHead.Hash(), newHead.Number.Uint64())
			)
			for rem.NumberU64() > add.NumberU64() {
				discarded = append(discarded, rem.Transactions()...)
				if rem = pool.chain.GetBlock(rem.ParentHash(), rem.NumberU64()-1); rem == nil {
					log.Error("Unrooted old chain seen by tx pool", "block", oldHead.Number, "hash", oldHead.Hash())
					return
				}
			}
			for add.NumberU64() > rem.NumberU64() {
				included = append(included, add.Transactions()...)
				if add = pool.chain.GetBlock(add.ParentHash(), add.NumberU64()-1); add == nil {
					log.Error("Unrooted new chain seen by tx pool", "block", newHead.Number, "hash", newHead.Hash())
					return
				}
			}
			for rem.Hash() != add.Hash() {
				discarded = append(discarded, rem.Transactions()...)
				if rem = pool.chain.GetBlock(rem.ParentHash(), rem.NumberU64()-1); rem == nil {
					log.Error("Unrooted old chain seen by tx pool", "block", oldHead.Number, "hash", oldHead.Hash())
					return
				}
				included = append(included, add.Transactions()...)
				if add = pool.chain.GetBlock(add.ParentHash(), add.NumberU64()-1); add == nil {
					log.Error("Unrooted new chain seen by tx pool", "block", newHead.Number, "hash", newHead.Hash())
					return
				}
			}
			reinject = types.TxDifference(discarded, included)
		}
	}
	// Initialize the internal state to the current head
	if newHead == nil {
		newHead = pool.chain.CurrentBlock().Header() // Special case during testing
	}
	statedb, err := pool.chain.StateAt(newHead.Root)
	if err != nil {
		log.Error("Failed to reset txpool state", "err", err)
		return
	}
	pool.currentState = statedb
	pool.pendingState = state.ManageState(statedb)
	pool.currentMaxGas = newHead.GasLimit

	// Inject any transactions discarded due to reorgs
	log.Debug("Reinjecting stale transactions", "count", len(reinject))
	pool.addTxsLocked(reinject, false)

	// validate the pool of pending transactions, this will remove
	// any transactions that have been included in the block or
	// have been invalidated because of another transaction (e.g.
	// higher gas price)
	pool.demoteUnexecutables()

	// Update all accounts to the latest known pending nonce
	for addr, list := range pool.pending {
		txs := list.Flatten() // Heavy but will be cached and is needed by the miner anyway
		pool.pendingState.SetNonce(addr, txs[len(txs)-1].Nonce()+1)
	}
	// Check the queue and move transactions over to the pending if possible
	// or remove those that have become invalid
	pool.promoteExecutables(nil)
}

// Stop terminates the transaction pool.
func (pool *TxPool) Stop() {
	// Unsubscribe all subscriptions registered from txpool
	pool.scope.Close()

	// Unsubscribe subscriptions registered from blockchain
	pool.chainHeadSub.Unsubscribe()
	pool.wg.Wait()

	if pool.journal != nil {
		pool.journal.close()
	}
	log.Info("Transaction pool stopped")
}

// SubscribeTxPreEvent registers a subscription of TxPreEvent and
// starts sending event to the given channel.
func (pool *TxPool) SubscribeTxPreEvent(ch chan<- TxPreEvent) event.Subscription {
	return pool.scope.Track(pool.txFeed.Subscribe(ch))
}

// GasPrice returns the current gas price enforced by the transaction pool.
func (pool *TxPool) GasPrice() *big.Int {
	pool.mu.RLock()
	defer pool.mu.RUnlock()

	return new(big.Int).Set(pool.gasPrice)
}

// SetGasPrice updates the minimum price required by the transaction pool for a
// new transaction, and drops all transactions below this threshold.
func (pool *TxPool) SetGasPrice(price *big.Int) {
	pool.mu.Lock()
	defer pool.mu.Unlock()

	pool.gasPrice = price
	for _, tx := range pool.priced.Cap(price, pool.locals) {
		pool.removeTx(tx.Hash())
	}
	log.Info("Transaction pool price threshold updated", "price", price)
}

// State returns the virtual managed state of the transaction pool.
func (pool *TxPool) State() *state.ManagedState {
	pool.mu.RLock()
	defer pool.mu.RUnlock()

	return pool.pendingState
}

// Stats retrieves the current pool stats, namely the number of pending and the
// number of queued (non-executable) transactions.
func (pool *TxPool) Stats() (int, int) {
	pool.mu.RLock()
	defer pool.mu.RUnlock()

	return pool.stats()
}

// stats retrieves the current pool stats, namely the number of pending and the
// number of queued (non-executable) transactions.
func (pool *TxPool) stats() (int, int) {
	pending := 0
	for _, list := range pool.pending {
		pending += list.Len()
	}
	queued := 0
	for _, list := range pool.queue {
		queued += list.Len()
	}
	return pending, queued
}

// Content retrieves the data content of the transaction pool, returning all the
// pending as well as queued transactions, grouped by account and sorted by nonce.
func (pool *TxPool) Content() (map[common.Address]types.Transactions, map[common.Address]types.Transactions) {
	pool.mu.Lock()
	defer pool.mu.Unlock()

	pending := make(map[common.Address]types.Transactions)
	for addr, list := range pool.pending {
		pending[addr] = list.Flatten()
	}
	queued := make(map[common.Address]types.Transactions)
	for addr, list := range pool.queue {
		queued[addr] = list.Flatten()
	}
	return pending, queued
}

// Pending retrieves all currently processable transactions, groupped by origin
// account and sorted by nonce. The returned transaction set is a copy and can be
// freely modified by calling code.
func (pool *TxPool) Pending() (map[common.Address]types.Transactions, error) {
	pool.mu.Lock()
	defer pool.mu.Unlock()

	pending := make(map[common.Address]types.Transactions)
	for addr, list := range pool.pending {
		pending[addr] = list.Flatten()
	}
	return pending, nil
}

// local retrieves all currently known local transactions, groupped by origin
// account and sorted by nonce. The returned transaction set is a copy and can be
// freely modified by calling code.
func (pool *TxPool) local() map[common.Address]types.Transactions {
	txs := make(map[common.Address]types.Transactions)
	for addr := range pool.locals.accounts {
		if pending := pool.pending[addr]; pending != nil {
			txs[addr] = append(txs[addr], pending.Flatten()...)
		}
		if queued := pool.queue[addr]; queued != nil {
			txs[addr] = append(txs[addr], queued.Flatten()...)
		}
	}
	return txs
}

// validateTx checks whether a transaction is valid according to the consensus
// rules and adheres to some heuristic limits of the local node (price and size).
func (pool *TxPool) validateTx(tx *types.Transaction, local bool) error {

	/*	if tx.Txtype() == 6 {
		return nil
	}*/

	// Heuristic limit, reject transactions over 32KB to prevent DOS attacks
	if tx.Size() > 32*1024 {
		return ErrOversizedData
	}

	// Transactions can't be negative. This may never happen using RLP decoded
	// transactions but may occur if you create a transaction using the RPC.
	if tx.Value().Sign() < 0 {
		return ErrNegativeValue
	}
	// Ensure the transaction doesn't exceed the current block limit gas.
	if pool.currentMaxGas.Cmp(tx.Gas()) < 0 {
		return ErrGasLimit
	}
	// Make sure the transaction is signed properly
	from, err := types.Sender(pool.signer, tx)
	if err != nil {
		return ErrInvalidSender
	}
	// Drop non-local transactions under our own minimal accepted gas price
	local = local || pool.locals.contains(from) // account may be local even if the transaction arrived from the network
	if !local && pool.gasPrice.Cmp(tx.GasPrice()) > 0 {
		return ErrUnderpriced
	}
	// Ensure the transaction adheres to nonce ordering
	if pool.currentState.GetNonce(from) > tx.Nonce() {
		return ErrNonceTooLow
	}
	// Transactor should have enough funds to cover the costs
	// cost == V + GP * GL
	if pool.currentState.GetBalance(from).Cmp(tx.Cost()) < 0 && tx.Txtype() != 6 {
		return ErrInsufficientFunds
	}

	intrGas := IntrinsicGas(tx.Data(), tx.To() == nil, pool.homestead)
<<<<<<< HEAD
	if tx.Gas().Cmp(intrGas) < 0 && tx.Txtype() != 6 {
		return ErrIntrinsicGas
=======
	if tx.Txtype() == 6 {
		if err := ValidPrivacyTx(pool.currentState, from.Bytes(), tx.Data(), tx.GasPrice(), intrGas); err != nil {
			return err
		}
	} else {
		if tx.Gas().Cmp(intrGas) < 0 {
			return ErrIntrinsicGas
		}
>>>>>>> fc16053f
	}

	return nil
}

// add validates a transaction and inserts it into the non-executable queue for
// later pending promotion and execution. If the transaction is a replacement for
// an already pending or queued one, it overwrites the previous and returns this
// so outer code doesn't uselessly call promote.
//
// If a newly added transaction is marked as local, its sending account will be
// whitelisted, preventing any associated transaction from being dropped out of
// the pool due to pricing constraints.
func (pool *TxPool) add(tx *types.Transaction, local bool) (bool, error) {
	// If the transaction is already known, discard it
	hash := tx.Hash()
	if pool.all[hash] != nil {
		log.Trace("Discarding already known transaction", "hash", hash)
		return false, fmt.Errorf("known transaction: %x", hash)
	}
	// If the transaction fails basic validation, discard it
	if err := pool.validateTx(tx, local); err != nil {
		log.Trace("Discarding invalid transaction", "hash", hash, "err", err)
		invalidTxCounter.Inc(1)
		return false, err
	}
	// If the transaction pool is full, discard underpriced transactions
	if uint64(len(pool.all)) >= pool.config.GlobalSlots+pool.config.GlobalQueue {
		// If the new transaction is underpriced, don't accept it
		if pool.priced.Underpriced(tx, pool.locals) {
			log.Trace("Discarding underpriced transaction", "hash", hash, "price", tx.GasPrice())
			underpricedTxCounter.Inc(1)
			return false, ErrUnderpriced
		}
		// New transaction is better than our worse ones, make room for it
		drop := pool.priced.Discard(len(pool.all)-int(pool.config.GlobalSlots+pool.config.GlobalQueue-1), pool.locals)
		for _, tx := range drop {
			log.Trace("Discarding freshly underpriced transaction", "hash", tx.Hash(), "price", tx.GasPrice())
			underpricedTxCounter.Inc(1)
			pool.removeTx(tx.Hash())
		}
	}
	// If the transaction is replacing an already pending one, do directly
	from, _ := types.Sender(pool.signer, tx) // already validated
	if list := pool.pending[from]; list != nil && list.Overlaps(tx) {
		// Nonce already pending, check if required price bump is met
		inserted, old := list.Add(tx, pool.config.PriceBump)
		if !inserted {
			pendingDiscardCounter.Inc(1)
			return false, ErrReplaceUnderpriced
		}
		// New transaction is better, replace old one
		if old != nil {
			delete(pool.all, old.Hash())
			pool.priced.Removed()
			pendingReplaceCounter.Inc(1)
		}
		pool.all[tx.Hash()] = tx
		pool.priced.Put(tx)
		pool.journalTx(from, tx)

		log.Trace("Pooled new executable transaction", "hash", hash, "from", from, "to", tx.To())
		return old != nil, nil
	}
	// New transaction isn't replacing a pending one, push into queue
	replace, err := pool.enqueueTx(hash, tx)
	if err != nil {
		return false, err
	}
	// Mark local addresses and journal local transactions
	if local {
		pool.locals.add(from)
	}
	pool.journalTx(from, tx)

	log.Trace("Pooled new future transaction", "hash", hash, "from", from, "to", tx.To())
	return replace, nil
}

// enqueueTx inserts a new transaction into the non-executable transaction queue.
//
// Note, this method assumes the pool lock is held!
func (pool *TxPool) enqueueTx(hash common.Hash, tx *types.Transaction) (bool, error) {
	// Try to insert the transaction into the future queue
	from, _ := types.Sender(pool.signer, tx) // already validated
	if pool.queue[from] == nil {
		pool.queue[from] = newTxList(false)
	}
	inserted, old := pool.queue[from].Add(tx, pool.config.PriceBump)
	if !inserted {
		// An older transaction was better, discard this
		queuedDiscardCounter.Inc(1)
		return false, ErrReplaceUnderpriced
	}
	// Discard any previous transaction and mark this
	if old != nil {
		delete(pool.all, old.Hash())
		pool.priced.Removed()
		queuedReplaceCounter.Inc(1)
	}
	pool.all[hash] = tx
	pool.priced.Put(tx)
	return old != nil, nil
}

// journalTx adds the specified transaction to the local disk journal if it is
// deemed to have been sent from a local account.
func (pool *TxPool) journalTx(from common.Address, tx *types.Transaction) {
	// Only journal if it's enabled and the transaction is local
	if pool.journal == nil || !pool.locals.contains(from) {
		return
	}
	if err := pool.journal.insert(tx); err != nil {
		log.Warn("Failed to journal local transaction", "err", err)
	}
}

// promoteTx adds a transaction to the pending (processable) list of transactions.
//
// Note, this method assumes the pool lock is held!
func (pool *TxPool) promoteTx(addr common.Address, hash common.Hash, tx *types.Transaction) {
	// Try to insert the transaction into the pending queue
	if pool.pending[addr] == nil {
		pool.pending[addr] = newTxList(true)
	}
	list := pool.pending[addr]

	inserted, old := list.Add(tx, pool.config.PriceBump)
	if !inserted {
		// An older transaction was better, discard this
		delete(pool.all, hash)
		pool.priced.Removed()

		pendingDiscardCounter.Inc(1)
		return
	}
	// Otherwise discard any previous transaction and mark this
	if old != nil {
		delete(pool.all, old.Hash())
		pool.priced.Removed()

		pendingReplaceCounter.Inc(1)
	}
	// Failsafe to work around direct pending inserts (tests)
	if pool.all[hash] == nil {
		pool.all[hash] = tx
		pool.priced.Put(tx)
	}
	// Set the potentially new pending nonce and notify any subsystems of the new tx
	pool.beats[addr] = time.Now()
	pool.pendingState.SetNonce(addr, tx.Nonce()+1)
	go pool.txFeed.Send(TxPreEvent{tx})
}

// AddLocal enqueues a single transaction into the pool if it is valid, marking
// the sender as a local one in the mean time, ensuring it goes around the local
// pricing constraints.
func (pool *TxPool) AddLocal(tx *types.Transaction) error {
	return pool.addTx(tx, !pool.config.NoLocals)
}

// AddRemote enqueues a single transaction into the pool if it is valid. If the
// sender is not among the locally tracked ones, full pricing constraints will
// apply.
func (pool *TxPool) AddRemote(tx *types.Transaction) error {
	return pool.addTx(tx, false)
}

// AddLocals enqueues a batch of transactions into the pool if they are valid,
// marking the senders as a local ones in the mean time, ensuring they go around
// the local pricing constraints.
func (pool *TxPool) AddLocals(txs []*types.Transaction) error {
	return pool.addTxs(txs, !pool.config.NoLocals)
}

// AddRemotes enqueues a batch of transactions into the pool if they are valid.
// If the senders are not among the locally tracked ones, full pricing constraints
// will apply.
func (pool *TxPool) AddRemotes(txs []*types.Transaction) error {
	return pool.addTxs(txs, false)
}

// addTx enqueues a single transaction into the pool if it is valid.
func (pool *TxPool) addTx(tx *types.Transaction, local bool) error {
	pool.mu.Lock()
	defer pool.mu.Unlock()

	// Try to inject the transaction and update any state
	replace, err := pool.add(tx, local)
	if err != nil {
		return err
	}
	// If we added a new transaction, run promotion checks and return
	if !replace {
		from, _ := types.Sender(pool.signer, tx) // already validated
		pool.promoteExecutables([]common.Address{from})
	}
	return nil
}

// addTxs attempts to queue a batch of transactions if they are valid.
func (pool *TxPool) addTxs(txs []*types.Transaction, local bool) error {
	pool.mu.Lock()
	defer pool.mu.Unlock()

	return pool.addTxsLocked(txs, local)
}

// addTxsLocked attempts to queue a batch of transactions if they are valid,
// whilst assuming the transaction pool lock is already held.
func (pool *TxPool) addTxsLocked(txs []*types.Transaction, local bool) error {
	// Add the batch of transaction, tracking the accepted ones
	dirty := make(map[common.Address]struct{})
	for _, tx := range txs {
		if replace, err := pool.add(tx, local); err == nil {
			if !replace {
				from, _ := types.Sender(pool.signer, tx) // already validated
				dirty[from] = struct{}{}
			}
		}
	}
	// Only reprocess the internal state if something was actually added
	if len(dirty) > 0 {
		addrs := make([]common.Address, 0, len(dirty))
		for addr, _ := range dirty {
			addrs = append(addrs, addr)
		}
		pool.promoteExecutables(addrs)
	}
	return nil
}

// Get returns a transaction if it is contained in the pool
// and nil otherwise.
func (pool *TxPool) Get(hash common.Hash) *types.Transaction {
	pool.mu.RLock()
	defer pool.mu.RUnlock()

	return pool.all[hash]
}

// removeTx removes a single transaction from the queue, moving all subsequent
// transactions back to the future queue.
func (pool *TxPool) removeTx(hash common.Hash) {
	// Fetch the transaction we wish to delete
	tx, ok := pool.all[hash]
	if !ok {
		return
	}
	addr, _ := types.Sender(pool.signer, tx) // already validated during insertion

	// Remove it from the list of known transactions
	delete(pool.all, hash)
	pool.priced.Removed()

	// Remove the transaction from the pending lists and reset the account nonce
	if pending := pool.pending[addr]; pending != nil {
		if removed, invalids := pending.Remove(tx); removed {
			// If no more transactions are left, remove the list
			if pending.Empty() {
				delete(pool.pending, addr)
				delete(pool.beats, addr)
			} else {
				// Otherwise postpone any invalidated transactions
				for _, tx := range invalids {
					pool.enqueueTx(tx.Hash(), tx)
				}
			}
			// Update the account nonce if needed
			if nonce := tx.Nonce(); pool.pendingState.GetNonce(addr) > nonce {
				pool.pendingState.SetNonce(addr, nonce)
			}
			return
		}
	}
	// Transaction is in the future queue
	if future := pool.queue[addr]; future != nil {
		future.Remove(tx)
		if future.Empty() {
			delete(pool.queue, addr)
		}
	}
}

// promoteExecutables moves transactions that have become processable from the
// future queue to the set of pending transactions. During this process, all
// invalidated transactions (low nonce, low balance) are deleted.
func (pool *TxPool) promoteExecutables(accounts []common.Address) {
	// Gather all the accounts potentially needing updates
	if accounts == nil {
		accounts = make([]common.Address, 0, len(pool.queue))
		for addr, _ := range pool.queue {
			accounts = append(accounts, addr)
		}
	}
	// Iterate over all accounts and promote any executable transactions
	for _, addr := range accounts {
		list := pool.queue[addr]
		if list == nil {
			continue // Just in case someone calls with a non existing account
		}
		// Drop all transactions that are deemed too old (low nonce)
		for _, tx := range list.Forward(pool.currentState.GetNonce(addr)) {
			hash := tx.Hash()
			log.Trace("Removed old queued transaction", "hash", hash)
			delete(pool.all, hash)
			pool.priced.Removed()
		}
		// Drop all transactions that are too costly (low balance or out of gas)
		drops, _ := list.Filter(pool.currentState.GetBalance(addr), pool.currentMaxGas)
		for _, tx := range drops {
			if tx.Txtype() != 6 {
				hash := tx.Hash()
				log.Trace("Removed unpayable queued transaction", "hash", hash)
				delete(pool.all, hash)
				pool.priced.Removed()
				queuedNofundsCounter.Inc(1)
			}
		}
		// Gather all executable transactions and promote them
		for _, tx := range list.Ready(pool.pendingState.GetNonce(addr)) {
			hash := tx.Hash()
			log.Trace("Promoting queued transaction", "hash", hash)
			pool.promoteTx(addr, hash, tx)
		}
		// Drop all transactions over the allowed limit
		if !pool.locals.contains(addr) {
			for _, tx := range list.Cap(int(pool.config.AccountQueue)) {
				hash := tx.Hash()
				delete(pool.all, hash)
				pool.priced.Removed()
				queuedRateLimitCounter.Inc(1)
				log.Trace("Removed cap-exceeding queued transaction", "hash", hash)
			}
		}
		// Delete the entire queue entry if it became empty.
		if list.Empty() {
			delete(pool.queue, addr)
		}
	}
	// If the pending limit is overflown, start equalizing allowances
	pending := uint64(0)
	for _, list := range pool.pending {
		pending += uint64(list.Len())
	}
	if pending > pool.config.GlobalSlots {
		pendingBeforeCap := pending
		// Assemble a spam order to penalize large transactors first
		spammers := prque.New()
		for addr, list := range pool.pending {
			// Only evict transactions from high rollers
			if !pool.locals.contains(addr) && uint64(list.Len()) > pool.config.AccountSlots {
				spammers.Push(addr, float32(list.Len()))
			}
		}
		// Gradually drop transactions from offenders
		offenders := []common.Address{}
		for pending > pool.config.GlobalSlots && !spammers.Empty() {
			// Retrieve the next offender if not local address
			offender, _ := spammers.Pop()
			offenders = append(offenders, offender.(common.Address))

			// Equalize balances until all the same or below threshold
			if len(offenders) > 1 {
				// Calculate the equalization threshold for all current offenders
				threshold := pool.pending[offender.(common.Address)].Len()

				// Iteratively reduce all offenders until below limit or threshold reached
				for pending > pool.config.GlobalSlots && pool.pending[offenders[len(offenders)-2]].Len() > threshold {
					for i := 0; i < len(offenders)-1; i++ {
						list := pool.pending[offenders[i]]
						for _, tx := range list.Cap(list.Len() - 1) {
							// Drop the transaction from the global pools too
							hash := tx.Hash()
							delete(pool.all, hash)
							pool.priced.Removed()

							// Update the account nonce to the dropped transaction
							if nonce := tx.Nonce(); pool.pendingState.GetNonce(offenders[i]) > nonce {
								pool.pendingState.SetNonce(offenders[i], nonce)
							}
							log.Trace("Removed fairness-exceeding pending transaction", "hash", hash)
						}
						pending--
					}
				}
			}
		}
		// If still above threshold, reduce to limit or min allowance
		if pending > pool.config.GlobalSlots && len(offenders) > 0 {
			for pending > pool.config.GlobalSlots && uint64(pool.pending[offenders[len(offenders)-1]].Len()) > pool.config.AccountSlots {
				for _, addr := range offenders {
					list := pool.pending[addr]
					for _, tx := range list.Cap(list.Len() - 1) {
						// Drop the transaction from the global pools too
						hash := tx.Hash()
						delete(pool.all, hash)
						pool.priced.Removed()

						// Update the account nonce to the dropped transaction
						if nonce := tx.Nonce(); pool.pendingState.GetNonce(addr) > nonce {
							pool.pendingState.SetNonce(addr, nonce)
						}
						log.Trace("Removed fairness-exceeding pending transaction", "hash", hash)
					}
					pending--
				}
			}
		}
		pendingRateLimitCounter.Inc(int64(pendingBeforeCap - pending))
	}
	// If we've queued more transactions than the hard limit, drop oldest ones
	queued := uint64(0)
	for _, list := range pool.queue {
		queued += uint64(list.Len())
	}
	if queued > pool.config.GlobalQueue {
		// Sort all accounts with queued transactions by heartbeat
		addresses := make(addresssByHeartbeat, 0, len(pool.queue))
		for addr := range pool.queue {
			if !pool.locals.contains(addr) { // don't drop locals
				addresses = append(addresses, addressByHeartbeat{addr, pool.beats[addr]})
			}
		}
		sort.Sort(addresses)

		// Drop transactions until the total is below the limit or only locals remain
		for drop := queued - pool.config.GlobalQueue; drop > 0 && len(addresses) > 0; {
			addr := addresses[len(addresses)-1]
			list := pool.queue[addr.address]

			addresses = addresses[:len(addresses)-1]

			// Drop all transactions if they are less than the overflow
			if size := uint64(list.Len()); size <= drop {
				for _, tx := range list.Flatten() {
					pool.removeTx(tx.Hash())
				}
				drop -= size
				queuedRateLimitCounter.Inc(int64(size))
				continue
			}
			// Otherwise drop only last few transactions
			txs := list.Flatten()
			for i := len(txs) - 1; i >= 0 && drop > 0; i-- {
				pool.removeTx(txs[i].Hash())
				drop--
				queuedRateLimitCounter.Inc(1)
			}
		}
	}
}

// demoteUnexecutables removes invalid and processed transactions from the pools
// executable/pending queue and any subsequent transactions that become unexecutable
// are moved back into the future queue.
func (pool *TxPool) demoteUnexecutables() {
	// Iterate over all accounts and demote any non-executable transactions
	for addr, list := range pool.pending {
		nonce := pool.currentState.GetNonce(addr)

		// Drop all transactions that are deemed too old (low nonce)
		for _, tx := range list.Forward(nonce) {
			hash := tx.Hash()
			log.Trace("Removed old pending transaction", "hash", hash)
			delete(pool.all, hash)
			pool.priced.Removed()
		}
		// Drop all transactions that are too costly (low balance or out of gas), and queue any invalids back for later
		drops, invalids := list.Filter(pool.currentState.GetBalance(addr), pool.currentMaxGas)
		for _, tx := range drops {
			if tx.Txtype() != 6 {
				hash := tx.Hash()
				log.Trace("Removed unpayable pending transaction", "hash", hash)
				delete(pool.all, hash)
				pool.priced.Removed()
				pendingNofundsCounter.Inc(1)
			}
		}
		for _, tx := range invalids {
			hash := tx.Hash()
			log.Trace("Demoting pending transaction", "hash", hash)
			pool.enqueueTx(hash, tx)
		}
		// Remove all invalid privacy transactions
		invalidPrivacy := list.InvalidPrivacyTx(pool.currentState, pool.signer)
		for _, tx := range invalidPrivacy {
			hash := tx.Hash()
			log.Trace("Removed invalid privacy transaction", "hash", hash)
			delete(pool.all, hash)
			pool.priced.Removed()
			pendingNofundsCounter.Inc(1)
		}

		// If there's a gap in front, warn (should never happen) and postpone all transactions
		if list.Len() > 0 && list.txs.Get(nonce) == nil {
			for _, tx := range list.Cap(0) {
				hash := tx.Hash()
				log.Error("Demoting invalidated transaction", "hash", hash)
				pool.enqueueTx(hash, tx)
			}
		}
		// Delete the entire queue entry if it became empty.
		if list.Empty() {
			delete(pool.pending, addr)
			delete(pool.beats, addr)
		}
	}
}

// addressByHeartbeat is an account address tagged with its last activity timestamp.
type addressByHeartbeat struct {
	address   common.Address
	heartbeat time.Time
}

type addresssByHeartbeat []addressByHeartbeat

func (a addresssByHeartbeat) Len() int           { return len(a) }
func (a addresssByHeartbeat) Less(i, j int) bool { return a[i].heartbeat.Before(a[j].heartbeat) }
func (a addresssByHeartbeat) Swap(i, j int)      { a[i], a[j] = a[j], a[i] }

// accountSet is simply a set of addresses to check for existence, and a signer
// capable of deriving addresses from transactions.
type accountSet struct {
	accounts map[common.Address]struct{}
	signer   types.Signer
}

// newAccountSet creates a new address set with an associated signer for sender
// derivations.
func newAccountSet(signer types.Signer) *accountSet {
	return &accountSet{
		accounts: make(map[common.Address]struct{}),
		signer:   signer,
	}
}

// contains checks if a given address is contained within the set.
func (as *accountSet) contains(addr common.Address) bool {
	_, exist := as.accounts[addr]
	return exist
}

// containsTx checks if the sender of a given tx is within the set. If the sender
// cannot be derived, this method returns false.
func (as *accountSet) containsTx(tx *types.Transaction) bool {
	if addr, err := types.Sender(as.signer, tx); err == nil {
		return as.contains(addr)
	}
	return false
}

// add inserts a new address into the set to track.
func (as *accountSet) add(addr common.Address) {
	as.accounts[addr] = struct{}{}
}<|MERGE_RESOLUTION|>--- conflicted
+++ resolved
@@ -586,10 +586,6 @@
 	}
 
 	intrGas := IntrinsicGas(tx.Data(), tx.To() == nil, pool.homestead)
-<<<<<<< HEAD
-	if tx.Gas().Cmp(intrGas) < 0 && tx.Txtype() != 6 {
-		return ErrIntrinsicGas
-=======
 	if tx.Txtype() == 6 {
 		if err := ValidPrivacyTx(pool.currentState, from.Bytes(), tx.Data(), tx.GasPrice(), intrGas); err != nil {
 			return err
@@ -598,7 +594,6 @@
 		if tx.Gas().Cmp(intrGas) < 0 {
 			return ErrIntrinsicGas
 		}
->>>>>>> fc16053f
 	}
 
 	return nil
