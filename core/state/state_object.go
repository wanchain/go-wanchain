--- conflicted
+++ resolved
@@ -289,19 +289,11 @@
 	for key, value := range self.dirtyStorageByteArray {
 		delete(self.dirtyStorageByteArray, key)
 		if len(value) == 0 {
-<<<<<<< HEAD
-			log.Info(fmt.Sprintf("len(value)==0 %v", value))
-			self.setError(tr.TryDelete(key[:]))
-			continue
-		}
-		log.Info(fmt.Sprintf("len(value)!=0 %v", value))
-=======
 			log.Info(fmt.Sprintf("Jacob .......len(value)==0 len=%v %v", len(value),value))
 			self.setError(tr.TryDelete(key[:]))
 			continue
 		}
 		log.Info(fmt.Sprintf("Jacob ... len(value)!=0 len=%v  %v", len(value),value))
->>>>>>> 70ce3ad0
 		self.setError(tr.TryUpdate(key[:], value))
 	}
 
