--- conflicted
+++ resolved
@@ -45,7 +45,6 @@
 	rbLeaderSelector   RbLeadersSelInt
 	slotLeaderSelector SlLeadersSelInt
 
-<<<<<<< HEAD
 	epochGens    	   map[uint64]*types.EpochGenesis
 
 	ctype 			chainType
@@ -53,13 +52,7 @@
 	kBufferedBlks	 map[common.Hash]*types.Block
 	curMaxBlkNum	 int64
 	lock sync.RWMutex
-=======
-	ctype           chainType
-	kBufferedChains map[string][]common.Hash
-	kBufferedBlks   map[common.Hash]*types.Block
-	curMaxBlkNum    int64
-	lock            sync.RWMutex
->>>>>>> 194f1a06
+
 }
 
 func NewForkMemBlockChain(ctype chainType) *ForkMemBlockChain {
@@ -368,12 +361,9 @@
 	reOrgDb.Put(epochId, "forkNumber", b)
 }
 
-<<<<<<< HEAD
 
 func (f *ForkMemBlockChain) GetEpochGenesis(epochid uint64,blk *types.Block) (*types.EpochGenesis,error){
-=======
-func (f *ForkMemBlockChain) GetEpochGenesis(epochid uint64, blk *types.Block) ([]byte, error) {
->>>>>>> 194f1a06
+
 
 	if blk==nil {
 		return nil, errors.New("blk is nil")
@@ -383,7 +373,6 @@
 	epGen.EpochId = epochid
 	epGen.PreEpochLastBlkHash = blk.Hash()
 
-<<<<<<< HEAD
 	epGen.RBLeaders = make([][]byte,0)
 	rbleaders := f.rbLeaderSelector.GetRBProposerGroup(epochid)
 	if len(rbleaders)!=0 {
@@ -395,13 +384,6 @@
 	epGen.SlotLeaders = make([][]byte,0)
 	pks := f.slotLeaderSelector.GetEpochLeadersPK(epochid)
 	if len(pks)!=0 {
-=======
-	f.rbLeaderSelector.GetRBProposerGroup(epochid)
-
-	epGen.SlotLeaders = make([][]byte, 0)
-	pks := f.slotLeaderSelector.GetEpochLeadersPK(epochid)
-	if pks != nil {
->>>>>>> 194f1a06
 		for _, slpk := range pks {
 			epGen.SlotLeaders = append(epGen.SlotLeaders, crypto.FromECDSAPub(slpk))
 		}
@@ -481,7 +463,6 @@
 
 func (f *ForkMemBlockChain) GetLastBlkInPreEpoch(bc *BlockChain, firstBlk *types.Block) *types.Block {
 	return nil
-<<<<<<< HEAD
 }
 
 func (f *ForkMemBlockChain) IsExistEpochGenesis(epochid uint64) bool {
@@ -491,15 +472,4 @@
 func (f *ForkMemBlockChain) SetEpochGenesis(epochgen *types.EpochGenesis) error{
 	f.epochGens[epochgen.EpochId] = epochgen
 	return nil
-}
-
-
-
-
-
-
-
-
-=======
-}
->>>>>>> 194f1a06
+}