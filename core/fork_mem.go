--- conflicted
+++ resolved
@@ -12,30 +12,26 @@
 	"github.com/wanchain/go-wanchain/core/types"
 	"github.com/wanchain/go-wanchain/pos"
 	"github.com/wanchain/go-wanchain/pos/posdb"
-<<<<<<< HEAD
-	//"github.com/wanchain/go-wanchain/pos/slotleader"
-	//"github.com/wanchain/go-wanchain/pos/epochLeader"
+
 	"github.com/wanchain/go-wanchain/crypto"
 	"encoding/json"
 	"github.com/wanchain/go-wanchain/core/vm"
 	"crypto/ecdsa"
-=======
->>>>>>> e6f342ba
+
 )
 
 type chainType uint
 
-<<<<<<< HEAD
 type LeadersSelInt interface {
 	GetRBProposerGroup(epochID uint64) []vm.Leader
 	GetEpochLeadersPK(epochID uint64) []*ecdsa.PublicKey
 }
-=======
+
 const (
 	BLOCKCHAIN  = iota //0
 	HEADERCHAIN        //1
 )
->>>>>>> e6f342ba
+
 
 type EpochGenesis struct {
 	ProtocolMagic       []byte      //magic number
@@ -48,7 +44,7 @@
 }
 
 type ForkMemBlockChain struct {
-<<<<<<< HEAD
+
 	rbLeaderSelector LeadersSelInt
 	slotLeaderSelector LeadersSelInt
 	ctype 			chainType
@@ -56,13 +52,6 @@
 	kBufferedBlks	 map[common.Hash]*types.Block
 	curMaxBlkNum	 int64
 	lock sync.RWMutex
-=======
-	ctype           chainType
-	kBufferedChains map[string][]common.Hash
-	kBufferedBlks   map[common.Hash]*types.Block
-	curMaxBlkNum    int64
-	lock            sync.RWMutex
->>>>>>> e6f342ba
 }
 
 func NewForkMemBlockChain(ctype chainType) *ForkMemBlockChain {
@@ -352,7 +341,6 @@
 	reOrgDb.Put(epochId, "forkNumber", b)
 }
 
-<<<<<<< HEAD
 
 func (f *ForkMemBlockChain) GetEpochGenesis(epochid uint64,lastBlk *types.Block) ([]byte,error){
 
@@ -391,22 +379,3 @@
 
 
 
-=======
-// func (f *ForkMemBlockChain) GetEpochGenesis(epochid uint64,lastBlk *types.Block) ([]byte,error){
-
-// 	epGen := &EpochGenesis{}
-// 	epGen.ProtocolMagic = []byte("wanchainpos")
-// 	epGen.EpochId = epochid
-// 	epGen.PreEpochLastBlkHash = lastBlk.Hash()
-// 	epGen.RBLeaders = epochLeader.GetEpocher().GetEpochLeaders(epochid)
-// 	epGen.SlotLeaders = make([][]byte,0)
-// 	pks,err  := slotleader.GetSlotLeaderSelection().GetSlotLeaders(epochid)
-// 	if err!=nil {
-// 		for _, slpk := range pks {
-// 			epGen.SlotLeaders = append(epGen.SlotLeaders, crypto.FromECDSAPub(slpk))
-// 		}
-// 	}
-
-// 	return json.Marshal(epGen)
-// }
->>>>>>> e6f342ba
