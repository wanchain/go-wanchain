--- conflicted
+++ resolved
@@ -264,11 +264,7 @@
 				Address:      secAddr,
 				LockEpochs:   0, // never expired
 				StakingEpoch: uint64(0),
-<<<<<<< HEAD
-				FeeRate:      uint64(100),
-=======
-				FeeRate:	 uint64(10000),
->>>>>>> c9bb9922
+				FeeRate:      uint64(10000),
 			}
 			staker.StakeAmount = big.NewInt(0)
 			staker.StakeAmount.Mul(staker.Amount, big.NewInt(int64(weight)))
@@ -407,7 +403,7 @@
 		Config:     params.InternalChainConfig,
 		Nonce:      20,
 		ExtraData:  hexutil.MustDecode(getInternalNetPpwSignStr()),
-		GasLimit:   0x2fefd8,
+		GasLimit:   0x5F5E100, // 100000000
 		Difficulty: big.NewInt(1),
 		Alloc:      jsonPrealloc(wanchainInternalAllocJson),
 	}
@@ -417,30 +413,21 @@
 
 func DefaultPlutoGenesisBlock() *Genesis {
 	return &Genesis{
-<<<<<<< HEAD
-		Config:    params.PlutoChainConfig,
-		Timestamp: 0x59f83144,
-		ExtraData: hexutil.MustDecode("0x04dc40d03866f7335e40084e39c3446fe676b021d1fcead11f2e2715e10a399b498e8875d348ee40358545e262994318e4dcadbc865bcf9aac1fc330f22ae2c786"),
-		//GasLimit:   0x47b760,	// 4700000
-		GasLimit:   0x4B1A1300, //0x7829b80,
-=======
 		Config:     params.PlutoChainConfig,
 		Timestamp:  0x0,
 		ExtraData:  hexutil.MustDecode("0x04dc40d03866f7335e40084e39c3446fe676b021d1fcead11f2e2715e10a399b498e8875d348ee40358545e262994318e4dcadbc865bcf9aac1fc330f22ae2c786"),
-		GasLimit:   0x47b760,	// 4700000
->>>>>>> c9bb9922
+		GasLimit:   0x47b760, // 4700000
 		Difficulty: big.NewInt(1),
 		Alloc:      jsonPrealloc(PlutoAllocJson),
 	}
 }
-
 
 func PlutoDevGenesisBlock() *Genesis {
 	return &Genesis{
 		Config:     params.PlutoChainConfig,
 		Timestamp:  0x0,
 		ExtraData:  hexutil.MustDecode("0x2d0e7c0813a51d3bd1d08246af2a8a7a57d8922e"),
-		GasLimit:   0x47b760,	// 4700000
+		GasLimit:   0x47b760, // 4700000
 		Difficulty: big.NewInt(1),
 		Alloc:      jsonPrealloc(PlutoDevAllocJson),
 	}
