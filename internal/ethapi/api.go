// Copyright 2015 The go-ethereum Authors
// This file is part of the go-ethereum library.
//
// The go-ethereum library is free software: you can redistribute it and/or modify
// it under the terms of the GNU Lesser General Public License as published by
// the Free Software Foundation, either version 3 of the License, or
// (at your option) any later version.
//
// The go-ethereum library is distributed in the hope that it will be useful,
// but WITHOUT ANY WARRANTY; without even the implied warranty of
// MERCHANTABILITY or FITNESS FOR A PARTICULAR PURPOSE. See the
// GNU Lesser General Public License for more details.
//
// You should have received a copy of the GNU Lesser General Public License
// along with the go-ethereum library. If not, see <http://www.gnu.org/licenses/>.

package ethapi

import (
	"bytes"
	"context"
	"encoding/hex"
	"errors"
	"fmt"
	"math/big"
	"strings"
	"time"

	"github.com/syndtr/goleveldb/leveldb"
	"github.com/syndtr/goleveldb/leveldb/util"
	"github.com/wanchain/go-wanchain/accounts"
	"github.com/wanchain/go-wanchain/accounts/keystore"
	"github.com/wanchain/go-wanchain/common"
	"github.com/wanchain/go-wanchain/common/hexutil"
	"github.com/wanchain/go-wanchain/common/math"
	"github.com/wanchain/go-wanchain/consensus/ethash"
	"github.com/wanchain/go-wanchain/core"
	"github.com/wanchain/go-wanchain/core/types"
	"github.com/wanchain/go-wanchain/core/vm"
	"github.com/wanchain/go-wanchain/crypto"
	"github.com/wanchain/go-wanchain/ethdb"
	"github.com/wanchain/go-wanchain/log"
	"github.com/wanchain/go-wanchain/p2p"
	"github.com/wanchain/go-wanchain/params"
	"github.com/wanchain/go-wanchain/rlp"
	"github.com/wanchain/go-wanchain/rpc"
	//"github.com/tendermint/go-crypto/keys/tx"
	"strconv"
)

const (
	defaultGas      = 90000
	defaultGasPrice = 50 * params.Shannon
	emptyHex        = "0x"
)

// PublicEthereumAPI provides an API to access Ethereum related information.
// It offers only methods that operate on public data that is freely available to anyone.
type PublicEthereumAPI struct {
	b Backend
}

// NewPublicEthereumAPI creates a new Etheruem protocol API.
func NewPublicEthereumAPI(b Backend) *PublicEthereumAPI {
	return &PublicEthereumAPI{b}
}

// GasPrice returns a suggestion for a gas price.
func (s *PublicEthereumAPI) GasPrice(ctx context.Context) (*big.Int, error) {
	return s.b.SuggestPrice(ctx)
}

// ProtocolVersion returns the current Ethereum protocol version this node supports
func (s *PublicEthereumAPI) ProtocolVersion() hexutil.Uint {
	return hexutil.Uint(s.b.ProtocolVersion())
}

// Syncing returns false in case the node is currently not syncing with the network. It can be up to date or has not
// yet received the latest block headers from its pears. In case it is synchronizing:
// - startingBlock: block number this node started to synchronise from
// - currentBlock:  block number this node is currently importing
// - highestBlock:  block number of the highest block header this node has received from peers
// - pulledStates:  number of state entries processed until now
// - knownStates:   number of known state entries that still need to be pulled
func (s *PublicEthereumAPI) Syncing() (interface{}, error) {
	progress := s.b.Downloader().Progress()

	// Return not syncing if the synchronisation already completed
	if progress.CurrentBlock >= progress.HighestBlock {
		return false, nil
	}
	// Otherwise gather the block sync stats
	return map[string]interface{}{
		"startingBlock": hexutil.Uint64(progress.StartingBlock),
		"currentBlock":  hexutil.Uint64(progress.CurrentBlock),
		"highestBlock":  hexutil.Uint64(progress.HighestBlock),
		"pulledStates":  hexutil.Uint64(progress.PulledStates),
		"knownStates":   hexutil.Uint64(progress.KnownStates),
	}, nil
}

// PublicTxPoolAPI offers and API for the transaction pool. It only operates on data that is non confidential.
type PublicTxPoolAPI struct {
	b Backend
}

// NewPublicTxPoolAPI creates a new tx pool service that gives information about the transaction pool.
func NewPublicTxPoolAPI(b Backend) *PublicTxPoolAPI {
	return &PublicTxPoolAPI{b}
}

// Content returns the transactions contained within the transaction pool.
func (s *PublicTxPoolAPI) Content() map[string]map[string]map[string]*RPCTransaction {
	content := map[string]map[string]map[string]*RPCTransaction{
		"pending": make(map[string]map[string]*RPCTransaction),
		"queued":  make(map[string]map[string]*RPCTransaction),
	}
	pending, queue := s.b.TxPoolContent()

	// Flatten the pending transactions
	for account, txs := range pending {
		dump := make(map[string]*RPCTransaction)
		for nonce, tx := range txs {
			dump[fmt.Sprintf("%d", nonce)] = newRPCPendingTransaction(tx)
		}
		content["pending"][account.Hex()] = dump
	}
	// Flatten the queued transactions
	for account, txs := range queue {
		dump := make(map[string]*RPCTransaction)
		for nonce, tx := range txs {
			dump[fmt.Sprintf("%d", nonce)] = newRPCPendingTransaction(tx)
		}
		content["queued"][account.Hex()] = dump
	}
	return content
}

// Status returns the number of pending and queued transaction in the pool.
func (s *PublicTxPoolAPI) Status() map[string]hexutil.Uint {
	pending, queue := s.b.Stats()
	return map[string]hexutil.Uint{
		"pending": hexutil.Uint(pending),
		"queued":  hexutil.Uint(queue),
	}
}

// Inspect retrieves the content of the transaction pool and flattens it into an
// easily inspectable list.
func (s *PublicTxPoolAPI) Inspect() map[string]map[string]map[string]string {
	content := map[string]map[string]map[string]string{
		"pending": make(map[string]map[string]string),
		"queued":  make(map[string]map[string]string),
	}
	pending, queue := s.b.TxPoolContent()

	// Define a formatter to flatten a transaction into a string
	var format = func(tx *types.Transaction) string {
		if to := tx.To(); to != nil {
			return fmt.Sprintf("%s: %v wei + %v × %v gas", tx.To().Hex(), tx.Value(), tx.Gas(), tx.GasPrice())
		}
		return fmt.Sprintf("contract creation: %v wei + %v × %v gas", tx.Value(), tx.Gas(), tx.GasPrice())
	}
	// Flatten the pending transactions
	for account, txs := range pending {
		dump := make(map[string]string)
		for nonce, tx := range txs {
			dump[fmt.Sprintf("%d", nonce)] = format(tx)
		}
		content["pending"][account.Hex()] = dump
	}
	// Flatten the queued transactions
	for account, txs := range queue {
		dump := make(map[string]string)
		for nonce, tx := range txs {
			dump[fmt.Sprintf("%d", nonce)] = format(tx)
		}
		content["queued"][account.Hex()] = dump
	}
	return content
}

// PublicAccountAPI provides an API to access accounts managed by this node.
// It offers only methods that can retrieve accounts.
type PublicAccountAPI struct {
	am *accounts.Manager
}

// NewPublicAccountAPI creates a new PublicAccountAPI.
func NewPublicAccountAPI(am *accounts.Manager) *PublicAccountAPI {
	return &PublicAccountAPI{am: am}
}

// Accounts returns the collection of accounts this node manages
func (s *PublicAccountAPI) Accounts() []common.Address {
	addresses := make([]common.Address, 0) // return [] instead of nil if empty
	for _, wallet := range s.am.Wallets() {
		for _, account := range wallet.Accounts() {
			addresses = append(addresses, account.Address)
		}
	}
	return addresses
}

// PrivateAccountAPI provides an API to access accounts managed by this node.
// It offers methods to create, (un)lock en list accounts. Some methods accept
// passwords and are therefore considered private by default.
type PrivateAccountAPI struct {
	am *accounts.Manager
	b  Backend
}

// NewPrivateAccountAPI create a new PrivateAccountAPI.
func NewPrivateAccountAPI(b Backend) *PrivateAccountAPI {
	return &PrivateAccountAPI{
		am: b.AccountManager(),
		b:  b,
	}
}

// ListAccounts will return a list of addresses for accounts this node manages.
func (s *PrivateAccountAPI) ListAccounts() []common.Address {
	addresses := make([]common.Address, 0) // return [] instead of nil if empty
	for _, wallet := range s.am.Wallets() {
		for _, account := range wallet.Accounts() {
			addresses = append(addresses, account.Address)
		}
	}
	return addresses
}

// rawWallet is a JSON representation of an accounts.Wallet interface, with its
// data contents extracted into plain fields.
type rawWallet struct {
	URL      string             `json:"url"`
	Status   string             `json:"status"`
	Accounts []accounts.Account `json:"accounts"`
}

// ListWallets will return a list of wallets this node manages.
func (s *PrivateAccountAPI) ListWallets() []rawWallet {
	wallets := make([]rawWallet, 0) // return [] instead of nil if empty
	for _, wallet := range s.am.Wallets() {
		wallets = append(wallets, rawWallet{
			URL:      wallet.URL().String(),
			Status:   wallet.Status(),
			Accounts: wallet.Accounts(),
		})
	}
	return wallets
}

// DeriveAccount requests a HD wallet to derive a new account, optionally pinning
// it for later reuse.
func (s *PrivateAccountAPI) DeriveAccount(url string, path string, pin *bool) (accounts.Account, error) {
	wallet, err := s.am.Wallet(url)
	if err != nil {
		return accounts.Account{}, err
	}
	derivPath, err := accounts.ParseDerivationPath(path)
	if err != nil {
		return accounts.Account{}, err
	}
	if pin == nil {
		pin = new(bool)
	}
	return wallet.Derive(derivPath, *pin)
}

// NewAccount will create a new account and returns the address for the new account.
func (s *PrivateAccountAPI) NewAccount(password string) (common.Address, error) {
	acc, err := fetchKeystore(s.am).NewAccount(password)
	if err == nil {
		return acc.Address, nil
	}
	return common.Address{}, err
}

// fetchKeystore retrives the encrypted keystore from the account manager.
func fetchKeystore(am *accounts.Manager) *keystore.KeyStore {
	return am.Backends(keystore.KeyStoreType)[0].(*keystore.KeyStore)
}

// ImportRawKey stores the given hex encoded ECDSA key into the key directory,
// encrypting it with the passphrase.
func (s *PrivateAccountAPI) ImportRawKey(privkey string, password string) (common.Address, error) {
	hexkey, err := hex.DecodeString(privkey)
	if err != nil {
		return common.Address{}, err
	}

	//cr&zy TODO:
	acc, err := fetchKeystore(s.am).ImportECDSA(crypto.ToECDSA(hexkey), crypto.ToECDSA(hexkey), password)
	return acc.Address, err
}

// UnlockAccount will unlock the account associated with the given address with
// the given password for duration seconds. If duration is nil it will use a
// default of 300 seconds. It returns an indication if the account was unlocked.
func (s *PrivateAccountAPI) UnlockAccount(addr common.Address, password string, duration *uint64) (bool, error) {
	const max = uint64(time.Duration(math.MaxInt64) / time.Second)
	var d time.Duration
	if duration == nil {
		d = 300 * time.Second
	} else if *duration > max {
		return false, errors.New("unlock duration too large")
	} else {
		d = time.Duration(*duration) * time.Second
	}
	err := fetchKeystore(s.am).TimedUnlock(accounts.Account{Address: addr}, password, d)
	return err == nil, err
}

// LockAccount will lock the account associated with the given address when it's unlocked.
func (s *PrivateAccountAPI) LockAccount(addr common.Address) bool {
	return fetchKeystore(s.am).Lock(addr) == nil
}

// SendTransaction will create a transaction from the given arguments and
// tries to sign it with the key associated with args.To. If the given passwd isn't
// able to decrypt the key it fails.
func (s *PrivateAccountAPI) SendTransaction(ctx context.Context, args SendTxArgs, passwd string) (common.Hash, error) {
	// Set some sanity defaults and terminate on failure
	if err := args.setDefaults(ctx, s.b); err != nil {
		return common.Hash{}, err
	}
	// Look up the wallet containing the requested signer
	account := accounts.Account{Address: args.From}

	wallet, err := s.am.Find(account)
	if err != nil {
		return common.Hash{}, err
	}
	// Assemble the transaction and sign with the wallet
	tx := args.toTransaction()

	var chainID *big.Int
	if config := s.b.ChainConfig(); config.IsEIP155(s.b.CurrentBlock().Number()) {
		chainID = config.ChainId
	}
	signed, err := wallet.SignTxWithPassphrase(account, passwd, tx, chainID)
	if err != nil {
		return common.Hash{}, err
	}
	return submitTransaction(ctx, s.b, signed)
}

// signHash is a helper function that calculates a hash for the given message that can be
// safely used to calculate a signature from.
//
// The hash is calulcated as
//   keccak256("\x19Ethereum Signed Message:\n"${message length}${message}).
//
// This gives context to the signed message and prevents signing of transactions.
func signHash(data []byte) []byte {
	msg := fmt.Sprintf("\x19Ethereum Signed Message:\n%d%s", len(data), data)
	return crypto.Keccak256([]byte(msg))
}

// Sign calculates an Ethereum ECDSA signature for:
// keccack256("\x19Ethereum Signed Message:\n" + len(message) + message))
//
// Note, the produced signature conforms to the secp256k1 curve R, S and V values,
// where the V value will be 27 or 28 for legacy reasons.
//
// The key used to calculate the signature is decrypted with the given password.
//
// https://github.com/wanchain/go-wanchain/wiki/Management-APIs#personal_sign
func (s *PrivateAccountAPI) Sign(ctx context.Context, data hexutil.Bytes, addr common.Address, passwd string) (hexutil.Bytes, error) {
	// Look up the wallet containing the requested signer
	account := accounts.Account{Address: addr}

	wallet, err := s.b.AccountManager().Find(account)
	if err != nil {
		return nil, err
	}
	// Assemble sign the data with the wallet
	signature, err := wallet.SignHashWithPassphrase(account, passwd, signHash(data))
	if err != nil {
		return nil, err
	}
	signature[64] += 27 // Transform V from 0/1 to 27/28 according to the yellow paper
	return signature, nil
}

// EcRecover returns the address for the account that was used to create the signature.
// Note, this function is compatible with eth_sign and personal_sign. As such it recovers
// the address of:
// hash = keccak256("\x19Ethereum Signed Message:\n"${message length}${message})
// addr = ecrecover(hash, signature)
//
// Note, the signature must conform to the secp256k1 curve R, S and V values, where
// the V value must be be 27 or 28 for legacy reasons.
//
// https://github.com/wanchain/go-wanchain/wiki/Management-APIs#personal_ecRecover
func (s *PrivateAccountAPI) EcRecover(ctx context.Context, data, sig hexutil.Bytes) (common.Address, error) {
	if len(sig) != 65 {
		return common.Address{}, fmt.Errorf("signature must be 65 bytes long")
	}
	if sig[64] != 27 && sig[64] != 28 {
		return common.Address{}, fmt.Errorf("invalid Ethereum signature (V is not 27 or 28)")
	}
	sig[64] -= 27 // Transform yellow paper V from 27/28 to 0/1

	rpk, err := crypto.Ecrecover(signHash(data), sig)
	if err != nil {
		return common.Address{}, err
	}
	pubKey := crypto.ToECDSAPub(rpk)
	recoveredAddr := crypto.PubkeyToAddress(*pubKey)
	return recoveredAddr, nil
}

// SignAndSendTransaction was renamed to SendTransaction. This method is deprecated
// and will be removed in the future. It primary goal is to give clients time to update.
func (s *PrivateAccountAPI) SignAndSendTransaction(ctx context.Context, args SendTxArgs, passwd string) (common.Hash, error) {
	return s.SendTransaction(ctx, args, passwd)
}

// PublicBlockChainAPI provides an API to access the Ethereum blockchain.
// It offers only methods that operate on public data that is freely available to anyone.
type PublicBlockChainAPI struct {
	b Backend
}

// NewPublicBlockChainAPI creates a new Etheruem blockchain API.
func NewPublicBlockChainAPI(b Backend) *PublicBlockChainAPI {
	return &PublicBlockChainAPI{b}
}

// BlockNumber returns the block number of the chain head.
func (s *PublicBlockChainAPI) BlockNumber() *big.Int {
	header, _ := s.b.HeaderByNumber(context.Background(), rpc.LatestBlockNumber) // latest header should always be available
	return header.Number
}

// GetBalance returns the amount of wei for the given address in the state of the
// given block number. The rpc.LatestBlockNumber and rpc.PendingBlockNumber meta
// block numbers are also allowed.
func (s *PublicBlockChainAPI) GetBalance(ctx context.Context, address common.Address, blockNr rpc.BlockNumber) (*big.Int, error) {
	state, _, err := s.b.StateAndHeaderByNumber(ctx, blockNr)
	if state == nil || err != nil {
		return nil, err
	}

	amount,_:= state.GetBalance(ctx, address)
	if big.NewInt(0).Cmp(amount)==0 {
		fmt.Println("the account balance is 0")
	}
	return state.GetBalance(ctx, address)
}


// GetBlockByNumber returns the requested block. When blockNr is -1 the chain head is returned. When fullTx is true all
// transactions in the block are returned in full detail, otherwise only the transaction hash is returned.
func (s *PublicBlockChainAPI) GetBlockByNumber(ctx context.Context, blockNr rpc.BlockNumber, fullTx bool) (map[string]interface{}, error) {
	block, err := s.b.BlockByNumber(ctx, blockNr)
	if block != nil {
		response, err := s.rpcOutputBlock(block, true, fullTx)
		if err == nil && blockNr == rpc.PendingBlockNumber {
			// Pending blocks need to nil out a few fields
			for _, field := range []string{"hash", "nonce", "miner"} {
				response[field] = nil
			}
		}
		return response, err
	}
	return nil, err
}

// GetBlockByHash returns the requested block. When fullTx is true all transactions in the block are returned in full
// detail, otherwise only the transaction hash is returned.
func (s *PublicBlockChainAPI) GetBlockByHash(ctx context.Context, blockHash common.Hash, fullTx bool) (map[string]interface{}, error) {
	block, err := s.b.GetBlock(ctx, blockHash)
	if block != nil {
		return s.rpcOutputBlock(block, true, fullTx)
	}
	return nil, err
}

// GetUncleByBlockNumberAndIndex returns the uncle block for the given block hash and index. When fullTx is true
// all transactions in the block are returned in full detail, otherwise only the transaction hash is returned.
func (s *PublicBlockChainAPI) GetUncleByBlockNumberAndIndex(ctx context.Context, blockNr rpc.BlockNumber, index hexutil.Uint) (map[string]interface{}, error) {
	block, err := s.b.BlockByNumber(ctx, blockNr)
	if block != nil {
		uncles := block.Uncles()
		if index >= hexutil.Uint(len(uncles)) {
			log.Debug("Requested uncle not found", "number", blockNr, "hash", block.Hash(), "index", index)
			return nil, nil
		}
		block = types.NewBlockWithHeader(uncles[index])
		return s.rpcOutputBlock(block, false, false)
	}
	return nil, err
}

// GetUncleByBlockHashAndIndex returns the uncle block for the given block hash and index. When fullTx is true
// all transactions in the block are returned in full detail, otherwise only the transaction hash is returned.
func (s *PublicBlockChainAPI) GetUncleByBlockHashAndIndex(ctx context.Context, blockHash common.Hash, index hexutil.Uint) (map[string]interface{}, error) {
	block, err := s.b.GetBlock(ctx, blockHash)
	if block != nil {
		uncles := block.Uncles()
		if index >= hexutil.Uint(len(uncles)) {
			log.Debug("Requested uncle not found", "number", block.Number(), "hash", blockHash, "index", index)
			return nil, nil
		}
		block = types.NewBlockWithHeader(uncles[index])
		return s.rpcOutputBlock(block, false, false)
	}
	return nil, err
}

// GetUncleCountByBlockNumber returns number of uncles in the block for the given block number
func (s *PublicBlockChainAPI) GetUncleCountByBlockNumber(ctx context.Context, blockNr rpc.BlockNumber) *hexutil.Uint {
	if block, _ := s.b.BlockByNumber(ctx, blockNr); block != nil {
		n := hexutil.Uint(len(block.Uncles()))
		return &n
	}
	return nil
}

// GetUncleCountByBlockHash returns number of uncles in the block for the given block hash
func (s *PublicBlockChainAPI) GetUncleCountByBlockHash(ctx context.Context, blockHash common.Hash) *hexutil.Uint {
	if block, _ := s.b.GetBlock(ctx, blockHash); block != nil {
		n := hexutil.Uint(len(block.Uncles()))
		return &n
	}
	return nil
}

// GetCode returns the code stored at the given address in the state for the given block number.
func (s *PublicBlockChainAPI) GetCode(ctx context.Context, address common.Address, blockNr rpc.BlockNumber) (string, error) {
	state, _, err := s.b.StateAndHeaderByNumber(ctx, blockNr)
	if state == nil || err != nil {
		return "", err
	}
	res, err := state.GetCode(ctx, address)
	if len(res) == 0 || err != nil { // backwards compatibility
		return "0x", err
	}
	return common.ToHex(res), nil
}

// GetStorageAt returns the storage from the state at the given address, key and
// block number. The rpc.LatestBlockNumber and rpc.PendingBlockNumber meta block
// numbers are also allowed.
func (s *PublicBlockChainAPI) GetStorageAt(ctx context.Context, address common.Address, key string, blockNr rpc.BlockNumber) (string, error) {
	state, _, err := s.b.StateAndHeaderByNumber(ctx, blockNr)
	if state == nil || err != nil {
		return "0x", err
	}
	res, err := state.GetState(ctx, address, common.HexToHash(key))
	if err != nil {
		return "0x", err
	}
	return res.Hex(), nil
}

// callmsg is the message type used for call transitions.
type callmsg struct {
	addr          common.Address
	to            *common.Address
	gas, gasPrice *big.Int
	value         *big.Int
	data          []byte
}

// accessor boilerplate to implement core.Message
func (m callmsg) From() (common.Address, error)         { return m.addr, nil }
func (m callmsg) FromFrontier() (common.Address, error) { return m.addr, nil }
func (m callmsg) Nonce() uint64                         { return 0 }
func (m callmsg) CheckNonce() bool                      { return false }
func (m callmsg) To() *common.Address                   { return m.to }
func (m callmsg) GasPrice() *big.Int                    { return m.gasPrice }
func (m callmsg) Gas() *big.Int                         { return m.gas }
func (m callmsg) Value() *big.Int                       { return m.value }
func (m callmsg) Data() []byte                          { return m.data }

// CallArgs represents the arguments for a call.
type CallArgs struct {
	From     common.Address  `json:"from"`
	To       *common.Address `json:"to"`
	Gas      hexutil.Big     `json:"gas"`
	GasPrice hexutil.Big     `json:"gasPrice"`
	Value    hexutil.Big     `json:"value"`
	Data     hexutil.Bytes   `json:"data"`
}

func (s *PublicBlockChainAPI) doCall(ctx context.Context, args CallArgs, blockNr rpc.BlockNumber, vmCfg vm.Config) ([]byte, *big.Int, error) {
	defer func(start time.Time) { log.Debug("Executing EVM call finished", "runtime", time.Since(start)) }(time.Now())

	state, header, err := s.b.StateAndHeaderByNumber(ctx, blockNr)
	if state == nil || err != nil {
		return nil, common.Big0, err
	}
	// Set sender address or use a default if none specified
	addr := args.From
	if addr == (common.Address{}) {
		if wallets := s.b.AccountManager().Wallets(); len(wallets) > 0 {
			if accounts := wallets[0].Accounts(); len(accounts) > 0 {
				addr = accounts[0].Address
			}
		}
	}
	// Set default gas & gas price if none were set
	gas, gasPrice := args.Gas.ToInt(), args.GasPrice.ToInt()
	if gas.Sign() == 0 {
		gas = big.NewInt(50000000)
	}
	if gasPrice.Sign() == 0 {
		gasPrice = new(big.Int).SetUint64(defaultGasPrice)
	}

	// Create new call message
	msg := types.NewMessage(addr, args.To, 0, args.Value.ToInt(), gas, gasPrice, args.Data, false)

	// Setup context so it may be cancelled the call has completed
	// or, in case of unmetered gas, setup a context with a timeout.
	var cancel context.CancelFunc
	if vmCfg.DisableGasMetering {
		ctx, cancel = context.WithTimeout(ctx, time.Second*5)
	} else {
		ctx, cancel = context.WithCancel(ctx)
	}
	// Make sure the context is cancelled when the call has completed
	// this makes sure resources are cleaned up.
	defer func() { cancel() }()

	// Get a new instance of the EVM.
	evm, vmError, err := s.b.GetEVM(ctx, msg, state, header, vmCfg)
	if err != nil {
		return nil, common.Big0, err
	}
	// Wait for the context to be done and cancel the evm. Even if the
	// EVM has finished, cancelling may be done (repeatedly)
	go func() {
		select {
		case <-ctx.Done():
			evm.Cancel()
		}
	}()

	// Setup the gas pool (also for unmetered requests)
	// and apply the message.
	gp := new(core.GasPool).AddGas(math.MaxBig256)
	res, gas, err := core.ApplyMessage(evm, msg, gp)
	if err := vmError(); err != nil {
		return nil, common.Big0, err
	}
	return res, gas, err
}

// Call executes the given transaction on the state for the given block number.
// It doesn't make and changes in the state/blockchain and is useful to execute and retrieve values.
func (s *PublicBlockChainAPI) Call(ctx context.Context, args CallArgs, blockNr rpc.BlockNumber) (hexutil.Bytes, error) {
	result, _, err := s.doCall(ctx, args, blockNr, vm.Config{DisableGasMetering: true})
	return (hexutil.Bytes)(result), err
}

// EstimateGas returns an estimate of the amount of gas needed to execute the given transaction.
func (s *PublicBlockChainAPI) EstimateGas(ctx context.Context, args CallArgs) (*hexutil.Big, error) {
	// Binary search the gas requirement, as it may be higher than the amount used
	var lo, hi uint64
	if (*big.Int)(&args.Gas).Sign() != 0 {
		hi = (*big.Int)(&args.Gas).Uint64()
	} else {
		// Retrieve the current pending block to act as the gas ceiling
		block, err := s.b.BlockByNumber(ctx, rpc.PendingBlockNumber)
		if err != nil {
			return nil, err
		}
		hi = block.GasLimit().Uint64()
	}
	for lo+1 < hi {
		// Take a guess at the gas, and check transaction validity
		mid := (hi + lo) / 2
		(*big.Int)(&args.Gas).SetUint64(mid)

		_, gas, err := s.doCall(ctx, args, rpc.PendingBlockNumber, vm.Config{})

		// If the transaction became invalid or used all the gas (failed), raise the gas limit
		if err != nil || gas.Cmp((*big.Int)(&args.Gas)) == 0 {
			lo = mid
			continue
		}
		// Otherwise assume the transaction succeeded, lower the gas limit
		hi = mid
	}
	return (*hexutil.Big)(new(big.Int).SetUint64(hi)), nil
}

// ExecutionResult groups all structured logs emitted by the EVM
// while replaying a transaction in debug mode as well as the amount of
// gas used and the return value
type ExecutionResult struct {
	Gas         *big.Int       `json:"gas"`
	ReturnValue string         `json:"returnValue"`
	StructLogs  []StructLogRes `json:"structLogs"`
}

// StructLogRes stores a structured log emitted by the EVM while replaying a
// transaction in debug mode
type StructLogRes struct {
	Pc      uint64            `json:"pc"`
	Op      string            `json:"op"`
	Gas     uint64            `json:"gas"`
	GasCost uint64            `json:"gasCost"`
	Depth   int               `json:"depth"`
	Error   error             `json:"error"`
	Stack   []string          `json:"stack"`
	Memory  []string          `json:"memory"`
	Storage map[string]string `json:"storage"`
}

// formatLogs formats EVM returned structured logs for json output
func FormatLogs(structLogs []vm.StructLog) []StructLogRes {
	formattedStructLogs := make([]StructLogRes, len(structLogs))
	for index, trace := range structLogs {
		formattedStructLogs[index] = StructLogRes{
			Pc:      trace.Pc,
			Op:      trace.Op.String(),
			Gas:     trace.Gas,
			GasCost: trace.GasCost,
			Depth:   trace.Depth,
			Error:   trace.Err,
			Stack:   make([]string, len(trace.Stack)),
			Storage: make(map[string]string),
		}

		for i, stackValue := range trace.Stack {
			formattedStructLogs[index].Stack[i] = fmt.Sprintf("%x", math.PaddedBigBytes(stackValue, 32))
		}

		for i := 0; i+32 <= len(trace.Memory); i += 32 {
			formattedStructLogs[index].Memory = append(formattedStructLogs[index].Memory, fmt.Sprintf("%x", trace.Memory[i:i+32]))
		}

		for i, storageValue := range trace.Storage {
			formattedStructLogs[index].Storage[fmt.Sprintf("%x", i)] = fmt.Sprintf("%x", storageValue)
		}
	}
	return formattedStructLogs
}

// rpcOutputBlock converts the given block to the RPC output which depends on fullTx. If inclTx is true transactions are
// returned. When fullTx is true the returned block contains full transaction details, otherwise it will only contain
// transaction hashes.
func (s *PublicBlockChainAPI) rpcOutputBlock(b *types.Block, inclTx bool, fullTx bool) (map[string]interface{}, error) {
	head := b.Header() // copies the header once
	fields := map[string]interface{}{
		"number":           (*hexutil.Big)(head.Number),
		"hash":             b.Hash(),
		"parentHash":       head.ParentHash,
		"nonce":            head.Nonce,
		"mixHash":          head.MixDigest,
		"sha3Uncles":       head.UncleHash,
		"logsBloom":        head.Bloom,
		"stateRoot":        head.Root,
		"miner":            head.Coinbase,
		"difficulty":       (*hexutil.Big)(head.Difficulty),
		"totalDifficulty":  (*hexutil.Big)(s.b.GetTd(b.Hash())),
		"extraData":        hexutil.Bytes(head.Extra),
		"size":             hexutil.Uint64(uint64(b.Size().Int64())),
		"gasLimit":         (*hexutil.Big)(head.GasLimit),
		"gasUsed":          (*hexutil.Big)(head.GasUsed),
		"timestamp":        (*hexutil.Big)(head.Time),
		"transactionsRoot": head.TxHash,
		"receiptsRoot":     head.ReceiptHash,
	}

	if inclTx {
		formatTx := func(tx *types.Transaction) (interface{}, error) {
			return tx.Hash(), nil
		}

		if fullTx {
			formatTx = func(tx *types.Transaction) (interface{}, error) {
				return newRPCTransaction(b, tx.Hash())
			}
		}

		txs := b.Transactions()
		transactions := make([]interface{}, len(txs))
		var err error
		for i, tx := range b.Transactions() {
			if transactions[i], err = formatTx(tx); err != nil {
				return nil, err
			}
		}
		fields["transactions"] = transactions
	}

	uncles := b.Uncles()
	uncleHashes := make([]common.Hash, len(uncles))
	for i, uncle := range uncles {
		uncleHashes[i] = uncle.Hash()
	}
	fields["uncles"] = uncleHashes

	return fields, nil
}

// RPCTransaction represents a transaction that will serialize to the RPC representation of a transaction
type RPCTransaction struct {
	BlockHash        common.Hash     `json:"blockHash"`
	BlockNumber      *hexutil.Big    `json:"blockNumber"`
	From             common.Address  `json:"from"`
	Gas              *hexutil.Big    `json:"gas"`
	GasPrice         *hexutil.Big    `json:"gasPrice"`
	Hash             common.Hash     `json:"hash"`
	Input            hexutil.Bytes   `json:"input"`
	Nonce            hexutil.Uint64  `json:"nonce"`
	To               *common.Address `json:"to"`
	TransactionIndex hexutil.Uint    `json:"transactionIndex"`
	Value            *hexutil.Big    `json:"value"`
	V                *hexutil.Big    `json:"v"`
	R                *hexutil.Big    `json:"r"`
	S                *hexutil.Big    `json:"s"`
}

// newRPCPendingTransaction returns a pending transaction that will serialize to the RPC representation
func newRPCPendingTransaction(tx *types.Transaction) *RPCTransaction {
	var signer types.Signer = types.FrontierSigner{}
	if tx.Protected() {
		signer = types.NewEIP155Signer(tx.ChainId())
	}
	from, _ := types.Sender(signer, tx)
	v, r, s := tx.RawSignatureValues()
	return &RPCTransaction{
		From:     from,
		Gas:      (*hexutil.Big)(tx.Gas()),
		GasPrice: (*hexutil.Big)(tx.GasPrice()),
		Hash:     tx.Hash(),
		Input:    hexutil.Bytes(tx.Data()),
		Nonce:    hexutil.Uint64(tx.Nonce()),
		To:       tx.To(),
		Value:    (*hexutil.Big)(tx.Value()),
		V:        (*hexutil.Big)(v),
		R:        (*hexutil.Big)(r),
		S:        (*hexutil.Big)(s),
	}
}

// newRPCTransaction returns a transaction that will serialize to the RPC representation.
func newRPCTransactionFromBlockIndex(b *types.Block, txIndex uint) (*RPCTransaction, error) {
	if txIndex < uint(len(b.Transactions())) {
		tx := b.Transactions()[txIndex]
		var signer types.Signer = types.FrontierSigner{}
		if tx.Protected() {
			signer = types.NewEIP155Signer(tx.ChainId())
		}
		from, _ := types.Sender(signer, tx)
		v, r, s := tx.RawSignatureValues()
		return &RPCTransaction{
			BlockHash:        b.Hash(),
			BlockNumber:      (*hexutil.Big)(b.Number()),
			From:             from,
			Gas:              (*hexutil.Big)(tx.Gas()),
			GasPrice:         (*hexutil.Big)(tx.GasPrice()),
			Hash:             tx.Hash(),
			Input:            hexutil.Bytes(tx.Data()),
			Nonce:            hexutil.Uint64(tx.Nonce()),
			To:               tx.To(),
			TransactionIndex: hexutil.Uint(txIndex),
			Value:            (*hexutil.Big)(tx.Value()),
			V:                (*hexutil.Big)(v),
			R:                (*hexutil.Big)(r),
			S:                (*hexutil.Big)(s),
		}, nil
	}

	return nil, nil
}

// newRPCRawTransactionFromBlockIndex returns the bytes of a transaction given a block and a transaction index.
func newRPCRawTransactionFromBlockIndex(b *types.Block, txIndex uint) (hexutil.Bytes, error) {
	if txIndex < uint(len(b.Transactions())) {
		tx := b.Transactions()[txIndex]
		return rlp.EncodeToBytes(tx)
	}

	return nil, nil
}

// newRPCTransaction returns a transaction that will serialize to the RPC representation.
func newRPCTransaction(b *types.Block, txHash common.Hash) (*RPCTransaction, error) {
	for idx, tx := range b.Transactions() {
		if tx.Hash() == txHash {
			return newRPCTransactionFromBlockIndex(b, uint(idx))
		}
	}

	return nil, nil
}

// PublicTransactionPoolAPI exposes methods for the RPC interface
type PublicTransactionPoolAPI struct {
	b Backend
}

// NewPublicTransactionPoolAPI creates a new RPC service with methods specific for the transaction pool.
func NewPublicTransactionPoolAPI(b Backend) *PublicTransactionPoolAPI {
	return &PublicTransactionPoolAPI{b}
}

func getTransaction(chainDb ethdb.Database, b Backend, txHash common.Hash) (*types.Transaction, bool, error) {
	txData, err := chainDb.Get(txHash.Bytes())
	isPending := false
	tx := new(types.Transaction)

	if err == nil && len(txData) > 0 {
		if err := rlp.DecodeBytes(txData, tx); err != nil {
			return nil, isPending, err
		}
	} else {
		// pending transaction?
		tx = b.GetPoolTransaction(txHash)
		isPending = true
	}

	return tx, isPending, nil
}

// GetBlockTransactionCountByNumber returns the number of transactions in the block with the given block number.
func (s *PublicTransactionPoolAPI) GetBlockTransactionCountByNumber(ctx context.Context, blockNr rpc.BlockNumber) *hexutil.Uint {
	if block, _ := s.b.BlockByNumber(ctx, blockNr); block != nil {
		n := hexutil.Uint(len(block.Transactions()))
		return &n
	}
	return nil
}

// GetBlockTransactionCountByHash returns the number of transactions in the block with the given hash.
func (s *PublicTransactionPoolAPI) GetBlockTransactionCountByHash(ctx context.Context, blockHash common.Hash) *hexutil.Uint {
	if block, _ := s.b.GetBlock(ctx, blockHash); block != nil {
		n := hexutil.Uint(len(block.Transactions()))
		return &n
	}
	return nil
}

// GetTransactionByBlockNumberAndIndex returns the transaction for the given block number and index.
func (s *PublicTransactionPoolAPI) GetTransactionByBlockNumberAndIndex(ctx context.Context, blockNr rpc.BlockNumber, index hexutil.Uint) (*RPCTransaction, error) {
	if block, _ := s.b.BlockByNumber(ctx, blockNr); block != nil {
		return newRPCTransactionFromBlockIndex(block, uint(index))
	}
	return nil, nil
}

// GetTransactionByBlockHashAndIndex returns the transaction for the given block hash and index.
func (s *PublicTransactionPoolAPI) GetTransactionByBlockHashAndIndex(ctx context.Context, blockHash common.Hash, index hexutil.Uint) (*RPCTransaction, error) {
	if block, _ := s.b.GetBlock(ctx, blockHash); block != nil {
		return newRPCTransactionFromBlockIndex(block, uint(index))
	}
	return nil, nil
}

// GetRawTransactionByBlockNumberAndIndex returns the bytes of the transaction for the given block number and index.
func (s *PublicTransactionPoolAPI) GetRawTransactionByBlockNumberAndIndex(ctx context.Context, blockNr rpc.BlockNumber, index hexutil.Uint) (hexutil.Bytes, error) {
	if block, _ := s.b.BlockByNumber(ctx, blockNr); block != nil {
		return newRPCRawTransactionFromBlockIndex(block, uint(index))
	}
	return nil, nil
}

// GetRawTransactionByBlockHashAndIndex returns the bytes of the transaction for the given block hash and index.
func (s *PublicTransactionPoolAPI) GetRawTransactionByBlockHashAndIndex(ctx context.Context, blockHash common.Hash, index hexutil.Uint) (hexutil.Bytes, error) {
	if block, _ := s.b.GetBlock(ctx, blockHash); block != nil {
		return newRPCRawTransactionFromBlockIndex(block, uint(index))
	}
	return nil, nil
}

// GetTransactionCount returns the number of transactions the given address has sent for the given block number
func (s *PublicTransactionPoolAPI) GetTransactionCount(ctx context.Context, address common.Address, blockNr rpc.BlockNumber) (*hexutil.Uint64, error) {
	state, _, err := s.b.StateAndHeaderByNumber(ctx, blockNr)
	if state == nil || err != nil {
		return nil, err
	}
	nonce, err := state.GetNonce(ctx, address)
	if err != nil {
		return nil, err
	}
	return (*hexutil.Uint64)(&nonce), nil
}

// getTransactionBlockData fetches the meta data for the given transaction from the chain database. This is useful to
// retrieve block information for a hash. It returns the block hash, block index and transaction index.
func getTransactionBlockData(chainDb ethdb.Database, txHash common.Hash) (common.Hash, uint64, uint64, error) {
	var txBlock struct {
		BlockHash  common.Hash
		BlockIndex uint64
		Index      uint64
	}

	blockData, err := chainDb.Get(append(txHash.Bytes(), 0x0001))
	if err != nil {
		return common.Hash{}, uint64(0), uint64(0), err
	}

	reader := bytes.NewReader(blockData)
	if err = rlp.Decode(reader, &txBlock); err != nil {
		return common.Hash{}, uint64(0), uint64(0), err
	}

	return txBlock.BlockHash, txBlock.BlockIndex, txBlock.Index, nil
}

// GetTransactionByHash returns the transaction for the given hash
func (s *PublicTransactionPoolAPI) GetTransactionByHash(ctx context.Context, hash common.Hash) (*RPCTransaction, error) {
	var tx *types.Transaction
	var isPending bool
	var err error

	if tx, isPending, err = getTransaction(s.b.ChainDb(), s.b, hash); err != nil {
		log.Debug("Failed to retrieve transaction", "hash", hash, "err", err)
		return nil, nil
	} else if tx == nil {
		return nil, nil
	}
	if isPending {
		return newRPCPendingTransaction(tx), nil
	}

	blockHash, _, _, err := getTransactionBlockData(s.b.ChainDb(), hash)
	if err != nil {
		log.Debug("Failed to retrieve transaction block", "hash", hash, "err", err)
		return nil, nil
	}

	if block, _ := s.b.GetBlock(ctx, blockHash); block != nil {
		return newRPCTransaction(block, hash)
	}
	return nil, nil
}

// GetRawTransactionByHash returns the bytes of the transaction for the given hash.
func (s *PublicTransactionPoolAPI) GetRawTransactionByHash(ctx context.Context, hash common.Hash) (hexutil.Bytes, error) {
	var tx *types.Transaction
	var err error

	if tx, _, err = getTransaction(s.b.ChainDb(), s.b, hash); err != nil {
		log.Debug("Failed to retrieve transaction", "hash", hash, "err", err)
		return nil, nil
	} else if tx == nil {
		return nil, nil
	}

	return rlp.EncodeToBytes(tx)
}

// GetTransactionReceipt returns the transaction receipt for the given transaction hash.
func (s *PublicTransactionPoolAPI) GetTransactionReceipt(hash common.Hash) (map[string]interface{}, error) {
	receipt := core.GetReceipt(s.b.ChainDb(), hash)
	if receipt == nil {
		//log.Debug("Receipt not found for transaction", "hash", hash)
		return nil, nil
	}

	tx, _, err := getTransaction(s.b.ChainDb(), s.b, hash)
	if err != nil {
		log.Debug("Failed to retrieve transaction", "hash", hash, "err", err)
		return nil, nil
	}

	txBlock, blockIndex, index, err := getTransactionBlockData(s.b.ChainDb(), hash)
	if err != nil {
		log.Debug("Failed to retrieve transaction block", "hash", hash, "err", err)
		return nil, nil
	}

	var signer types.Signer = types.FrontierSigner{}
	if tx.Protected() {
		signer = types.NewEIP155Signer(tx.ChainId())
	}
	from, _ := types.Sender(signer, tx)

	fields := map[string]interface{}{
		"root":              hexutil.Bytes(receipt.PostState),
		"blockHash":         txBlock,
		"blockNumber":       hexutil.Uint64(blockIndex),
		"transactionHash":   hash,
		"transactionIndex":  hexutil.Uint64(index),
		"from":              from,
		"to":                tx.To(),
		"gasUsed":           (*hexutil.Big)(receipt.GasUsed),
		"cumulativeGasUsed": (*hexutil.Big)(receipt.CumulativeGasUsed),
		"contractAddress":   nil,
		"logs":              receipt.Logs,
		"logsBloom":         receipt.Bloom,
	}
	if receipt.Logs == nil {
		fields["logs"] = [][]*types.Log{}
	}
	// If the ContractAddress is 20 0x0 bytes, assume it is not a contract creation
	if receipt.ContractAddress != (common.Address{}) {
		fields["contractAddress"] = receipt.ContractAddress
	}
	return fields, nil
}

// sign is a helper function that signs a transaction with the private key of the given address.
func (s *PublicTransactionPoolAPI) sign(addr common.Address, tx *types.Transaction) (*types.Transaction, error) {
	// Look up the wallet containing the requested signer
	account := accounts.Account{Address: addr}

	wallet, err := s.b.AccountManager().Find(account)
	if err != nil {
		return nil, err
	}
	// Request the wallet to sign the transaction
	var chainID *big.Int
	if config := s.b.ChainConfig(); config.IsEIP155(s.b.CurrentBlock().Number()) {
		chainID = config.ChainId
	}
	return wallet.SignTx(account, tx, chainID,nil)
}

// SendTxArgs represents the arguments to sumbit a new transaction into the transaction pool.
type SendTxArgs struct {
	From     common.Address  `json:"from"`
	To       *common.Address `json:"to"`
	Gas      *hexutil.Big    `json:"gas"`
	GasPrice *hexutil.Big    `json:"gasPrice"`
	Value    *hexutil.Big    `json:"value"`
	Data     hexutil.Bytes   `json:"data"`
	Nonce    *hexutil.Uint64 `json:"nonce"`
}

// prepareSendTxArgs is a helper function that fills in default values for unspecified tx fields.
func (args *SendTxArgs) setDefaults(ctx context.Context, b Backend) error {
	if args.Gas == nil {
		args.Gas = (*hexutil.Big)(big.NewInt(defaultGas))
	}
	if args.GasPrice == nil {
		price, err := b.SuggestPrice(ctx)
		if err != nil {
			return err
		}
		args.GasPrice = (*hexutil.Big)(price)
	}
	if args.Value == nil {
		args.Value = new(hexutil.Big)
	}
	if args.Nonce == nil {
		nonce, err := b.GetPoolNonce(ctx, args.From)
		if err != nil {
			return err
		}
		args.Nonce = (*hexutil.Uint64)(&nonce)
	}
	return nil
}

func (args *SendTxArgs) toTransaction() *types.Transaction {
	if args.To == nil {
		return types.NewContractCreation(uint64(*args.Nonce), (*big.Int)(args.Value), (*big.Int)(args.Gas), (*big.Int)(args.GasPrice), args.Data)
	}
	return types.NewTransaction(uint64(*args.Nonce), *args.To, (*big.Int)(args.Value), (*big.Int)(args.Gas), (*big.Int)(args.GasPrice), args.Data)
}

func (args *SendTxArgs) toOTATransaction() *types.Transaction {
	return types.NewOTATransaction(uint64(*args.Nonce), *args.To, (*big.Int)(args.Value), (*big.Int)(args.Gas), (*big.Int)(args.GasPrice), args.Data)
}

// submitTransaction is a helper function that submits tx to txPool and logs a message.
func submitTransaction(ctx context.Context, b Backend, tx *types.Transaction) (common.Hash, error) {
	if err := b.SendTx(ctx, tx); err != nil {
		return common.Hash{}, err
	}
	if tx.To() == nil {
		signer := types.MakeSigner(b.ChainConfig(), b.CurrentBlock().Number())
		from, _ := types.Sender(signer, tx)
		addr := crypto.CreateAddress(from, tx.Nonce())
		log.Info("Submitted contract creation", "fullhash", tx.Hash().Hex(), "contract", addr.Hex())
	} else {
		log.Info("Submitted transaction", "fullhash", tx.Hash().Hex(), "recipient", tx.To())
	}
	return tx.Hash(), nil
}

// SendTransaction creates a transaction for the given argument, sign it and submit it to the
// transaction pool.
func (s *PublicTransactionPoolAPI) SendTransaction(ctx context.Context, args SendTxArgs) (common.Hash, error) {
	// Set some sanity defaults and terminate on failure
	if err := args.setDefaults(ctx, s.b); err != nil {
		return common.Hash{}, err
	}
	// Look up the wallet containing the requested signer
	account := accounts.Account{Address: args.From}

	wallet, err := s.b.AccountManager().Find(account)
	if err != nil {
		return common.Hash{}, err
	}
	// Assemble the transaction and sign with the wallet
	tx := args.toTransaction()

	var chainID *big.Int
	if config := s.b.ChainConfig(); config.IsEIP155(s.b.CurrentBlock().Number()) {
		chainID = config.ChainId
	}
	signed, err := wallet.SignTx(account, tx, chainID,nil)
	if err != nil {
		return common.Hash{}, err
	}
	return submitTransaction(ctx, s.b, signed)
}


///////////////////////////jqg /////////////////////////////////////////////////////////
func (s *PrivateAccountAPI) NewOTAAccount(password string) (common.Address, error) {
	acc, err := fetchKeystore(s.am).NewAccount(password)
	if err == nil {
		return acc.Address, nil
	}
	return common.Address{}, err
}


const(
	WANCOIN_BUY    = byte(0)
	WANCOIN_GET_COINS = byte(1)
	WANCOIN_REFUND = byte(2)
	WAN_BUY_STAMP = byte(3)
	WAN_CONTRACT_OTA = byte(4)
	WAN_STAMP_SET = byte(5)

	wancoinScAddr = 6
)
var (
	ErrOTASetFailed       = errors.New("no OTA address set")
)

func (s *PublicTransactionPoolAPI) GetWanAddress(ctx context.Context, address common.Address) (string, error) {
	account := accounts.Account{Address: address}
	wallet, err := s.b.AccountManager().Find(account)
	if err != nil {
		return "", err
	}
	//{
	//	data,_:= hexutil.Decode("0x0a00885c000000000000000000000000000000000000000000000000000000000000006000000000000000000000000000000000000000000000000000000000000001200000000000000000000000000000000000000000000000001bc16d674ec80000000000000000000000000000000000000000000000000000000000000000008630783032623565363962376331383032663231333161383031363839326439626339623563343866346230366639326565353831353864353432363765306335613735323033316162316434633933333564623235636131623237613637353862633664636332343732633366316163633933613163633363363963383936396138666635390000000000000000000000000000000000000000000000000000000000000000000000000000000000000000000000000000000000000000008630783032393433376232373262613762393331393138393434643635333431626366383330396464393135396465333366626266613764373639393464383036393638303032306438343130363766326133613132336234613637656437363338366430653631643463303132623161643036393633313364613137666335336262383830610000000000000000000000000000000000000000000000000000")
	//	res := vm.VerifyContractOtaSender(data, nil)
	//	if res {
	//		fmt.Println("test verify sig pass")
	//	}
	//}

	wanAddr, err2 := wallet.GetWanAddress(account)
	if err2 != nil {
		return "", err2
	}

	return hexutil.Encode(wanAddr[:]),nil
}

func (s *PublicTransactionPoolAPI) SendOTATransaction(ctx context.Context, args SendTxArgs) (common.Hash, error) {
	// Set some sanity defaults and terminate on failure
	if err := args.setDefaults(ctx, s.b); err != nil {
		return common.Hash{}, err
	}

	// Look up the wallet containing the requested signer
	account := accounts.Account{Address: args.From}

	wallet, err := s.b.AccountManager().Find(account)
	if err != nil {
		return common.Hash{}, err
	}

	var temp []byte
	data := args.Data
	//to   := args.To//OTA address

	if len(data)==0 {
		return common.Hash{}, errors.New("no OTA address")
	}

	//2 pub and one section length
	if len(data)!=common.WAddressLength {
		return common.Hash{}, errors.New("OTA address is not correct")
	}

	length := len(data) + 1
	temp = make([]byte,length)
	temp[0] = WANCOIN_BUY
	copy(temp[1:],data)

	args.Data = temp

	// Assemble the transaction and sign with the wallet
	tx := args.toOTATransaction()

	var chainID *big.Int
	if config := s.b.ChainConfig(); config.IsEIP155(s.b.CurrentBlock().Number()) {
		chainID = config.ChainId
	}

	signed, err := wallet.SignTx(account, tx, chainID,nil)

	if err != nil {
		return common.Hash{}, err
	}

	return submitTransaction(ctx, s.b, signed)
}

func (s *PublicTransactionPoolAPI) SendOTARefundTransaction(ctx context.Context, args SendTxArgs) (common.Hash, error) {
	// Set some sanity defaults and terminate on failure
	if err := args.setDefaults(ctx, s.b); err != nil {
		return common.Hash{}, err
	}

	// Look up the wallet containing the requested signer
	account := accounts.Account{Address: args.From}

	wallet, err := s.b.AccountManager().Find(account)
	if err != nil {
		return common.Hash{}, err
	}


	dataOrig := args.Data
	if len(dataOrig)!=common.WAddressLength {
		return common.Hash{}, errors.New("OTA address is not correct")
	}

	data,err := keystore.WaddrToUncompressed(dataOrig)
	if err != nil {
		return common.Hash{}, err
	}

	otaKeyPair,errapi := s.ComputeOTAPPKeys(ctx,args.From,hexutil.Encode(data))
	if errapi !=nil {
		return common.Hash{}, errors.New("error in computing ota prikey")
	}
	//the index 0 key string is ota private key
	//the index 1 key string is ota public key
	//the index 2:n key string is other public is generated randomly or got from the precompiled contract

	keypair := strings.Split(otaKeyPair,"+")
	// lzh modify
	keys := make([]string, 0)
	//keys := *new([]string)
	keys = append(keys,keypair[0][2:])
	keys = append(keys,keypair[1][2:])


	//needed to replaced by the address got from contract
	num := 3
	otaByteSet,err:= s.getOTAMixSet(ctx, data, num)
	if err != nil {
		return common.Hash{}, err
	}

	for _, otaByte := range otaByteSet {

		otaAddr,_ := keystore.WaddrToUncompressed(otaByte)
		if len(otaAddr)==0 {
			return common.Hash{}, errors.New("error in computing mix ota addres")
		}

		keys = append(keys,hexutil.Encode(otaAddr)[2:130])//record 0x + 128 bytes as public key
	}

	var temp []byte

	val := args.Value.ToInt().Bytes()

	length := 4 + len(data)
	valLen := len(val)
	temp = make([]byte,length + valLen)

	lenBytes := hexutil.ShortToBytes(int16(length))

	temp[0] = WANCOIN_REFUND
	temp[1] = byte(valLen)
	temp[2] = lenBytes[0]
	temp[3] = lenBytes[1]
	//copy(temp[4:],data[:])//record to address in data

	//record value in data,the acutal spend should be 0
	copy(temp[length:],val[:])

	args.Data = temp
	args.Value = (*hexutil.Big)(big.NewInt(0))

	//add the nonce
	//nonce := (uint64)(*args.Nonce)
	//*args.Nonce = (hexutil.Uint64)(atomic.AddUint64(&nonce, 1))

	tx := args.toOTATransaction()

	var chainID *big.Int
	if config := s.b.ChainConfig(); config.IsEIP155(s.b.CurrentBlock().Number()) {
		chainID = config.ChainId
	}
	// Assemble the transaction and sign with the wallet
	signed, err := wallet.SignTx(account, tx,chainID,keys)

	if err != nil {
		return common.Hash{}, err
	}

	return submitTransaction(ctx, s.b, signed)
}

func (s *PublicTransactionPoolAPI) GetOTAMixSet(ctx context.Context, otaAddr string, setLen int)([]string, error) {
	orgOtaAddr := common.FromHex(otaAddr)

	otaByteSet, err := s.getOTAMixSet(ctx, orgOtaAddr, setLen)
	if err != nil {
		return nil, err
	}

	ret := make([]string, 0)
	for _, otaByte := range otaByteSet {
		ret = append(ret, common.Bytes2Hex(otaByte))

	}

	return ret, nil
}

func (s *PublicTransactionPoolAPI) getOTAMixSet(ctx context.Context, otaAddr []byte, setLen int)([][]byte, error) {
	state, _, err := s.b.StateAndHeaderByNumber(ctx, rpc.BlockNumber(-1))
	if state == nil || err != nil {
		return nil, err
	}

	return state.GetOTASet(otaAddr, setLen)
}

func (s *PublicTransactionPoolAPI) BuyOTAStamp(ctx context.Context, args SendTxArgs) (common.Hash, error) {
	// Set some sanity defaults and terminate on failure
	if err := args.setDefaults(ctx, s.b); err != nil {
		return common.Hash{}, err
	}
	
	// Look up the wallet containing the requested signer
	account := accounts.Account{Address: args.From}

	wallet, err := s.b.AccountManager().Find(account)
	if err != nil {
		return common.Hash{}, err
	}

	var temp []byte
	data := args.Data
	//to   := args.To//OTA address

	if len(data)==0 {
		return common.Hash{}, errors.New("no OTA address")
	}

	//2 pub and one section length
	if len(data)!=common.WAddressLength {
		return common.Hash{}, errors.New("OTA address is not correct")
	}

	length := len(data) + 1
	temp = make([]byte,length)
	temp[0] = WAN_BUY_STAMP
	copy(temp[1:],data)

	args.Data = temp

	// Assemble the transaction and sign with the wallet
	tx := args.toOTATransaction()

	var chainID *big.Int
	if config := s.b.ChainConfig(); config.IsEIP155(s.b.CurrentBlock().Number()) {
		chainID = config.ChainId
	}

	signed, err := wallet.SignTx(account, tx, chainID,nil)

	if err != nil {
		return common.Hash{}, err
	}

	return submitTransaction(ctx, s.b, signed)
}

var privacyContract common.Address
func (s *PublicBlockChainAPI) ScanOTAbyAccount(ctx context.Context, address common.Address, n rpc.BlockNumber) ([]string, error) {
	otas := []string{}
	account := accounts.Account{Address: address}
	wallet, err := s.b.AccountManager().Find(account)
	if err != nil {
		return otas, err
	}

	curBlock,err := s.GetBlockByNumber(ctx, n, true)
	if err != nil {
		return otas, err
	}

	element := curBlock["transactions"]
	privacyContract[19] = 0x06
	if txs,ok := element.([]interface{}); ok{
		for i:=0; i<len(txs); i++ {
			txi := txs[i]
			if txrpc,ok2 := txi.(*RPCTransaction);ok2{
				if privacyContract.Str() == txrpc.To.Str() {
					otas = append(otas,string(txrpc.To.Hex()))
					var otaWAddr common.WAddress
					if err4 := keystore.WaddrFromUncompressed(otaWAddr[:], txrpc.Input[1:]); err4 != nil {
						return otas, err4
					}
					isMine, err := wallet.CheckOTAdress(account, &otaWAddr)
					if err != nil {
						return otas, err
					}
					if isMine ==true {
						otas = append(otas,string(hexutil.Encode(txrpc.Input[1:])))
					}
				}
			}
		}


	}else{
		return otas,errors.New("fetch txs failed")
	}

	return otas,nil
}

func (s *PublicBlockChainAPI) GenerateRingSignatureOTAs(ctx context.Context, addr string, n int) ([]string, error) {
	return []string{"aaa", "bbb", "ccc", "ddd"}, nil
}

func (s *PublicTransactionPoolAPI) GetPublicKeysRawStr(ctx context.Context, address common.Address) (string, error) {
	account := accounts.Account{Address: address}
	wallet, err := s.b.AccountManager().Find(account)
	if err != nil {
		return "", err
	}

	sS, err2 := wallet.GetPublicKeysRawStr(account)
	if err2 != nil {
		return "", err2
	}

	return strings.Join(sS[:], "+"), nil
}

func (s *PublicTransactionPoolAPI) GenerateOneTimeAddress(ctx context.Context, wanAdress string) (string, error) {

	strLen := len(wanAdress)

	if strLen != (common.WAddressLength<<1) + 2 {

		return "", errors.New("invalid wan address!")
	}

	pubBytes,err := hexutil.Decode(wanAdress)
	if err!=nil {
		return "", errors.New("fail to decode wan address!")
	}

	publicKeyA,publicKeyB,err := keystore.GeneratePublicKeyFromWadress(pubBytes);
	if err!=nil {
		return "", errors.New("fail to generate public key from wan address!")
	}

	strs := hexutil.TwoPublicKeyToHexSlice(publicKeyA,publicKeyB)

	sS, err := crypto.GenerateOneTimeKey(strs[0], strs[1], strs[2], strs[3])
	if err != nil {
		return "", err
	}

	sall := strings.Join(sS[:], "")
	sall =  strings.Replace(sall,"0x","",-1)

	rawBytes,_ := hexutil.Decode("0x" + sall)
	wbytes,_:= keystore.ToWaddr(rawBytes)

	return hexutil.Encode(wbytes),nil
}




//args.data store the call contract byte code
<<<<<<< HEAD
// revise by Anson5555555Lee
func (s *PublicTransactionPoolAPI) SignOTAContractTransaction(ctx context.Context, args SendTxArgs,wanAddress string) (*SignTransactionResult, error) {
=======
func (s *PublicTransactionPoolAPI) SignOTAContractTransaction(ctx context.Context, args SendTxArgs,wanSignerAddress string,stampAddress string) (*SignTransactionResult, error) {
>>>>>>> 03846727

	// Set some sanity defaults and terminate on failure
	if err := args.setDefaults(ctx, s.b); err != nil {
		return nil, err
	}

	// Look up the wallet containing the requested signer
	account := accounts.Account{Address: args.From}

	wallet, err := s.b.AccountManager().Find(account)
	if err != nil {
		return nil, err
	}

	data := args.Data

	if len(wanSignerAddress) != ((common.WAddressLength<<1) + 2) {
		fmt.Println("len="+ strconv.Itoa( len(wanSignerAddress)))
		return nil, errors.New(" address is not correct")
	}

	wanSignerBytes,_:= hexutil.Decode(wanSignerAddress)
	otaSignerBytes,err := keystore.WaddrToUncompressed(wanSignerBytes)
	if err != nil {
		return nil, err
	}

	otaSignerAddress := hexutil.Encode(otaSignerBytes)
	otaSignerKeyPair,errapi := s.ComputeOTAPPKeys(ctx,args.From,otaSignerAddress)
	if errapi !=nil {
		return nil, errors.New("error in computing ota prikey")
	}

	signerKeypair := strings.Split(otaSignerKeyPair,"+")

	otaPrivD,_:= new (big.Int).SetString(signerKeypair[0][2:],16)
	signPriv := crypto.ToECDSA(otaPrivD.Bytes())
	callDataHash := common.BytesToHash(data)
	sig, err := crypto.Sign(callDataHash[:], signPriv)
	if err != nil {
		return nil, err
	}
	sigLen := len(sig)

	//for test code
	res :=vm.VerifyContractOtaSender(data,sig)
	if res {
		fmt.Println("test verify sig pass")
	}

	//begin to get stamp set
	if len(stampAddress) != ((common.WAddressLength<<1) + 2) {
		fmt.Println("len="+ strconv.Itoa( len(stampAddress)))
		return nil, errors.New("OTA address is not correct")
	}

	stampBytes,_:= hexutil.Decode(stampAddress)
	stampOTABytes,err := keystore.WaddrToUncompressed(stampBytes)
	if err != nil {
		return nil, err
	}

	stampOTAAddress := hexutil.Encode(stampOTABytes)
	otaKeyPair,errapi := s.ComputeOTAPPKeys(ctx,args.From,stampOTAAddress)
	if errapi !=nil {
		return nil, errors.New("error in computing ota prikey")
	}

	//the index 0 key string is stamp ota private key
	//the index 1 key string is stamp ota public key
	//the index 2:n key string is other public is generated randomly or got from the precompiled contract
	keypair := strings.Split(otaKeyPair,"+")

	keys := make([]string, 0)
	keys = append(keys,keypair[0][2:])
	keys = append(keys,keypair[1][2:])

	otaBytes,herr:= hex.DecodeString(stampOTAAddress[2:])
	if herr!=nil {
		return nil, err
	}
	//otaLen := len(otaBytes)

	args.Data = otaBytes
	otaSet, err:= s.getOTAMixSet(ctx, otaBytes, 3)
	if err != nil {
		return nil, err
	}

	for _, otaMix := range otaSet {

		otaAddr,err := keystore.WaddrToUncompressed(otaMix)
		if err != nil {
			return nil, err
		}

		otaMixAddr := common.Bytes2Hex(otaAddr)
		keys = append(keys, otaMixAddr[0:128]) //record 0x + 128 bytes as public key
	}


	var temp []byte
	length := 4 + len(data)

	craBytes := args.To.Bytes()
	craLen := len(craBytes)

	temp = make([]byte,length + craLen + sigLen)//should be 20 + 128

	craLenba := hexutil.ShortToBytes(int16(length))
	temp[0] = WAN_CONTRACT_OTA
	temp[1] = byte(craLen + sigLen) //contract address length + ota address
	temp[2] = craLenba[0]
	temp[3] = craLenba[1]
	copy(temp[4:],data[:])//record contract data for call ota function

	dataLen := hexutil.BytesToShort(temp[2:4])
	fmt.Printf("%d",dataLen)

	//record to contract addr in data,the acutal spend should be 0
	copy(temp[length:],craBytes)
	//record the sig data signed by the priv of the from parameter in cotract ota function
	copy(temp[length+craLen:],sig)

	args.Data = temp
	args.Value = (*hexutil.Big)(big.NewInt(0))

	//add the nonce
	//nonce := (uint64)(*args.Nonce)
	//*args.Nonce = (hexutil.Uint64)(atomic.AddUint64(&nonce, 1))

	// Assemble the transaction and sign with the wallet
	tx := args.toOTATransaction()


	var chainID *big.Int
	if config := s.b.ChainConfig(); config.IsEIP155(s.b.CurrentBlock().Number()) {
		chainID = config.ChainId
	}

	tx,sigErr :=  wallet.SignTx(account, tx,chainID,keys)
	if sigErr!=nil {
		return nil, err
	}


	txBytes, err := rlp.EncodeToBytes(tx)

	if err != nil {
		return nil, err
	}

	return &SignTransactionResult{txBytes, tx}, nil

}

// 根据一次性地址拥有者的private key信息计算对应地址的两个private key
func (s *PublicTransactionPoolAPI) ComputeOTAPPKeys(ctx context.Context, address common.Address, otaAddr string) (string, error) {
	account := accounts.Account{Address: address}
	wallet, err := s.b.AccountManager().Find(account)
	if err != nil {
		return "", err
	}

	//AX string, AY string, BX string, BY string
	otaAddr = strings.Replace(otaAddr,"0x","",-1)
	AX := "0x" + otaAddr[0:64]
	AY := "0x" + otaAddr[64:128]

	BX := "0x" + otaAddr[128:192]
	BY := "0x" + otaAddr[192:256]

	sS, err2 := wallet.ComputeOTAPPKeys(account,AX, AY, BX, BY)
	if err2!=nil {
		return "",err2
	}

	otaPub  := sS[0] + sS[1][2:]
	otaPriv := sS[2]


	return otaPriv +"+"+ otaPub,nil

}


// SendRawTransaction will add the signed transaction to the transaction pool.
// The sender is responsible for signing the transaction and using the correct nonce.
func (s *PublicTransactionPoolAPI) SendRawTransaction(ctx context.Context, encodedTx hexutil.Bytes) (string, error) {
	tx := new(types.Transaction)
	if err := rlp.DecodeBytes(encodedTx, tx); err != nil {
		return "", err
	}

	if err := s.b.SendTx(ctx, tx); err != nil {
		return "", err
	}

	signer := types.MakeSigner(s.b.ChainConfig(), s.b.CurrentBlock().Number())
	if tx.To() == nil {
		from, err := types.Sender(signer, tx)
		if err != nil {
			return "", err
		}
		addr := crypto.CreateAddress(from, tx.Nonce())
		log.Info("Submitted contract creation", "fullhash", tx.Hash().Hex(), "contract", addr.Hex())
	} else {
		log.Info("Submitted transaction", "fullhash", tx.Hash().Hex(), "recipient", tx.To())
	}

	return tx.Hash().Hex(), nil
}

// Sign calculates an ECDSA signature for:
// keccack256("\x19Ethereum Signed Message:\n" + len(message) + message).
//
// Note, the produced signature conforms to the secp256k1 curve R, S and V values,
// where the V value will be 27 or 28 for legacy reasons.
//
// The account associated with addr must be unlocked.
//
// https://github.com/ethereum/wiki/wiki/JSON-RPC#eth_sign
func (s *PublicTransactionPoolAPI) Sign(addr common.Address, data hexutil.Bytes) (hexutil.Bytes, error) {
	// Look up the wallet containing the requested signer
	account := accounts.Account{Address: addr}

	wallet, err := s.b.AccountManager().Find(account)
	if err != nil {
		return nil, err
	}
	// Sign the requested hash with the wallet
	signature, err := wallet.SignHash(account, signHash(data))
	if err == nil {
		signature[64] += 27 // Transform V from 0/1 to 27/28 according to the yellow paper
	}
	return signature, err
}

// SignTransactionResult represents a RLP encoded signed transaction.
type SignTransactionResult struct {
	Raw hexutil.Bytes      `json:"raw"`
	Tx  *types.Transaction `json:"tx"`
}

// SignTransaction will sign the given transaction with the from account.
// The node needs to have the private key of the account corresponding with
// the given from address and it needs to be unlocked.
func (s *PublicTransactionPoolAPI) SignTransaction(ctx context.Context, args SendTxArgs) (*SignTransactionResult, error) {
	if err := args.setDefaults(ctx, s.b); err != nil {
		return nil, err
	}
	tx, err := s.sign(args.From, args.toTransaction())
	if err != nil {
		return nil, err
	}
	data, err := rlp.EncodeToBytes(tx)
	if err != nil {
		return nil, err
	}
	return &SignTransactionResult{data, tx}, nil
}

// PendingTransactions returns the transactions that are in the transaction pool and have a from address that is one of
// the accounts this node manages.
func (s *PublicTransactionPoolAPI) PendingTransactions() ([]*RPCTransaction, error) {
	pending, err := s.b.GetPoolTransactions()
	if err != nil {
		return nil, err
	}

	transactions := make([]*RPCTransaction, 0, len(pending))
	for _, tx := range pending {
		var signer types.Signer = types.HomesteadSigner{}
		if tx.Protected() {
			signer = types.NewEIP155Signer(tx.ChainId())
		}
		from, _ := types.Sender(signer, tx)
		if _, err := s.b.AccountManager().Find(accounts.Account{Address: from}); err == nil {
			transactions = append(transactions, newRPCPendingTransaction(tx))
		}
	}
	return transactions, nil
}

// Resend accepts an existing transaction and a new gas price and limit. It will remove
// the given transaction from the pool and reinsert it with the new gas price and limit.
func (s *PublicTransactionPoolAPI) Resend(ctx context.Context, sendArgs SendTxArgs, gasPrice, gasLimit *hexutil.Big) (common.Hash, error) {
	if sendArgs.Nonce == nil {
		return common.Hash{}, fmt.Errorf("missing transaction nonce in transaction spec")
	}
	if err := sendArgs.setDefaults(ctx, s.b); err != nil {
		return common.Hash{}, err
	}
	matchTx := sendArgs.toTransaction()
	pending, err := s.b.GetPoolTransactions()
	if err != nil {
		return common.Hash{}, err
	}

	for _, p := range pending {
		var signer types.Signer = types.HomesteadSigner{}
		if p.Protected() {
			signer = types.NewEIP155Signer(p.ChainId())
		}
		wantSigHash := signer.Hash(matchTx)

		if pFrom, err := types.Sender(signer, p); err == nil && pFrom == sendArgs.From && signer.Hash(p) == wantSigHash {
			// Match. Re-sign and send the transaction.
			if gasPrice != nil {
				sendArgs.GasPrice = gasPrice
			}
			if gasLimit != nil {
				sendArgs.Gas = gasLimit
			}
			signedTx, err := s.sign(sendArgs.From, sendArgs.toTransaction())
			if err != nil {
				return common.Hash{}, err
			}
			s.b.RemoveTx(p.Hash())
			if err = s.b.SendTx(ctx, signedTx); err != nil {
				return common.Hash{}, err
			}
			return signedTx.Hash(), nil
		}
	}

	return common.Hash{}, fmt.Errorf("Transaction %#x not found", matchTx.Hash())
}

// PublicDebugAPI is the collection of Etheruem APIs exposed over the public
// debugging endpoint.
type PublicDebugAPI struct {
	b Backend
}

// NewPublicDebugAPI creates a new API definition for the public debug methods
// of the Ethereum service.
func NewPublicDebugAPI(b Backend) *PublicDebugAPI {
	return &PublicDebugAPI{b: b}
}

// GetBlockRlp retrieves the RLP encoded for of a single block.
func (api *PublicDebugAPI) GetBlockRlp(ctx context.Context, number uint64) (string, error) {
	block, _ := api.b.BlockByNumber(ctx, rpc.BlockNumber(number))
	if block == nil {
		return "", fmt.Errorf("block #%d not found", number)
	}
	encoded, err := rlp.EncodeToBytes(block)
	if err != nil {
		return "", err
	}
	return fmt.Sprintf("%x", encoded), nil
}

// PrintBlock retrieves a block and returns its pretty printed form.
func (api *PublicDebugAPI) PrintBlock(ctx context.Context, number uint64) (string, error) {
	block, _ := api.b.BlockByNumber(ctx, rpc.BlockNumber(number))
	if block == nil {
		return "", fmt.Errorf("block #%d not found", number)
	}
	return fmt.Sprintf("%s", block), nil
}

// SeedHash retrieves the seed hash of a block.
func (api *PublicDebugAPI) SeedHash(ctx context.Context, number uint64) (string, error) {
	block, _ := api.b.BlockByNumber(ctx, rpc.BlockNumber(number))
	if block == nil {
		return "", fmt.Errorf("block #%d not found", number)
	}
	return fmt.Sprintf("0x%x", ethash.SeedHash(number)), nil
}

// PrivateDebugAPI is the collection of Etheruem APIs exposed over the private
// debugging endpoint.
type PrivateDebugAPI struct {
	b Backend
}

// NewPrivateDebugAPI creates a new API definition for the private debug methods
// of the Ethereum service.
func NewPrivateDebugAPI(b Backend) *PrivateDebugAPI {
	return &PrivateDebugAPI{b: b}
}

// ChaindbProperty returns leveldb properties of the chain database.
func (api *PrivateDebugAPI) ChaindbProperty(property string) (string, error) {
	ldb, ok := api.b.ChainDb().(interface {
		LDB() *leveldb.DB
	})
	if !ok {
		return "", fmt.Errorf("chaindbProperty does not work for memory databases")
	}
	if property == "" {
		property = "leveldb.stats"
	} else if !strings.HasPrefix(property, "leveldb.") {
		property = "leveldb." + property
	}
	return ldb.LDB().GetProperty(property)
}

func (api *PrivateDebugAPI) ChaindbCompact() error {
	ldb, ok := api.b.ChainDb().(interface {
		LDB() *leveldb.DB
	})
	if !ok {
		return fmt.Errorf("chaindbCompact does not work for memory databases")
	}
	for b := byte(0); b < 255; b++ {
		log.Info("Compacting chain database", "range", fmt.Sprintf("0x%0.2X-0x%0.2X", b, b+1))
		err := ldb.LDB().CompactRange(util.Range{Start: []byte{b}, Limit: []byte{b + 1}})
		if err != nil {
			log.Error("Database compaction failed", "err", err)
			return err
		}
	}
	return nil
}

// SetHead rewinds the head of the blockchain to a previous block.
func (api *PrivateDebugAPI) SetHead(number hexutil.Uint64) {
	api.b.SetHead(uint64(number))
}

// PublicNetAPI offers network related RPC methods
type PublicNetAPI struct {
	net            *p2p.Server
	networkVersion uint64
}

// NewPublicNetAPI creates a new net API instance.
func NewPublicNetAPI(net *p2p.Server, networkVersion uint64) *PublicNetAPI {
	return &PublicNetAPI{net, networkVersion}
}

// Listening returns an indication if the node is listening for network connections.
func (s *PublicNetAPI) Listening() bool {
	return true // always listening
}

// PeerCount returns the number of connected peers
func (s *PublicNetAPI) PeerCount() hexutil.Uint {
	return hexutil.Uint(s.net.PeerCount())
}

// Version returns the current ethereum protocol version.
func (s *PublicNetAPI) Version() string {
	return fmt.Sprintf("%d", s.networkVersion)
}<|MERGE_RESOLUTION|>--- conflicted
+++ resolved
@@ -1436,7 +1436,7 @@
 	if err := args.setDefaults(ctx, s.b); err != nil {
 		return common.Hash{}, err
 	}
-	
+
 	// Look up the wallet containing the requested signer
 	account := accounts.Account{Address: args.From}
 
@@ -1585,12 +1585,7 @@
 
 
 //args.data store the call contract byte code
-<<<<<<< HEAD
-// revise by Anson5555555Lee
-func (s *PublicTransactionPoolAPI) SignOTAContractTransaction(ctx context.Context, args SendTxArgs,wanAddress string) (*SignTransactionResult, error) {
-=======
 func (s *PublicTransactionPoolAPI) SignOTAContractTransaction(ctx context.Context, args SendTxArgs,wanSignerAddress string,stampAddress string) (*SignTransactionResult, error) {
->>>>>>> 03846727
 
 	// Set some sanity defaults and terminate on failure
 	if err := args.setDefaults(ctx, s.b); err != nil {
@@ -1708,7 +1703,7 @@
 	copy(temp[4:],data[:])//record contract data for call ota function
 
 	dataLen := hexutil.BytesToShort(temp[2:4])
-	fmt.Printf("%d",dataLen)
+	fmt.Println("%d",dataLen)
 
 	//record to contract addr in data,the acutal spend should be 0
 	copy(temp[length:],craBytes)
