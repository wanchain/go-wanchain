// Copyright 2018 Wanchain Foundation Ltd
// Copyright 2015 The go-ethereum Authors
// This file is part of the go-ethereum library.
//
// The go-ethereum library is free software: you can redistribute it and/or modify
// it under the terms of the GNU Lesser General Public License as published by
// the Free Software Foundation, either version 3 of the License, or
// (at your option) any later version.
//
// The go-ethereum library is distributed in the hope that it will be useful,
// but WITHOUT ANY WARRANTY; without even the implied warranty of
// MERCHANTABILITY or FITNESS FOR A PARTICULAR PURPOSE. See the
// GNU Lesser General Public License for more details.
//
// You should have received a copy of the GNU Lesser General Public License
// along with the go-ethereum library. If not, see <http://www.gnu.org/licenses/>.

package ethapi

import (
	"bytes"
	"context"
	"crypto/ecdsa"
	"encoding/hex"
	"errors"
	"fmt"
<<<<<<< HEAD
=======
	"github.com/wanchain/go-wanchain/pos/posconfig"
	posutil "github.com/wanchain/go-wanchain/pos/util"
>>>>>>> c9bb9922
	"math/big"
	"strings"
	"time"

	"github.com/wanchain/go-wanchain/accounts/keystore/bn256"

	"github.com/syndtr/goleveldb/leveldb"
	"github.com/syndtr/goleveldb/leveldb/util"
	"github.com/wanchain/go-wanchain/accounts"
	"github.com/wanchain/go-wanchain/accounts/keystore"
	"github.com/wanchain/go-wanchain/common"
	"github.com/wanchain/go-wanchain/common/hexutil"
	"github.com/wanchain/go-wanchain/common/math"
	"github.com/wanchain/go-wanchain/consensus/ethash"
	"github.com/wanchain/go-wanchain/crypto/bn256/cloudflare"

	"github.com/wanchain/go-wanchain/core"
	"github.com/wanchain/go-wanchain/core/types"
	"github.com/wanchain/go-wanchain/core/vm"
	"github.com/wanchain/go-wanchain/crypto"
	"github.com/wanchain/go-wanchain/log"
	"github.com/wanchain/go-wanchain/p2p"
	"github.com/wanchain/go-wanchain/params"
	"github.com/wanchain/go-wanchain/rlp"
	"github.com/wanchain/go-wanchain/rpc"
)

const (
	defaultGas = 90000
)

var (
	defaultGasPrice = big.NewInt(0).Mul(big.NewInt(18*params.Shannon), params.WanGasTimesFactor)
)

var (
	ErrInvalidWAddress                  = errors.New("Invalid Waddress, try again")
	ErrFailToGeneratePKPairFromWAddress = errors.New("Fail to generate publickey pair from WAddress")
	ErrFailToGeneratePKPairSlice        = errors.New("Fail to generate publickey pair hex slice")
	ErrInvalidPrivateKey                = errors.New("Invalid private key")
	ErrInvalidOTAMixSet                 = errors.New("Invalid OTA mix set")
	ErrInvalidOTAAddr                   = errors.New("Invalid OTA address")
	ErrReqTooManyOTAMix                 = errors.New("Require too many OTA mix address")
	ErrInvalidOTAMixNum                 = errors.New("Invalid required OTA mix address number")
	ErrInvalidInput                     = errors.New("Invalid input")
)

// PublicEthereumAPI provides an API to access Ethereum related information.
// It offers only methods that operate on public data that is freely available to anyone.
type PublicEthereumAPI struct {
	b Backend
}

// RingSignedData represents a ring-signed digital signature
type RingSignedData struct {
	PublicKeys []*ecdsa.PublicKey
	KeyImage   *ecdsa.PublicKey
	Ws         []*big.Int
	Qs         []*big.Int
}

// NewPublicEthereumAPI creates a new Ethereum protocol API.
func NewPublicEthereumAPI(b Backend) *PublicEthereumAPI {
	return &PublicEthereumAPI{b}
}

// GasPrice returns a suggestion for a gas price.
func (s *PublicEthereumAPI) GasPrice(ctx context.Context) (*big.Int, error) {
	return s.b.SuggestPrice(ctx)
}

// ProtocolVersion returns the current Ethereum protocol version this node supports
func (s *PublicEthereumAPI) ProtocolVersion() hexutil.Uint {
	return hexutil.Uint(s.b.ProtocolVersion())
}

// Syncing returns false in case the node is currently not syncing with the network. It can be up to date or has not
// yet received the latest block headers from its pears. In case it is synchronizing:
// - startingBlock: block number this node started to synchronise from
// - currentBlock:  block number this node is currently importing
// - highestBlock:  block number of the highest block header this node has received from peers
// - pulledStates:  number of state entries processed until now
// - knownStates:   number of known state entries that still need to be pulled
func (s *PublicEthereumAPI) Syncing() (interface{}, error) {
	progress := s.b.Downloader().Progress()

	// Return not syncing if the synchronisation already completed
	if progress.CurrentBlock >= progress.HighestBlock {
		return false, nil
	}
	// Otherwise gather the block sync stats
	return map[string]interface{}{
		"startingBlock": hexutil.Uint64(progress.StartingBlock),
		"currentBlock":  hexutil.Uint64(progress.CurrentBlock),
		"highestBlock":  hexutil.Uint64(progress.HighestBlock),
		"pulledStates":  hexutil.Uint64(progress.PulledStates),
		"knownStates":   hexutil.Uint64(progress.KnownStates),
	}, nil
}

// PublicTxPoolAPI offers and API for the transaction pool. It only operates on data that is non confidential.
type PublicTxPoolAPI struct {
	b Backend
}

// NewPublicTxPoolAPI creates a new tx pool service that gives information about the transaction pool.
func NewPublicTxPoolAPI(b Backend) *PublicTxPoolAPI {
	return &PublicTxPoolAPI{b}
}

// Content returns the transactions contained within the transaction pool.
func (s *PublicTxPoolAPI) Content() map[string]map[string]map[string]*RPCTransaction {
	content := map[string]map[string]map[string]*RPCTransaction{
		"pending": make(map[string]map[string]*RPCTransaction),
		"queued":  make(map[string]map[string]*RPCTransaction),
	}
	pending, queue := s.b.TxPoolContent()

	// Flatten the pending transactions
	for account, txs := range pending {
		dump := make(map[string]*RPCTransaction)
		for _, tx := range txs {
			dump[fmt.Sprintf("%d", tx.Nonce())] = newRPCPendingTransaction(tx)
		}
		content["pending"][account.Hex()] = dump
	}
	// Flatten the queued transactions
	for account, txs := range queue {
		dump := make(map[string]*RPCTransaction)
		for _, tx := range txs {
			dump[fmt.Sprintf("%d", tx.Nonce())] = newRPCPendingTransaction(tx)
		}
		content["queued"][account.Hex()] = dump
	}
	return content
}

// Status returns the number of pending and queued transaction in the pool.
func (s *PublicTxPoolAPI) Status() map[string]hexutil.Uint {
	pending, queue := s.b.Stats()
	return map[string]hexutil.Uint{
		"pending": hexutil.Uint(pending),
		"queued":  hexutil.Uint(queue),
	}
}

// Inspect retrieves the content of the transaction pool and flattens it into an
// easily inspectable list.
func (s *PublicTxPoolAPI) Inspect() map[string]map[string]map[string]string {
	content := map[string]map[string]map[string]string{
		"pending": make(map[string]map[string]string),
		"queued":  make(map[string]map[string]string),
	}
	pending, queue := s.b.TxPoolContent()

	// Define a formatter to flatten a transaction into a string
	var format = func(tx *types.Transaction) string {
		if to := tx.To(); to != nil {
			return fmt.Sprintf("%s: %v wei + %v × %v gas", tx.To().Hex(), tx.Value(), tx.Gas(), tx.GasPrice())
		}
		return fmt.Sprintf("contract creation: %v wei + %v × %v gas", tx.Value(), tx.Gas(), tx.GasPrice())
	}
	// Flatten the pending transactions
	for account, txs := range pending {
		dump := make(map[string]string)
		for _, tx := range txs {
			dump[fmt.Sprintf("%d", tx.Nonce())] = format(tx)
		}
		content["pending"][account.Hex()] = dump
	}
	// Flatten the queued transactions
	for account, txs := range queue {
		dump := make(map[string]string)
		for _, tx := range txs {
			dump[fmt.Sprintf("%d", tx.Nonce())] = format(tx)
		}
		content["queued"][account.Hex()] = dump
	}
	return content
}

// PublicAccountAPI provides an API to access accounts managed by this node.
// It offers only methods that can retrieve accounts.
type PublicAccountAPI struct {
	am *accounts.Manager
}

// NewPublicAccountAPI creates a new PublicAccountAPI.
func NewPublicAccountAPI(am *accounts.Manager) *PublicAccountAPI {
	return &PublicAccountAPI{am: am}
}

// Accounts returns the collection of accounts this node manages
func (s *PublicAccountAPI) Accounts() []common.Address {
	addresses := make([]common.Address, 0) // return [] instead of nil if empty
	for _, wallet := range s.am.Wallets() {
		for _, account := range wallet.Accounts() {
			addresses = append(addresses, account.Address)
		}
	}
	return addresses
}

// PrivateAccountAPI provides an API to access accounts managed by this node.
// It offers methods to create, (un)lock en list accounts. Some methods accept
// passwords and are therefore considered private by default.
type PrivateAccountAPI struct {
	am        *accounts.Manager
	nonceLock *AddrLocker
	b         Backend
}

// NewPrivateAccountAPI create a new PrivateAccountAPI.
func NewPrivateAccountAPI(b Backend, nonceLock *AddrLocker) *PrivateAccountAPI {
	return &PrivateAccountAPI{
		am:        b.AccountManager(),
		nonceLock: nonceLock,
		b:         b,
	}
}

// ListAccounts will return a list of addresses for accounts this node manages.
func (s *PrivateAccountAPI) ListAccounts() []common.Address {
	addresses := make([]common.Address, 0) // return [] instead of nil if empty
	for _, wallet := range s.am.Wallets() {
		for _, account := range wallet.Accounts() {
			addresses = append(addresses, account.Address)
		}
	}
	return addresses
}

// rawWallet is a JSON representation of an accounts.Wallet interface, with its
// data contents extracted into plain fields.
type rawWallet struct {
	URL      string             `json:"url"`
	Status   string             `json:"status"`
	Failure  string             `json:"failure,omitempty"`
	Accounts []accounts.Account `json:"accounts,omitempty"`
}

// ListWallets will return a list of wallets this node manages.
func (s *PrivateAccountAPI) ListWallets() []rawWallet {
	wallets := make([]rawWallet, 0) // return [] instead of nil if empty
	for _, wallet := range s.am.Wallets() {
		status, failure := wallet.Status()

		raw := rawWallet{
			URL:      wallet.URL().String(),
			Status:   status,
			Accounts: wallet.Accounts(),
		}
		if failure != nil {
			raw.Failure = failure.Error()
		}
		wallets = append(wallets, raw)
	}
	return wallets
}

// OpenWallet initiates a hardware wallet opening procedure, establishing a USB
// connection and attempting to authenticate via the provided passphrase. Note,
// the method may return an extra challenge requiring a second open (e.g. the
// Trezor PIN matrix challenge).
func (s *PrivateAccountAPI) OpenWallet(url string, passphrase *string) error {
	wallet, err := s.am.Wallet(url)
	if err != nil {
		return err
	}
	pass := ""
	if passphrase != nil {
		pass = *passphrase
	}
	return wallet.Open(pass)
}

// DeriveAccount requests a HD wallet to derive a new account, optionally pinning
// it for later reuse.
func (s *PrivateAccountAPI) DeriveAccount(url string, path string, pin *bool) (accounts.Account, error) {
	wallet, err := s.am.Wallet(url)
	if err != nil {
		return accounts.Account{}, err
	}
	derivPath, err := accounts.ParseDerivationPath(path)
	if err != nil {
		return accounts.Account{}, err
	}
	if pin == nil {
		pin = new(bool)
	}
	return wallet.Derive(derivPath, *pin)
}

// NewAccount will create a new account and returns the address for the new account.
func (s *PrivateAccountAPI) NewAccount(password string) (common.Address, error) {
	acc, err := fetchKeystore(s.am).NewAccount(password)
	if err == nil {
		return acc.Address, nil
	}
	return common.Address{}, err
}

// fetchKeystore retrives the encrypted keystore from the account manager.
func fetchKeystore(am *accounts.Manager) *keystore.KeyStore {
	return am.Backends(keystore.KeyStoreType)[0].(*keystore.KeyStore)
}

// ImportRawKey stores the given hex encoded ECDSA key into the key directory,
// encrypting it with the passphrase.
func (s *PrivateAccountAPI) ImportRawKey(privkey0, privkey1 string, password string) (common.Address, error) {
	if strings.HasPrefix(privkey0, "0x") {
		privkey0 = privkey0[2:]
	}
	if strings.HasPrefix(privkey1, "0x") {
		privkey1 = privkey1[2:]
	}

	r0, err := hex.DecodeString(privkey0)
	if err != nil {
		return common.Address{}, err
	}

	r1, err := hex.DecodeString(privkey1)
	if err != nil {
		return common.Address{}, err
	}

	sk0, err := crypto.ToECDSA(r0)
	if err != nil {
		return common.Address{}, nil
	}

	sk1, err := crypto.ToECDSA(r1)
	if err != nil {
		return common.Address{}, nil
	}

	acc, err := fetchKeystore(s.am).ImportECDSA(sk0, sk1, password)
	return acc.Address, err
}

// UnlockAccount will unlock the account associated with the given address with
// the given password for duration seconds. If duration is nil it will use a
// default of 300 seconds. It returns an indication if the account was unlocked.
func (s *PrivateAccountAPI) UnlockAccount(addr common.Address, password string, duration *uint64) (bool, error) {
	const max = uint64(time.Duration(math.MaxInt64) / time.Second)
	var d time.Duration
	if duration == nil {
		d = 300 * time.Second
	} else if *duration > max {
		return false, errors.New("unlock duration too large")
	} else {
		d = time.Duration(*duration) * time.Second
	}
	err := fetchKeystore(s.am).TimedUnlock(accounts.Account{Address: addr}, password, d)
	return err == nil, err
}

func (s *PrivateAccountAPI) UpdateAccount(addr common.Address, oldPassword string, newPassword string) error {
	keystore := fetchKeystore(s.am)
	if keystore == nil {
		return errors.New("invalid keystore!")
	}

	account := accounts.Account{Address: addr}
	return keystore.Update(account, oldPassword, newPassword)
}

// LockAccount will lock the account associated with the given address when it's unlocked.
func (s *PrivateAccountAPI) LockAccount(addr common.Address) bool {
	return fetchKeystore(s.am).Lock(addr) == nil
}

// SendTransaction will create a transaction from the given arguments and
// tries to sign it with the key associated with args.To. If the given passwd isn't
// able to decrypt the key it fails.
func (s *PrivateAccountAPI) SendTransaction(ctx context.Context, args SendTxArgs, passwd string) (common.Hash, error) {
	// Look up the wallet containing the requested signer
	account := accounts.Account{Address: args.From}

	wallet, err := s.am.Find(account)
	if err != nil {
		return common.Hash{}, err
	}

	if args.Nonce == nil {
		// Hold the addresse's mutex around signing to prevent concurrent assignment of
		// the same nonce to multiple accounts.
		s.nonceLock.LockAddr(args.From)
		defer s.nonceLock.UnlockAddr(args.From)
	}

	// Set some sanity defaults and terminate on failure
	if err := args.setDefaults(ctx, s.b); err != nil {
		return common.Hash{}, err
	}
	// Assemble the transaction and sign with the wallet
	tx := args.toTransaction()

	var chainID *big.Int

	//if config := s.b.ChainConfig(); /*config.IsEIP155(s.b.CurrentBlock().Number())*/ {
	if config := s.b.ChainConfig(); config != nil {
		chainID = config.ChainId
	}

	signed, err := wallet.SignTxWithPassphrase(account, passwd, tx, chainID)
	if err != nil {
		return common.Hash{}, err
	}
	return submitTransaction(ctx, s.b, signed)
}

// SendPrivacyCxtTransaction will create a transaction from the given arguments and
// tries to sign it with the OTA key associated with args.To.
func (s *PrivateAccountAPI) SendPrivacyCxtTransaction(ctx context.Context, args SendTxArgs, sPrivateKey string) (common.Hash, error) {

	if !hexutil.Has0xPrefix(sPrivateKey) {
		return common.Hash{}, ErrInvalidPrivateKey
	}

	// Set some sanity defaults and terminate on failure
	if err := args.setDefaults(ctx, s.b); err != nil {
		return common.Hash{}, err
	}

	if args.To == nil || len(args.Data) == 0 {
		return common.Hash{}, ErrInvalidInput
	}

	// Assemble the transaction and sign with the wallet
	tx := args.toOTATransaction()

	var chainID *big.Int
	//if config := s.b.ChainConfig(); config.IsEIP155(s.b.CurrentBlock().Number()) {
	if config := s.b.ChainConfig(); config != nil {
		chainID = config.ChainId
	}

	privateKey, err := crypto.HexToECDSA(sPrivateKey[2:])
	if err != nil {
		return common.Hash{}, err
	}

	//for fixing bug send privacy tx with a different private key
	fromAddr := crypto.PubkeyToAddress(privateKey.PublicKey)
	if !bytes.Equal(fromAddr[:], args.From[:]) {
		return common.Hash{}, errors.New("from address mismatch private key")
	}

	var signed *types.Transaction
	signed, err = types.SignTx(tx, types.NewEIP155Signer(chainID), privateKey)
	if err != nil {
		return common.Hash{}, err
	}

	return submitTransaction(ctx, s.b, signed)
}

// GenRingSignData generate ring sign data
func (s *PrivateAccountAPI) GenRingSignData(ctx context.Context, hashMsg string, privateKey string, mixWanAdresses string) (string, error) {
	if !hexutil.Has0xPrefix(privateKey) {
		return "", ErrInvalidPrivateKey
	}

	hmsg, err := hexutil.Decode(hashMsg)
	if err != nil {
		return "", err
	}

	ecdsaPrivateKey, err := crypto.HexToECDSA(privateKey[2:])
	if err != nil {
		return "", err
	}

	privKey, err := hexutil.Decode(privateKey)
	if err != nil {
		return "", err
	}

	if privKey == nil {
		return "", ErrInvalidPrivateKey
	}

	wanAddresses := strings.Split(mixWanAdresses, "+")
	if len(wanAddresses) == 0 {
		return "", ErrInvalidOTAMixSet
	}

	return genRingSignData(hmsg, privKey, &ecdsaPrivateKey.PublicKey, wanAddresses)
}

func genRingSignData(hashMsg []byte, privateKey []byte, actualPub *ecdsa.PublicKey, mixWanAdress []string) (string, error) {
	otaPrivD := new(big.Int).SetBytes(privateKey)

	publicKeys := make([]*ecdsa.PublicKey, 0)
	publicKeys = append(publicKeys, actualPub)

	for _, strWanAddr := range mixWanAdress {
		pubBytes, err := hexutil.Decode(strWanAddr)
		if err != nil {
			return "", errors.New("fail to decode wan address!")
		}

		if len(pubBytes) != common.WAddressLength {
			return "", ErrInvalidWAddress
		}

		publicKeyA, _, err := keystore.GeneratePKPairFromWAddress(pubBytes)
		if err != nil {

			return "", errors.New("Fail to generate public key from wan address!")

		}

		publicKeys = append(publicKeys, publicKeyA)
	}

	retPublicKeys, keyImage, w_random, q_random, err := crypto.RingSign(hashMsg, otaPrivD, publicKeys)
	if err != nil {
		return "", err
	}

	return encodeRingSignOut(retPublicKeys, keyImage, w_random, q_random)
}

//  encode all ring sign out data to a string
func encodeRingSignOut(publicKeys []*ecdsa.PublicKey, keyimage *ecdsa.PublicKey, Ws []*big.Int, Qs []*big.Int) (string, error) {
	tmp := make([]string, 0)
	for _, pk := range publicKeys {
		tmp = append(tmp, common.ToHex(crypto.FromECDSAPub(pk)))
	}

	pkStr := strings.Join(tmp, "&")
	k := common.ToHex(crypto.FromECDSAPub(keyimage))
	wa := make([]string, 0)
	for _, wi := range Ws {
		wa = append(wa, hexutil.EncodeBig(wi))
	}

	wStr := strings.Join(wa, "&")
	qa := make([]string, 0)
	for _, qi := range Qs {
		qa = append(qa, hexutil.EncodeBig(qi))
	}
	qStr := strings.Join(qa, "&")
	outs := strings.Join([]string{pkStr, k, wStr, qStr}, "+")
	return outs, nil
}

// signHash is a helper function that calculates a hash for the given message that can be
// safely used to calculate a signature from.
//
// The hash is calulcated as
//   keccak256("\x19Ethereum Signed Message:\n"${message length}${message}).
//
// This gives context to the signed message and prevents signing of transactions.
func signHash(data []byte) []byte {
	msg := fmt.Sprintf("\x19Ethereum Signed Message:\n%d%s", len(data), data)
	return crypto.Keccak256([]byte(msg))
}

// Sign calculates an Ethereum ECDSA signature for:
// keccack256("\x19Ethereum Signed Message:\n" + len(message) + message))
//
// Note, the produced signature conforms to the secp256k1 curve R, S and V values,
// where the V value will be 27 or 28 for legacy reasons.
//
// The key used to calculate the signature is decrypted with the given password.
//
// https://github.com/wanchain/go-wanchain/wiki/Management-APIs#personal_sign
func (s *PrivateAccountAPI) Sign(ctx context.Context, data hexutil.Bytes, addr common.Address, passwd string) (hexutil.Bytes, error) {
	// Look up the wallet containing the requested signer
	account := accounts.Account{Address: addr}

	wallet, err := s.b.AccountManager().Find(account)
	if err != nil {
		return nil, err
	}
	// Assemble sign the data with the wallet
	signature, err := wallet.SignHashWithPassphrase(account, passwd, signHash(data))
	if err != nil {
		return nil, err
	}
	signature[64] += 27 // Transform V from 0/1 to 27/28 according to the yellow paper
	return signature, nil
}

// EcRecover returns the address for the account that was used to create the signature.
// Note, this function is compatible with eth_sign and personal_sign. As such it recovers
// the address of:
// hash = keccak256("\x19Ethereum Signed Message:\n"${message length}${message})
// addr = ecrecover(hash, signature)
//
// Note, the signature must conform to the secp256k1 curve R, S and V values, where
// the V value must be be 27 or 28 for legacy reasons.
//
// https://github.com/wanchain/go-wanchain/wiki/Management-APIs#personal_ecRecover
func (s *PrivateAccountAPI) EcRecover(ctx context.Context, data, sig hexutil.Bytes) (common.Address, error) {
	if len(sig) != 65 {
		return common.Address{}, fmt.Errorf("signature must be 65 bytes long")
	}
	if sig[64] != 27 && sig[64] != 28 {
		return common.Address{}, fmt.Errorf("invalid Ethereum signature (V is not 27 or 28)")
	}
	sig[64] -= 27 // Transform yellow paper V from 27/28 to 0/1

	rpk, err := crypto.Ecrecover(signHash(data), sig)
	if err != nil {
		return common.Address{}, err
	}
	pubKey := crypto.ToECDSAPub(rpk)
	recoveredAddr := crypto.PubkeyToAddress(*pubKey)
	return recoveredAddr, nil
}

// SignAndSendTransaction was renamed to SendTransaction. This method is deprecated
// and will be removed in the future. It primary goal is to give clients time to update.
func (s *PrivateAccountAPI) SignAndSendTransaction(ctx context.Context, args SendTxArgs, passwd string) (common.Hash, error) {
	return s.SendTransaction(ctx, args, passwd)
}

// PublicBlockChainAPI provides an API to access the Ethereum blockchain.
// It offers only methods that operate on public data that is freely available to anyone.
type PublicBlockChainAPI struct {
	b Backend
}

// NewPublicBlockChainAPI creates a new Ethereum blockchain API.
func NewPublicBlockChainAPI(b Backend) *PublicBlockChainAPI {
	return &PublicBlockChainAPI{b}
}

// BlockNumber returns the block number of the chain head.
func (s *PublicBlockChainAPI) BlockNumber() *big.Int {
	header, _ := s.b.HeaderByNumber(context.Background(), rpc.LatestBlockNumber) // latest header should always be available
	return header.Number
}

// GetBalance returns the amount of wei for the given address in the state of the
// given block number. The rpc.LatestBlockNumber and rpc.PendingBlockNumber meta
// block numbers are also allowed.
func (s *PublicBlockChainAPI) GetBalance(ctx context.Context, address common.Address, blockNr rpc.BlockNumber) (*big.Int, error) {
	state, _, err := s.b.StateAndHeaderByNumber(ctx, blockNr)
	if state == nil || err != nil {
		return nil, err
	}
	b := state.GetBalance(address)
	return b, state.Error()
}

// GetOTABalance returns OTA balance
func (s *PublicBlockChainAPI) GetOTABalance(ctx context.Context, otaWAddr string, blockNr rpc.BlockNumber) (*big.Int, error) {
	if !hexutil.Has0xPrefix(otaWAddr) {
		return nil, ErrInvalidOTAAddr
	}

	state, _, err := s.b.StateAndHeaderByNumber(ctx, blockNr)
	if state == nil || err != nil {
		return nil, err
	}

	var otaAX []byte
	otaWAddrByte := common.FromHex(otaWAddr)
	switch len(otaWAddrByte) {
	case common.HashLength:
		otaAX = otaWAddrByte
	case common.WAddressLength:
		otaAX, _ = vm.GetAXFromWanAddr(otaWAddrByte)
	default:
		return nil, ErrInvalidOTAAddr
	}

	return vm.GetOtaBalanceFromAX(state, otaAX)
}

func (s *PublicBlockChainAPI) GetSupportWanCoinOTABalances(ctx context.Context) []*big.Int {
	return vm.GetSupportWanCoinOTABalances()
}

func (s *PublicBlockChainAPI) GetSupportStampOTABalances(ctx context.Context) []*big.Int {
	return vm.GetSupportStampOTABalances()
}

// GetBlockByNumber returns the requested block. When blockNr is -1 the chain head is returned. When fullTx is true all
// transactions in the block are returned in full detail, otherwise only the transaction hash is returned.
func (s *PublicBlockChainAPI) GetBlockByNumber(ctx context.Context, blockNr rpc.BlockNumber, fullTx bool) (map[string]interface{}, error) {
	block, err := s.b.BlockByNumber(ctx, blockNr)
	if block != nil {
		response, err := s.rpcOutputBlock(block, true, fullTx)
		if err == nil && blockNr == rpc.PendingBlockNumber {
			// Pending blocks need to nil out a few fields
			for _, field := range []string{"hash", "nonce", "miner"} {
				response[field] = nil
			}
		}
		return response, err
	}
	return nil, err
}

// GetBlockByHash returns the requested block. When fullTx is true all transactions in the block are returned in full
// detail, otherwise only the transaction hash is returned.
func (s *PublicBlockChainAPI) GetBlockByHash(ctx context.Context, blockHash common.Hash, fullTx bool) (map[string]interface{}, error) {
	block, err := s.b.GetBlock(ctx, blockHash)
	if block != nil {
		return s.rpcOutputBlock(block, true, fullTx)
	}
	return nil, err
}

// GetUncleByBlockNumberAndIndex returns the uncle block for the given block hash and index. When fullTx is true
// all transactions in the block are returned in full detail, otherwise only the transaction hash is returned.
func (s *PublicBlockChainAPI) GetUncleByBlockNumberAndIndex(ctx context.Context, blockNr rpc.BlockNumber, index hexutil.Uint) (map[string]interface{}, error) {
	block, err := s.b.BlockByNumber(ctx, blockNr)
	if block != nil {
		uncles := block.Uncles()
		if index >= hexutil.Uint(len(uncles)) {
			log.Debug("Requested uncle not found", "number", blockNr, "hash", block.Hash(), "index", index)
			return nil, nil
		}
		block = types.NewBlockWithHeader(uncles[index])
		return s.rpcOutputBlock(block, false, false)
	}
	return nil, err
}

// GetUncleByBlockHashAndIndex returns the uncle block for the given block hash and index. When fullTx is true
// all transactions in the block are returned in full detail, otherwise only the transaction hash is returned.
func (s *PublicBlockChainAPI) GetUncleByBlockHashAndIndex(ctx context.Context, blockHash common.Hash, index hexutil.Uint) (map[string]interface{}, error) {
	block, err := s.b.GetBlock(ctx, blockHash)
	if block != nil {
		uncles := block.Uncles()
		if index >= hexutil.Uint(len(uncles)) {
			log.Debug("Requested uncle not found", "number", block.Number(), "hash", blockHash, "index", index)
			return nil, nil
		}
		block = types.NewBlockWithHeader(uncles[index])
		return s.rpcOutputBlock(block, false, false)
	}
	return nil, err
}

// GetUncleCountByBlockNumber returns number of uncles in the block for the given block number
func (s *PublicBlockChainAPI) GetUncleCountByBlockNumber(ctx context.Context, blockNr rpc.BlockNumber) *hexutil.Uint {
	if block, _ := s.b.BlockByNumber(ctx, blockNr); block != nil {
		n := hexutil.Uint(len(block.Uncles()))
		return &n
	}
	return nil
}

// GetUncleCountByBlockHash returns number of uncles in the block for the given block hash
func (s *PublicBlockChainAPI) GetUncleCountByBlockHash(ctx context.Context, blockHash common.Hash) *hexutil.Uint {
	if block, _ := s.b.GetBlock(ctx, blockHash); block != nil {
		n := hexutil.Uint(len(block.Uncles()))
		return &n
	}
	return nil
}

// GetCode returns the code stored at the given address in the state for the given block number.
func (s *PublicBlockChainAPI) GetCode(ctx context.Context, address common.Address, blockNr rpc.BlockNumber) (hexutil.Bytes, error) {
	state, _, err := s.b.StateAndHeaderByNumber(ctx, blockNr)
	if state == nil || err != nil {
		return nil, err
	}
	code := state.GetCode(address)
	return code, state.Error()
}

// GetStorageAt returns the storage from the state at the given address, key and
// block number. The rpc.LatestBlockNumber and rpc.PendingBlockNumber meta block
// numbers are also allowed.
func (s *PublicBlockChainAPI) GetStorageAt(ctx context.Context, address common.Address, key string, blockNr rpc.BlockNumber) (hexutil.Bytes, error) {
	state, _, err := s.b.StateAndHeaderByNumber(ctx, blockNr)
	if state == nil || err != nil {
		return nil, err
	}
	res := state.GetState(address, common.HexToHash(key))
	return res[:], state.Error()
}

// CallArgs represents the arguments for a call.
type CallArgs struct {
	From     common.Address  `json:"from"`
	To       *common.Address `json:"to"`
	Gas      hexutil.Big     `json:"gas"`
	GasPrice hexutil.Big     `json:"gasPrice"`
	Value    hexutil.Big     `json:"value"`
	Data     hexutil.Bytes   `json:"data"`
}

func (s *PublicBlockChainAPI) doCall(ctx context.Context, args CallArgs, blockNr rpc.BlockNumber, vmCfg vm.Config) ([]byte, *big.Int, bool, error) {
	defer func(start time.Time) { log.Debug("Executing EVM call finished", "runtime", time.Since(start)) }(time.Now())

	state, header, err := s.b.StateAndHeaderByNumber(ctx, blockNr)
	if state == nil || err != nil {
		return nil, common.Big0, false, err
	}
	// Set sender address or use a default if none specified
	addr := args.From
	if addr == (common.Address{}) {
		if wallets := s.b.AccountManager().Wallets(); len(wallets) > 0 {
			if accounts := wallets[0].Accounts(); len(accounts) > 0 {
				addr = accounts[0].Address
			}
		}
	}
	// Set default gas & gas price if none were set
	gas, gasPrice := args.Gas.ToInt(), args.GasPrice.ToInt()
	if gas.Sign() == 0 {
		gas = big.NewInt(50000000)
	}

	if gasPrice.Sign() == 0 {
		gasPrice = defaultGasPrice
	}

	// Create new call message
	msg := types.NewMessage(addr, args.To, 0, args.Value.ToInt(), gas, gasPrice, args.Data, false)

	// Setup context so it may be cancelled the call has completed
	// or, in case of unmetered gas, setup a context with a timeout.
	var cancel context.CancelFunc
	if vmCfg.DisableGasMetering {
		ctx, cancel = context.WithTimeout(ctx, time.Second*5)
	} else {
		ctx, cancel = context.WithCancel(ctx)
	}
	// Make sure the context is cancelled when the call has completed
	// this makes sure resources are cleaned up.
	defer func() { cancel() }()

	// Get a new instance of the EVM.
	evm, vmError, err := s.b.GetEVM(ctx, msg, state, header, vmCfg)
	if err != nil {
		return nil, common.Big0, false, err
	}
	// Wait for the context to be done and cancel the evm. Even if the
	// EVM has finished, cancelling may be done (repeatedly)
	go func() {
		<-ctx.Done()
		evm.Cancel()
	}()

	// Setup the gas pool (also for unmetered requests)
	// and apply the message.
	gp := new(core.GasPool).AddGas(math.MaxBig256)
	res, gas, failed, err := core.ApplyMessage(evm, msg, gp)
	if err := vmError(); err != nil {
		return nil, common.Big0, false, err
	}
	return res, gas, failed, err
}

// Call executes the given transaction on the state for the given block number.
// It doesn't make and changes in the state/blockchain and is useful to execute and retrieve values.
func (s *PublicBlockChainAPI) Call(ctx context.Context, args CallArgs, blockNr rpc.BlockNumber) (hexutil.Bytes, error) {
	result, _, _, err := s.doCall(ctx, args, blockNr, vm.Config{DisableGasMetering: true})
	return (hexutil.Bytes)(result), err
}

// EstimateGas returns an estimate of the amount of gas needed to execute the given transaction.
func (s *PublicBlockChainAPI) EstimateGas(ctx context.Context, args CallArgs) (*hexutil.Big, error) {
	// Binary search the gas requirement, as it may be higher than the amount used
	var (
		lo uint64 = params.TxGas - 1
		hi uint64
	)
	if (*big.Int)(&args.Gas).Uint64() >= params.TxGas {
		hi = (*big.Int)(&args.Gas).Uint64()
	} else {
		// Retrieve the current pending block to act as the gas ceiling
		block, err := s.b.BlockByNumber(ctx, rpc.PendingBlockNumber)
		if err != nil {
			return nil, err
		}
		hi = block.GasLimit().Uint64()
	}
	for lo+1 < hi {
		// Take a guess at the gas, and check transaction validity
		mid := (hi + lo) / 2
		(*big.Int)(&args.Gas).SetUint64(mid)

		_, _, failed, err := s.doCall(ctx, args, rpc.PendingBlockNumber, vm.Config{})

		// If the transaction became invalid or execution failed, raise the gas limit
		if err != nil || failed {
			lo = mid
			continue
		}
		// Otherwise assume the transaction succeeded, lower the gas limit
		hi = mid
	}
	return (*hexutil.Big)(new(big.Int).SetUint64(hi)), nil
}

// ExecutionResult groups all structured logs emitted by the EVM
// while replaying a transaction in debug mode as well as transaction
// execution status, the amount of gas used and the return value
type ExecutionResult struct {
	Gas         *big.Int       `json:"gas"`
	Failed      bool           `json:"failed"`
	ReturnValue string         `json:"returnValue"`
	StructLogs  []StructLogRes `json:"structLogs"`
}

// StructLogRes stores a structured log emitted by the EVM while replaying a
// transaction in debug mode
type StructLogRes struct {
	Pc      uint64            `json:"pc"`
	Op      string            `json:"op"`
	Gas     uint64            `json:"gas"`
	GasCost uint64            `json:"gasCost"`
	Depth   int               `json:"depth"`
	Error   error             `json:"error"`
	Stack   []string          `json:"stack"`
	Memory  []string          `json:"memory"`
	Storage map[string]string `json:"storage"`
}

// formatLogs formats EVM returned structured logs for json output
func FormatLogs(structLogs []vm.StructLog) []StructLogRes {
	formattedStructLogs := make([]StructLogRes, len(structLogs))
	for index, trace := range structLogs {
		formattedStructLogs[index] = StructLogRes{
			Pc:      trace.Pc,
			Op:      trace.Op.String(),
			Gas:     trace.Gas,
			GasCost: trace.GasCost,
			Depth:   trace.Depth,
			Error:   trace.Err,
			Stack:   make([]string, len(trace.Stack)),
			Storage: make(map[string]string),
		}

		for i, stackValue := range trace.Stack {
			formattedStructLogs[index].Stack[i] = fmt.Sprintf("%x", math.PaddedBigBytes(stackValue, 32))
		}

		for i := 0; i+32 <= len(trace.Memory); i += 32 {
			formattedStructLogs[index].Memory = append(formattedStructLogs[index].Memory, fmt.Sprintf("%x", trace.Memory[i:i+32]))
		}

		for i, storageValue := range trace.Storage {
			formattedStructLogs[index].Storage[fmt.Sprintf("%x", i)] = fmt.Sprintf("%x", storageValue)
		}
	}
	return formattedStructLogs
}

// rpcOutputBlock converts the given block to the RPC output which depends on fullTx. If inclTx is true transactions are
// returned. When fullTx is true the returned block contains full transaction details, otherwise it will only contain
// transaction hashes.
func (s *PublicBlockChainAPI) rpcOutputBlock(b *types.Block, inclTx bool, fullTx bool) (map[string]interface{}, error) {
	head := b.Header() // copies the header once
	fields := map[string]interface{}{
		"number":           (*hexutil.Big)(head.Number),
		"hash":             b.Hash(),
		"parentHash":       head.ParentHash,
		"nonce":            head.Nonce,
		"mixHash":          head.MixDigest,
		"sha3Uncles":       head.UncleHash,
		"logsBloom":        head.Bloom,
		"stateRoot":        head.Root,
		"miner":            head.Coinbase,
		"difficulty":       (*hexutil.Big)(head.Difficulty),
		"totalDifficulty":  (*hexutil.Big)(s.b.GetTd(b.Hash())),
		"extraData":        hexutil.Bytes(head.Extra),
		"size":             hexutil.Uint64(uint64(b.Size().Int64())),
		"gasLimit":         (*hexutil.Big)(head.GasLimit),
		"gasUsed":          (*hexutil.Big)(head.GasUsed),
		"timestamp":        (*hexutil.Big)(head.Time),
		"transactionsRoot": head.TxHash,
		"receiptsRoot":     head.ReceiptHash,
	}

	if inclTx {
		formatTx := func(tx *types.Transaction) (interface{}, error) {
			return tx.Hash(), nil
		}

		if fullTx {
			formatTx = func(tx *types.Transaction) (interface{}, error) {
				return newRPCTransactionFromBlockHash(b, tx.Hash()), nil
			}
		}

		txs := b.Transactions()
		transactions := make([]interface{}, len(txs))
		var err error
		for i, tx := range b.Transactions() {
			if transactions[i], err = formatTx(tx); err != nil {
				return nil, err
			}
		}
		fields["transactions"] = transactions
	}

	uncles := b.Uncles()
	uncleHashes := make([]common.Hash, len(uncles))
	for i, uncle := range uncles {
		uncleHashes[i] = uncle.Hash()
	}
	fields["uncles"] = uncleHashes
	if head.Number.Uint64() >= s.b.ChainConfig().PosFirstBlock.Uint64()  {
		epochid,slotid := posutil.CalEpSlbyTd(head.Difficulty.Uint64())
		fields["epochId"] = epochid
		fields["slotId"] = slotid
	}
	return fields, nil
}

// RPCTransaction represents a transaction that will serialize to the RPC representation of a transaction
type RPCTransaction struct {
	TxType           hexutil.Uint64  `json:"txType"`
	BlockHash        common.Hash     `json:"blockHash"`
	BlockNumber      *hexutil.Big    `json:"blockNumber"`
	From             common.Address  `json:"from"`
	Gas              *hexutil.Big    `json:"gas"`
	GasPrice         *hexutil.Big    `json:"gasPrice"`
	Hash             common.Hash     `json:"hash"`
	Input            hexutil.Bytes   `json:"input"`
	Nonce            hexutil.Uint64  `json:"nonce"`
	To               *common.Address `json:"to"`
	TransactionIndex hexutil.Uint    `json:"transactionIndex"`
	Value            *hexutil.Big    `json:"value"`
	V                *hexutil.Big    `json:"v"`
	R                *hexutil.Big    `json:"r"`
	S                *hexutil.Big    `json:"s"`
}

// newRPCTransaction returns a transaction that will serialize to the RPC
// representation, with the given location metadata set (if available).
func newRPCTransaction(tx *types.Transaction, blockHash common.Hash, blockNumber uint64, index uint64) *RPCTransaction {
	var signer types.Signer = types.FrontierSigner{}
	if tx.Protected() {
		signer = types.NewEIP155Signer(tx.ChainId())
	}
	from, _ := types.Sender(signer, tx)
	v, r, s := tx.RawSignatureValues()

	result := &RPCTransaction{
		TxType:   hexutil.Uint64(tx.Txtype()),
		From:     from,
		Gas:      (*hexutil.Big)(tx.Gas()),
		GasPrice: (*hexutil.Big)(tx.GasPrice()),
		Hash:     tx.Hash(),
		Input:    hexutil.Bytes(tx.Data()),
		Nonce:    hexutil.Uint64(tx.Nonce()),
		To:       tx.To(),
		Value:    (*hexutil.Big)(tx.Value()),
		V:        (*hexutil.Big)(v),
		R:        (*hexutil.Big)(r),
		S:        (*hexutil.Big)(s),
	}

	if blockHash != (common.Hash{}) {
		result.BlockHash = blockHash
		result.BlockNumber = (*hexutil.Big)(new(big.Int).SetUint64(blockNumber))
		result.TransactionIndex = hexutil.Uint(index)
	}
	return result
}

// newRPCPendingTransaction returns a pending transaction that will serialize to the RPC representation
func newRPCPendingTransaction(tx *types.Transaction) *RPCTransaction {
	return newRPCTransaction(tx, common.Hash{}, 0, 0)
}

// newRPCTransactionFromBlockIndex returns a transaction that will serialize to the RPC representation.
func newRPCTransactionFromBlockIndex(b *types.Block, index uint64) *RPCTransaction {
	txs := b.Transactions()
	if index >= uint64(len(txs)) {
		return nil
	}
	return newRPCTransaction(txs[index], b.Hash(), b.NumberU64(), index)
}

// newRPCRawTransactionFromBlockIndex returns the bytes of a transaction given a block and a transaction index.
func newRPCRawTransactionFromBlockIndex(b *types.Block, index uint64) hexutil.Bytes {
	txs := b.Transactions()
	if index >= uint64(len(txs)) {
		return nil
	}
	blob, _ := rlp.EncodeToBytes(txs[index])
	return blob
}

// newRPCTransactionFromBlockHash returns a transaction that will serialize to the RPC representation.
func newRPCTransactionFromBlockHash(b *types.Block, hash common.Hash) *RPCTransaction {
	for idx, tx := range b.Transactions() {
		if tx.Hash() == hash {
			return newRPCTransactionFromBlockIndex(b, uint64(idx))
		}
	}
	return nil
}

// PublicTransactionPoolAPI exposes methods for the RPC interface
type PublicTransactionPoolAPI struct {
	b         Backend
	nonceLock *AddrLocker
}

// NewPublicTransactionPoolAPI creates a new RPC service with methods specific for the transaction pool.
func NewPublicTransactionPoolAPI(b Backend, nonceLock *AddrLocker) *PublicTransactionPoolAPI {
	return &PublicTransactionPoolAPI{b, nonceLock}
}

// GetBlockTransactionCountByNumber returns the number of transactions in the block with the given block number.
func (s *PublicTransactionPoolAPI) GetBlockTransactionCountByNumber(ctx context.Context, blockNr rpc.BlockNumber) *hexutil.Uint {
	if block, _ := s.b.BlockByNumber(ctx, blockNr); block != nil {
		n := hexutil.Uint(len(block.Transactions()))
		return &n
	}
	return nil
}

// GetBlockTransactionCountByHash returns the number of transactions in the block with the given hash.
func (s *PublicTransactionPoolAPI) GetBlockTransactionCountByHash(ctx context.Context, blockHash common.Hash) *hexutil.Uint {
	if block, _ := s.b.GetBlock(ctx, blockHash); block != nil {
		n := hexutil.Uint(len(block.Transactions()))
		return &n
	}
	return nil
}

// GetTransactionByBlockNumberAndIndex returns the transaction for the given block number and index.
func (s *PublicTransactionPoolAPI) GetTransactionByBlockNumberAndIndex(ctx context.Context, blockNr rpc.BlockNumber, index hexutil.Uint) *RPCTransaction {
	if block, _ := s.b.BlockByNumber(ctx, blockNr); block != nil {
		return newRPCTransactionFromBlockIndex(block, uint64(index))
	}
	return nil
}

// GetTransactionByBlockHashAndIndex returns the transaction for the given block hash and index.
func (s *PublicTransactionPoolAPI) GetTransactionByBlockHashAndIndex(ctx context.Context, blockHash common.Hash, index hexutil.Uint) *RPCTransaction {
	if block, _ := s.b.GetBlock(ctx, blockHash); block != nil {
		return newRPCTransactionFromBlockIndex(block, uint64(index))
	}
	return nil
}

// GetRawTransactionByBlockNumberAndIndex returns the bytes of the transaction for the given block number and index.
func (s *PublicTransactionPoolAPI) GetRawTransactionByBlockNumberAndIndex(ctx context.Context, blockNr rpc.BlockNumber, index hexutil.Uint) hexutil.Bytes {
	if block, _ := s.b.BlockByNumber(ctx, blockNr); block != nil {
		return newRPCRawTransactionFromBlockIndex(block, uint64(index))
	}
	return nil
}

// GetRawTransactionByBlockHashAndIndex returns the bytes of the transaction for the given block hash and index.
func (s *PublicTransactionPoolAPI) GetRawTransactionByBlockHashAndIndex(ctx context.Context, blockHash common.Hash, index hexutil.Uint) hexutil.Bytes {
	if block, _ := s.b.GetBlock(ctx, blockHash); block != nil {
		return newRPCRawTransactionFromBlockIndex(block, uint64(index))
	}
	return nil
}

// GetTransactionCount returns the number of transactions the given address has sent for the given block number
func (s *PublicTransactionPoolAPI) GetTransactionCount(ctx context.Context, address common.Address, blockNr rpc.BlockNumber) (*hexutil.Uint64, error) {
	state, _, err := s.b.StateAndHeaderByNumber(ctx, blockNr)
	if state == nil || err != nil {
		return nil, err
	}
	nonce := state.GetNonce(address)
	return (*hexutil.Uint64)(&nonce), state.Error()
}

// GetTransactionByHash returns the transaction for the given hash
func (s *PublicTransactionPoolAPI) GetTransactionByHash(ctx context.Context, hash common.Hash) *RPCTransaction {
	// Try to return an already finalized transaction
	if tx, blockHash, blockNumber, index := core.GetTransaction(s.b.ChainDb(), hash); tx != nil {
		return newRPCTransaction(tx, blockHash, blockNumber, index)
	}
	// No finalized transaction, try to retrieve it from the pool
	if tx := s.b.GetPoolTransaction(hash); tx != nil {
		return newRPCPendingTransaction(tx)
	}
	// Transaction unknown, return as such
	return nil
}

// GetRawTransactionByHash returns the bytes of the transaction for the given hash.
func (s *PublicTransactionPoolAPI) GetRawTransactionByHash(ctx context.Context, hash common.Hash) (hexutil.Bytes, error) {
	var tx *types.Transaction

	// Retrieve a finalized transaction, or a pooled otherwise
	if tx, _, _, _ = core.GetTransaction(s.b.ChainDb(), hash); tx == nil {
		if tx = s.b.GetPoolTransaction(hash); tx == nil {
			// Transaction not found anywhere, abort
			return nil, nil
		}
	}
	// Serialize to RLP and return
	return rlp.EncodeToBytes(tx)
}

// GetTransactionReceipt returns the transaction receipt for the given transaction hash.
func (s *PublicTransactionPoolAPI) GetTransactionReceipt(hash common.Hash) (map[string]interface{}, error) {
	tx, blockHash, blockNumber, index := core.GetTransaction(s.b.ChainDb(), hash)
	if tx == nil {
		return nil, nil
	}
	receipt, _, _, _ := core.GetReceipt(s.b.ChainDb(), hash) // Old receipts don't have the lookup data available

	var signer types.Signer = types.FrontierSigner{}
	if tx.Protected() {
		signer = types.NewEIP155Signer(tx.ChainId())
	}
	from, _ := types.Sender(signer, tx)

	fields := map[string]interface{}{
		"blockHash":         blockHash,
		"blockNumber":       hexutil.Uint64(blockNumber),
		"transactionHash":   hash,
		"transactionIndex":  hexutil.Uint64(index),
		"from":              from,
		"to":                tx.To(),
		"gasUsed":           (*hexutil.Big)(receipt.GasUsed),
		"cumulativeGasUsed": (*hexutil.Big)(receipt.CumulativeGasUsed),
		"contractAddress":   nil,
		"logs":              receipt.Logs,
		"logsBloom":         receipt.Bloom,
	}

	// Assign receipt status or post state.
	if len(receipt.PostState) > 0 {
		fields["root"] = hexutil.Bytes(receipt.PostState)
	} else {
		fields["status"] = hexutil.Uint(receipt.Status)
	}
	if receipt.Logs == nil {
		fields["logs"] = [][]*types.Log{}
	}
	// If the ContractAddress is 20 0x0 bytes, assume it is not a contract creation
	if receipt.ContractAddress != (common.Address{}) {
		fields["contractAddress"] = receipt.ContractAddress
	}
	return fields, nil
}

// sign is a helper function that signs a transaction with the private key of the given address.
func (s *PublicTransactionPoolAPI) sign(addr common.Address, tx *types.Transaction) (*types.Transaction, error) {
	// Look up the wallet containing the requested signer
	account := accounts.Account{Address: addr}

	wallet, err := s.b.AccountManager().Find(account)
	if err != nil {
		return nil, err
	}
	// Request the wallet to sign the transaction
	var chainID *big.Int

	//if config := s.b.ChainConfig(); config.IsEIP155(s.b.CurrentBlock().Number()) {
	if config := s.b.ChainConfig(); config != nil {
		chainID = config.ChainId
	}

	return wallet.SignTx(account, tx, chainID)
}

// SendTxArgs represents the arguments to sumbit a new transaction into the transaction pool.
type SendTxArgs struct {
	From     common.Address  `json:"from"`
	To       *common.Address `json:"to"`
	Gas      *hexutil.Big    `json:"gas"`
	GasPrice *hexutil.Big    `json:"gasPrice"`
	Value    *hexutil.Big    `json:"value"`
	Data     hexutil.Bytes   `json:"data"`
	Nonce    *hexutil.Uint64 `json:"nonce"`
}

// prepareSendTxArgs is a helper function that fills in default values for unspecified tx fields.
func (args *SendTxArgs) setDefaults(ctx context.Context, b Backend) error {
	if args.Gas == nil {
		args.Gas = (*hexutil.Big)(big.NewInt(defaultGas))
	}
	if args.GasPrice == nil {
		price, err := b.SuggestPrice(ctx)
		if err != nil {
			return err
		}
		args.GasPrice = (*hexutil.Big)(price)
	}
	if args.Value == nil {
		args.Value = new(hexutil.Big)
	}
	if args.Nonce == nil {
		nonce, err := b.GetPoolNonce(ctx, args.From)
		if err != nil {
			return err
		}
		args.Nonce = (*hexutil.Uint64)(&nonce)
	}
	return nil
}

func (args *SendTxArgs) toTransaction() *types.Transaction {
	if args.To == nil {
		return types.NewContractCreation(uint64(*args.Nonce), (*big.Int)(args.Value), (*big.Int)(args.Gas), (*big.Int)(args.GasPrice), args.Data)
	}
	return types.NewTransaction(uint64(*args.Nonce), *args.To, (*big.Int)(args.Value), (*big.Int)(args.Gas), (*big.Int)(args.GasPrice), args.Data)
}

// submitTransaction is a helper function that submits tx to txPool and logs a message.
func submitTransaction(ctx context.Context, b Backend, tx *types.Transaction) (common.Hash, error) {
	if err := b.SendTx(ctx, tx); err != nil {
		return common.Hash{}, err
	}
	if tx.To() == nil {
		signer := types.MakeSigner(b.ChainConfig(), b.CurrentBlock().Number())
		from, err := types.Sender(signer, tx)
		if err != nil {
			return common.Hash{}, err
		}
		addr := crypto.CreateAddress(from, tx.Nonce())
		log.Info("Submitted contract creation", "fullhash", tx.Hash().Hex(), "contract", addr.Hex())
	} else {
		log.Debug("Submitted transaction", "fullhash", tx.Hash().Hex(), "recipient", tx.To())
	}
	return tx.Hash(), nil
}

// SendTransaction creates a transaction for the given argument, sign it and submit it to the
// transaction pool.
func (s *PublicTransactionPoolAPI) SendTransaction(ctx context.Context, args SendTxArgs) (common.Hash, error) {

	// Look up the wallet containing the requested signer
	account := accounts.Account{Address: args.From}

	wallet, err := s.b.AccountManager().Find(account)
	if err != nil {
		return common.Hash{}, err
	}

	if args.Nonce == nil {
		// Hold the addresse's mutex around signing to prevent concurrent assignment of
		// the same nonce to multiple accounts.
		s.nonceLock.LockAddr(args.From)
		defer s.nonceLock.UnlockAddr(args.From)
	}

	// Set some sanity defaults and terminate on failure
	if err := args.setDefaults(ctx, s.b); err != nil {
		return common.Hash{}, err
	}
	// Assemble the transaction and sign with the wallet
	tx := args.toTransaction()
	var chainID *big.Int

	//if config := s.b.ChainConfig(); config.IsEIP155(s.b.CurrentBlock().Number()) {
	if config := s.b.ChainConfig(); config != nil {
		chainID = config.ChainId
	}

	signed, err := wallet.SignTx(account, tx, chainID)
	if err != nil {
		return common.Hash{}, err
	}
	return submitTransaction(ctx, s.b, signed)
}
func (s *PublicTransactionPoolAPI) SendPosTransaction(ctx context.Context, args SendTxArgs) (common.Hash, error) {

	// Look up the wallet containing the requested signer
	account := accounts.Account{Address: args.From}

	wallet, err := s.b.AccountManager().Find(account)
	if err != nil {
		return common.Hash{}, err
	}

	if args.Nonce == nil {
		// Hold the addresse's mutex around signing to prevent concurrent assignment of
		// the same nonce to multiple accounts.
		s.nonceLock.LockAddr(args.From)
		defer s.nonceLock.UnlockAddr(args.From)
	}

	// Set some sanity defaults and terminate on failure
	if err := args.setDefaults(ctx, s.b); err != nil {
		return common.Hash{}, err
	}
	// Assemble the transaction and sign with the wallet
	tx := args.toTransaction()
	tx.SetTxtype(types.POS_TX)
	var chainID *big.Int

	//if config := s.b.ChainConfig(); config.IsEIP155(s.b.CurrentBlock().Number()) {
	if config := s.b.ChainConfig(); config != nil {
		chainID = config.ChainId
	}

	signed, err := wallet.SignTx(account, tx, chainID)
	if err != nil {
		return common.Hash{}, err
	}
	return submitTransaction(ctx, s.b, signed)
}

func (s *PublicTransactionPoolAPI) GetOTAMixSet(ctx context.Context, otaAddr string, setLen int) ([]string, error) {
	if setLen <= 0 {
		return []string{}, ErrInvalidOTAMixNum
	}

	if uint64(setLen) > params.GetOTAMixSetMaxSize {
		return []string{}, ErrReqTooManyOTAMix
	}

	if !hexutil.Has0xPrefix(otaAddr) {
		return []string{}, ErrInvalidOTAAddr
	}

	orgOtaAddr := common.FromHex(otaAddr)
	if len(orgOtaAddr) < common.HashLength {
		return []string{}, ErrInvalidOTAAddr
	}

	state, _, err := s.b.StateAndHeaderByNumber(ctx, rpc.BlockNumber(-1))
	if state == nil || err != nil {
		return nil, err
	}

	otaAX := orgOtaAddr[:common.HashLength]
	if len(orgOtaAddr) == common.WAddressLength {
		otaAX, _ = vm.GetAXFromWanAddr(orgOtaAddr)
	}

	otaByteSet, _, err := vm.GetOTASet(state, otaAX, setLen)
	if err != nil {
		return nil, err
	}

	ret := make([]string, 0, setLen)
	for _, otaByte := range otaByteSet {
		ret = append(ret, common.ToHex(otaByte))

	}

	return ret, nil
}

// ComputeOTAPPKeys compute ota private key, public key and short address
// from account address and ota full address.
func (s *PublicTransactionPoolAPI) ComputeOTAPPKeys(ctx context.Context, address common.Address, inOtaAddr string) (string, error) {
	account := accounts.Account{Address: address}
	wallet, err := s.b.AccountManager().Find(account)
	if err != nil {
		return "", err
	}

	wanBytes, err := hexutil.Decode(inOtaAddr)
	if err != nil {
		return "", err
	}

	otaBytes, err := keystore.WaddrToUncompressedRawBytes(wanBytes)
	if err != nil {
		return "", err
	}

	otaAddr := hexutil.Encode(otaBytes)

	//AX string, AY string, BX string, BY string
	otaAddr = strings.Replace(otaAddr, "0x", "", -1)
	AX := "0x" + otaAddr[0:64]
	AY := "0x" + otaAddr[64:128]

	BX := "0x" + otaAddr[128:192]
	BY := "0x" + otaAddr[192:256]

	sS, err := wallet.ComputeOTAPPKeys(account, AX, AY, BX, BY)
	if err != nil {
		return "", err
	}

	otaPub := sS[0] + sS[1][2:]
	otaPriv := sS[2]

	privateKey, err := crypto.HexToECDSA(otaPriv[2:])
	if err != nil {
		return "", err
	}

	var addr common.Address
	pubkey := crypto.FromECDSAPub(&privateKey.PublicKey)
	//caculate the address for replaced pub
	copy(addr[:], crypto.Keccak256(pubkey[1:])[12:])

	return otaPriv + "+" + otaPub + "+" + hexutil.Encode(addr[:]), nil

}

// SendRawTransaction will add the signed transaction to the transaction pool.
// The sender is responsible for signing the transaction and using the correct nonce.
func (s *PublicTransactionPoolAPI) SendRawTransaction(ctx context.Context, encodedTx hexutil.Bytes) (common.Hash, error) {
	tx := new(types.Transaction)
	if err := rlp.DecodeBytes(encodedTx, tx); err != nil {
		return common.Hash{}, err
	}
	return submitTransaction(ctx, s.b, tx)
}

// Sign calculates an ECDSA signature for:
// keccack256("\x19Ethereum Signed Message:\n" + len(message) + message).
//
// Note, the produced signature conforms to the secp256k1 curve R, S and V values,
// where the V value will be 27 or 28 for legacy reasons.
//
// The account associated with addr must be unlocked.
//
// https://github.com/ethereum/wiki/wiki/JSON-RPC#eth_sign
func (s *PublicTransactionPoolAPI) Sign(addr common.Address, data hexutil.Bytes) (hexutil.Bytes, error) {
	// Look up the wallet containing the requested signer
	account := accounts.Account{Address: addr}

	wallet, err := s.b.AccountManager().Find(account)
	if err != nil {
		return nil, err
	}
	// Sign the requested hash with the wallet
	signature, err := wallet.SignHash(account, signHash(data))
	if err == nil {
		signature[64] += 27 // Transform V from 0/1 to 27/28 according to the yellow paper
	}
	return signature, err
}

// SignTransactionResult represents a RLP encoded signed transaction.
type SignTransactionResult struct {
	Raw hexutil.Bytes      `json:"raw"`
	Tx  *types.Transaction `json:"tx"`
}

// SignTransaction will sign the given transaction with the from account.
// The node needs to have the private key of the account corresponding with
// the given from address and it needs to be unlocked.
func (s *PublicTransactionPoolAPI) SignTransaction(ctx context.Context, args SendTxArgs) (*SignTransactionResult, error) {
	if args.Nonce == nil {
		// Hold the addresse's mutex around signing to prevent concurrent assignment of
		// the same nonce to multiple accounts.
		s.nonceLock.LockAddr(args.From)
		defer s.nonceLock.UnlockAddr(args.From)
	}
	if err := args.setDefaults(ctx, s.b); err != nil {
		return nil, err
	}
	tx, err := s.sign(args.From, args.toTransaction())
	if err != nil {
		return nil, err
	}
	data, err := rlp.EncodeToBytes(tx)
	if err != nil {
		return nil, err
	}
	return &SignTransactionResult{data, tx}, nil
}

// PendingTransactions returns the transactions that are in the transaction pool and have a from address that is one of
// the accounts this node manages.
func (s *PublicTransactionPoolAPI) PendingTransactions() ([]*RPCTransaction, error) {
	pending, err := s.b.GetPoolTransactions()
	if err != nil {
		return nil, err
	}

	transactions := make([]*RPCTransaction, 0, len(pending))
	for _, tx := range pending {
		var signer types.Signer = types.HomesteadSigner{}
		if tx.Protected() {
			signer = types.NewEIP155Signer(tx.ChainId())
		}
		from, _ := types.Sender(signer, tx)
		if _, err := s.b.AccountManager().Find(accounts.Account{Address: from}); err == nil {
			transactions = append(transactions, newRPCPendingTransaction(tx))
		}
	}
	return transactions, nil
}

// Resend accepts an existing transaction and a new gas price and limit. It will remove
// the given transaction from the pool and reinsert it with the new gas price and limit.
func (s *PublicTransactionPoolAPI) Resend(ctx context.Context, sendArgs SendTxArgs, gasPrice, gasLimit *hexutil.Big) (common.Hash, error) {
	if sendArgs.Nonce == nil {
		return common.Hash{}, fmt.Errorf("missing transaction nonce in transaction spec")
	}
	if err := sendArgs.setDefaults(ctx, s.b); err != nil {
		return common.Hash{}, err
	}
	matchTx := sendArgs.toTransaction()
	pending, err := s.b.GetPoolTransactions()
	if err != nil {
		return common.Hash{}, err
	}

	for _, p := range pending {
		var signer types.Signer = types.HomesteadSigner{}
		if p.Protected() {
			signer = types.NewEIP155Signer(p.ChainId())
		}
		wantSigHash := signer.Hash(matchTx)

		if pFrom, err := types.Sender(signer, p); err == nil && pFrom == sendArgs.From && signer.Hash(p) == wantSigHash {
			// Match. Re-sign and send the transaction.
			if gasPrice != nil {
				sendArgs.GasPrice = gasPrice
			}
			if gasLimit != nil {
				sendArgs.Gas = gasLimit
			}
			signedTx, err := s.sign(sendArgs.From, sendArgs.toTransaction())
			if err != nil {
				return common.Hash{}, err
			}
			if err = s.b.SendTx(ctx, signedTx); err != nil {
				return common.Hash{}, err
			}
			return signedTx.Hash(), nil
		}
	}

	return common.Hash{}, fmt.Errorf("Transaction %#x not found", matchTx.Hash())
}

// PublicDebugAPI is the collection of Ethereum APIs exposed over the public
// debugging endpoint.
type PublicDebugAPI struct {
	b Backend
}

// NewPublicDebugAPI creates a new API definition for the public debug methods
// of the Ethereum service.
func NewPublicDebugAPI(b Backend) *PublicDebugAPI {
	return &PublicDebugAPI{b: b}
}

// GetBlockRlp retrieves the RLP encoded for of a single block.
func (api *PublicDebugAPI) GetBlockRlp(ctx context.Context, number uint64) (string, error) {
	block, _ := api.b.BlockByNumber(ctx, rpc.BlockNumber(number))
	if block == nil {
		return "", fmt.Errorf("block #%d not found", number)
	}
	encoded, err := rlp.EncodeToBytes(block)
	if err != nil {
		return "", err
	}
	return fmt.Sprintf("%x", encoded), nil
}

// PrintBlock retrieves a block and returns its pretty printed form.
func (api *PublicDebugAPI) PrintBlock(ctx context.Context, number uint64) (string, error) {
	block, _ := api.b.BlockByNumber(ctx, rpc.BlockNumber(number))
	if block == nil {
		return "", fmt.Errorf("block #%d not found", number)
	}
	return block.String(), nil
}

// SeedHash retrieves the seed hash of a block.
func (api *PublicDebugAPI) SeedHash(ctx context.Context, number uint64) (string, error) {
	block, _ := api.b.BlockByNumber(ctx, rpc.BlockNumber(number))
	if block == nil {
		return "", fmt.Errorf("block #%d not found", number)
	}
	return fmt.Sprintf("0x%x", ethash.SeedHash(number)), nil
}

// PrivateDebugAPI is the collection of Ethereum APIs exposed over the private
// debugging endpoint.
type PrivateDebugAPI struct {
	b Backend
}

// NewPrivateDebugAPI creates a new API definition for the private debug methods
// of the Ethereum service.
func NewPrivateDebugAPI(b Backend) *PrivateDebugAPI {
	return &PrivateDebugAPI{b: b}
}

// ChaindbProperty returns leveldb properties of the chain database.
func (api *PrivateDebugAPI) ChaindbProperty(property string) (string, error) {
	ldb, ok := api.b.ChainDb().(interface {
		LDB() *leveldb.DB
	})
	if !ok {
		return "", fmt.Errorf("chaindbProperty does not work for memory databases")
	}
	if property == "" {
		property = "leveldb.stats"
	} else if !strings.HasPrefix(property, "leveldb.") {
		property = "leveldb." + property
	}
	return ldb.LDB().GetProperty(property)
}

func (api *PrivateDebugAPI) ChaindbCompact() error {
	ldb, ok := api.b.ChainDb().(interface {
		LDB() *leveldb.DB
	})
	if !ok {
		return fmt.Errorf("chaindbCompact does not work for memory databases")
	}
	for b := byte(0); b < 255; b++ {
		log.Info("Compacting chain database", "range", fmt.Sprintf("0x%0.2X-0x%0.2X", b, b+1))
		err := ldb.LDB().CompactRange(util.Range{Start: []byte{b}, Limit: []byte{b + 1}})
		if err != nil {
			log.Error("Database compaction failed", "err", err)
			return err
		}
	}
	return nil
}

// SetHead rewinds the head of the blockchain to a previous block.
func (api *PrivateDebugAPI) SetHead(number hexutil.Uint64) {
	api.b.SetHead(uint64(number))
}

// PublicNetAPI offers network related RPC methods
type PublicNetAPI struct {
	net            *p2p.Server
	networkVersion uint64
}

// NewPublicNetAPI creates a new net API instance.
func NewPublicNetAPI(net *p2p.Server, networkVersion uint64) *PublicNetAPI {
	return &PublicNetAPI{net, networkVersion}
}

// Listening returns an indication if the node is listening for network connections.
func (s *PublicNetAPI) Listening() bool {
	return true // always listening
}

// PeerCount returns the number of connected peers
func (s *PublicNetAPI) PeerCount() hexutil.Uint {
	return hexutil.Uint(s.net.PeerCount())
}

// Version returns the current ethereum protocol version.
func (s *PublicNetAPI) Version() string {
	return fmt.Sprintf("%d", s.networkVersion)
}

////////////////////added for privacy tx ////////////////////////////////////////
// GetWanAddress returns corresponding WAddress of an ordinary account
func (s *PublicTransactionPoolAPI) GetWanAddress(ctx context.Context, a common.Address) (string, error) {
	account := accounts.Account{Address: a}
	// first fetch the wallet/keystore, and then retrieve the wanaddress
	wallet, err := s.b.AccountManager().Find(account)
	if err != nil {
		return "", err
	}
	wanAddr, err := wallet.GetWanAddress(account)
	if err != nil {
		return "", err
	}

	return hexutil.Encode(wanAddr[:]), nil
}

// GenerateOneTimeAddress returns corresponding One-Time-Address for a given WanAddress
func (s *PublicTransactionPoolAPI) GenerateOneTimeAddress(ctx context.Context, wAddr string) (string, error) {
	strlen := len(wAddr)
	if strlen != (common.WAddressLength<<1)+2 {
		return "", ErrInvalidWAddress
	}

	PKBytesSlice, err := hexutil.Decode(wAddr)
	if err != nil {
		return "", err
	}

	PK1, PK2, err := keystore.GeneratePKPairFromWAddress(PKBytesSlice)
	if err != nil {
		return "", ErrFailToGeneratePKPairFromWAddress
	}

	PKPairSlice := hexutil.PKPair2HexSlice(PK1, PK2)

	SKOTA, err := crypto.GenerateOneTimeKey(PKPairSlice[0], PKPairSlice[1], PKPairSlice[2], PKPairSlice[3])
	if err != nil {
		return "", err
	}

	otaStr := strings.Replace(strings.Join(SKOTA, ""), "0x", "", -1)
	raw, err := hexutil.Decode("0x" + otaStr)
	if err != nil {
		return "", err
	}

	rawWanAddr, err := keystore.WaddrFromUncompressedRawBytes(raw)
	if err != nil || rawWanAddr == nil {
		return "", err
	}

	return hexutil.Encode(rawWanAddr[:]), nil
}

func (args *SendTxArgs) toOTATransaction() *types.Transaction {
	return types.NewOTATransaction(uint64(*args.Nonce), *args.To, (*big.Int)(args.Value), (*big.Int)(args.Gas), (*big.Int)(args.GasPrice), args.Data)
}

func (s *PrivateAccountAPI) GetOTABalance(ctx context.Context, blockNr rpc.BlockNumber) (*big.Int, error) {
	state, _, err := s.b.StateAndHeaderByNumber(ctx, blockNr)
	if state == nil || err != nil {
		return nil, err
	}

	otaB, err := vm.GetUnspendOTATotalBalance(state)
	if err != nil {
		return common.Big0, err
	}

	return otaB, state.Error()

}

func (s *PrivateAccountAPI) ShowPublicKey(addr common.Address, passwd string) ([]string, error) {

	if len(addr) == 0 {
		return nil, errors.New("address must be given as argument")
	}
	if len(passwd) == 0 {
		return nil, errors.New("passwd must be given as argument")
	}

	ks := s.am.Backends(keystore.KeyStoreType)[0].(*keystore.KeyStore)
	all := ks.Accounts()
	lenth := len(all)

	pubs := make([]string, 0)
<<<<<<< HEAD
=======
	var exisit bool
>>>>>>> c9bb9922
	for i := 0; i < lenth; i++ {
		if all[i].Address == addr {
			key, err := ks.GetKey(all[i], passwd)
			if err != nil {
				return nil, err
			}

			if key.PrivateKey != nil {
				pubs = append(pubs, common.ToHex(crypto.FromECDSAPub(&key.PrivateKey.PublicKey)))
<<<<<<< HEAD
			}

			if key.PrivateKey3 != nil {
				pubs = append(pubs, common.ToHex(key.PrivateKey3.G1.Marshal()))
=======
>>>>>>> c9bb9922
			}
			D3 := posconfig.GenerateD3byKey2(key.PrivateKey2)
			G1 := new(bn256.G1).ScalarBaseMult(D3)
			pubs = append(pubs, common.ToHex(G1.Marshal()))
			exisit = true
			break
		}
	}
<<<<<<< HEAD

=======
	if !exisit {
		return nil, errors.New("invalid address")
	}
>>>>>>> c9bb9922
	return pubs, nil
}<|MERGE_RESOLUTION|>--- conflicted
+++ resolved
@@ -24,14 +24,12 @@
 	"encoding/hex"
 	"errors"
 	"fmt"
-<<<<<<< HEAD
-=======
-	"github.com/wanchain/go-wanchain/pos/posconfig"
-	posutil "github.com/wanchain/go-wanchain/pos/util"
->>>>>>> c9bb9922
 	"math/big"
 	"strings"
 	"time"
+
+	"github.com/wanchain/go-wanchain/pos/posconfig"
+	posutil "github.com/wanchain/go-wanchain/pos/util"
 
 	"github.com/wanchain/go-wanchain/accounts/keystore/bn256"
 
@@ -43,7 +41,6 @@
 	"github.com/wanchain/go-wanchain/common/hexutil"
 	"github.com/wanchain/go-wanchain/common/math"
 	"github.com/wanchain/go-wanchain/consensus/ethash"
-	"github.com/wanchain/go-wanchain/crypto/bn256/cloudflare"
 
 	"github.com/wanchain/go-wanchain/core"
 	"github.com/wanchain/go-wanchain/core/types"
@@ -1035,8 +1032,8 @@
 		uncleHashes[i] = uncle.Hash()
 	}
 	fields["uncles"] = uncleHashes
-	if head.Number.Uint64() >= s.b.ChainConfig().PosFirstBlock.Uint64()  {
-		epochid,slotid := posutil.CalEpSlbyTd(head.Difficulty.Uint64())
+	if head.Number.Uint64() >= s.b.ChainConfig().PosFirstBlock.Uint64() {
+		epochid, slotid := posutil.CalEpSlbyTd(head.Difficulty.Uint64())
 		fields["epochId"] = epochid
 		fields["slotId"] = slotid
 	}
@@ -1863,10 +1860,7 @@
 	lenth := len(all)
 
 	pubs := make([]string, 0)
-<<<<<<< HEAD
-=======
 	var exisit bool
->>>>>>> c9bb9922
 	for i := 0; i < lenth; i++ {
 		if all[i].Address == addr {
 			key, err := ks.GetKey(all[i], passwd)
@@ -1876,13 +1870,6 @@
 
 			if key.PrivateKey != nil {
 				pubs = append(pubs, common.ToHex(crypto.FromECDSAPub(&key.PrivateKey.PublicKey)))
-<<<<<<< HEAD
-			}
-
-			if key.PrivateKey3 != nil {
-				pubs = append(pubs, common.ToHex(key.PrivateKey3.G1.Marshal()))
-=======
->>>>>>> c9bb9922
 			}
 			D3 := posconfig.GenerateD3byKey2(key.PrivateKey2)
 			G1 := new(bn256.G1).ScalarBaseMult(D3)
@@ -1891,12 +1878,8 @@
 			break
 		}
 	}
-<<<<<<< HEAD
-
-=======
 	if !exisit {
 		return nil, errors.New("invalid address")
 	}
->>>>>>> c9bb9922
 	return pubs, nil
 }