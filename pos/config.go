--- conflicted
+++ resolved
@@ -18,15 +18,11 @@
 	// EpochLeaderCount is count of pk in epoch leader group which is select by stake
 	EpochLeaderCount = 30
 	// RandomProperCount is count of pk in random leader group which is select by stake
-	RandomProperCount = 256
+	RandomProperCount = 10
 	// SlotCount is slot count in an epoch
-	SlotCount = 150
+	SlotCount = 30
 	// SlotTime is the time span of a slot in second, So it's 1 hours for a epoch
-<<<<<<< HEAD
-	SlotTime = 10
-=======
 	SlotTime = 3
->>>>>>> 7e77ee2c
 	// GenesisPK is the epoch0 pk
 	GenesisPK = "04d7dffe5e06d2c7024d9bb93f675b8242e71901ee66a1bfe3fe5369324c0a75bf6f033dc4af65f5d0fe7072e98788fcfa670919b5bdc046f1ca91f28dff59db70"
 )
