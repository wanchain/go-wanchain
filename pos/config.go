--- conflicted
+++ resolved
@@ -15,9 +15,6 @@
 	SelfPrK *big.Int
 }
 
-<<<<<<< HEAD
-var DefaultConfig Config = Config{1,1,1, 0, 0, new(bn256.G1).ScalarBaseMult(big.NewInt(1)), big.NewInt(1)}
-=======
 var DefaultConfig = Config {
 	1,
 	1,
@@ -27,7 +24,6 @@
 	new(bn256.G1).ScalarBaseMult(big.NewInt(1)),
 	big.NewInt(1),
 }
->>>>>>> 8b216a5e
 
 func Cfg() *Config {
 	return &DefaultConfig;
