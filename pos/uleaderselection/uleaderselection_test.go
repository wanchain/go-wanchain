package uleaderselection

import (
	"bytes"
	"crypto/ecdsa"
	Rand "crypto/rand"
	"errors"
	"fmt"
	"github.com/wanchain/go-wanchain/pos/posconfig"
	"math/big"
	"math/rand"
	"testing"
	"time"

	"github.com/wanchain/go-wanchain/crypto"
)

var (
	Ns                         = 100 //num of publickey samples
	Nr                         = 10  //num of random proposers
	Ne                         = 10  //num of epoch leaders, limited <= 256 now
	EL                         = 100 //num of slots in an epoch
	ErrInvalidgenPublicKeys    = errors.New("Invalid PublicKey Sample Generation")
	ErrInvalidgenProbabilities = errors.New("Invalid Probabilitiy Sample Generation")
	ErrPublickeyGeneration     = errors.New("Invalid Publickey Generation")
	ErrInvalidgenPrivateKeys   = errors.New("Invalid PrivateKey Sample Generation")
	ErrInvalidSortPrivateKeys  = errors.New("Invalid PrivateKey Sort Operation")
)

func TestProbabilityFloat2big(t *testing.T) {
	probabilities, err := genProbabilities(Ns)
	if err != nil {
		t.Fatal(err)
	}
	probabilitiesBig, err := ProbabilityFloat2big(probabilities)
	if err != nil {
		t.Fatal(err)
	}
	fmt.Println(probabilitiesBig)
}

func TestRandomProposerSelection(t *testing.T) {
	pksamples, err := genPublicKeys(Ns)
	if err != nil {
		t.Fatal(err)
	}
	fmt.Println(pksamples)
	probabilities, err := genProbabilities(Ns)
	if err != nil {
		t.Fatal(err)
	}
	fmt.Println(probabilities)
	var r = []byte{byte(1)}
	randomProposerPublickeys, err := RandomProposerSelection(r, Nr, pksamples, probabilities)
	if err != nil {
		t.Fatal(err)
	}
	fmt.Println(randomProposerPublickeys)
}

func TestDleqProofGeneration(t *testing.T) {
	pksamples, err := genPublicKeys(Ns)
	alpha, err := randFieldElement(Rand.Reader)
	if err != nil {
		t.Fatal(err)
	}
	fmt.Println(pksamples)
	fmt.Println(alpha)
	ArrayPiece := make([]*ecdsa.PublicKey, 0)
	n := len(pksamples)
	for i := 0; i < n; i++ {
		piece := new(ecdsa.PublicKey)
		piece.Curve = crypto.S256()
		piece.X, piece.Y = crypto.S256().ScalarMult(pksamples[i].X, pksamples[i].Y, alpha.Bytes()) //piece = alpha * PublicKey
		ArrayPiece = append(ArrayPiece, piece)
	}
	fmt.Println(ArrayPiece)
	proof, err := DleqProofGeneration(pksamples, ArrayPiece, alpha)
	if err != nil {
		t.Fatal(err)
	}
	fmt.Println(proof)
}

func TestVerifyDleqProof(t *testing.T) {
	pksamples, err := genPublicKeys(Ns)
	alpha, err := randFieldElement(Rand.Reader)
	if err != nil {
		t.Fatal(err)
	}
	ArrayPiece := make([]*ecdsa.PublicKey, 0)
	n := len(pksamples)
	for i := 0; i < n; i++ {
		piece := new(ecdsa.PublicKey)
		piece.Curve = crypto.S256()
		piece.X, piece.Y = crypto.S256().ScalarMult(pksamples[i].X, pksamples[i].Y, alpha.Bytes()) //piece = alpha * PublicKey
		ArrayPiece = append(ArrayPiece, piece)
	}
	proof, err := DleqProofGeneration(pksamples, ArrayPiece, alpha)
	if err != nil {
		t.Fatal(err)
	}
	if VerifyDleqProof(pksamples, ArrayPiece, proof) {
		fmt.Println("Verification succeed!")
	}
}



func TestGenerateArrayPiece(t *testing.T) {
	pksamples, err := genPublicKeys(Ns)
	if err != nil {
		t.Fatal(err)
	}
	alpha, err := randFieldElement(Rand.Reader)
	if err != nil {
		t.Fatal(err)
	}
	PublicKeys, alphaPublicKeys, Proof, err := GenerateArrayPiece(pksamples, alpha)
	if err != nil {
		t.Fatal(err)
	}
	fmt.Println(PublicKeys)
	fmt.Println(alphaPublicKeys)
	fmt.Println(Proof)
}

func TestPublicKeyEqual(t *testing.T) {
	pksamples, err := genPublicKeys(Ns)
	if err != nil {
		t.Fatal(err)
	}
	pkselected := new(ecdsa.PublicKey) //new publickey to store the selected one
	pkselected.Curve = crypto.S256()
	pkselected.X = new(big.Int).Set(pksamples[0].X)
	pkselected.Y = new(big.Int).Set(pksamples[0].Y)
	pkselected1 := new(ecdsa.PublicKey) //new publickey to store the selected one
	pkselected1.Curve = crypto.S256()
	pkselected1.X = new(big.Int).Set(pksamples[0].X)
	pkselected1.Y = new(big.Int).Set(pksamples[0].Y)
	if PublicKeyEqual(pkselected, pkselected1) {
		fmt.Println("Verify Equal Succeed!")
	} else {
		fmt.Println("Failed!")
	}
}

func TestVerifyArrayPiece(t *testing.T) {
	pksamples, err := genPublicKeys(Ns)
	if err != nil {
		t.Fatal(err)
	}
	alpha, err := randFieldElement(Rand.Reader)
	if err != nil {
		t.Fatal(err)
	}
	PublicKeys, alphaPublicKeys, Proof, err := GenerateArrayPiece(pksamples, alpha)
	if err != nil {
		t.Fatal(err)
	}
	Commitment, err := GenerateCommitment(pksamples[Ns-1], alpha)
	if err != nil {
		t.Fatal(err)
	}
	if VerifyArrayPiece(Commitment, PublicKeys, alphaPublicKeys, Proof) {
		fmt.Println("Verification Succeed!")
	} else {
		fmt.Println("Failed!")
	}
}

func TestGenerateSMA(t *testing.T) {
	PrivateKey, err := crypto.GenerateKey()
	if err != nil {
		t.Fatal(err)
	}
	ArrayPiece := make([]*ecdsa.PublicKey, 0)
	oriSMA := make([]*ecdsa.PublicKey, 0)
	for i := 0; i < Ne; i++ {
		alpha, err := randFieldElement(Rand.Reader)
		if err != nil {
			t.Fatal(err)
		}
		piece := new(ecdsa.PublicKey)
		piece.Curve = crypto.S256()
		piece.X, piece.Y = crypto.S256().ScalarMult(PrivateKey.PublicKey.X, PrivateKey.PublicKey.Y, alpha.Bytes())
		ArrayPiece = append(ArrayPiece, piece)
		oripiece := new(ecdsa.PublicKey)
		oripiece.Curve = crypto.S256()
		oripiece.X, oripiece.Y = crypto.S256().ScalarBaseMult(alpha.Bytes())
		oriSMA = append(oriSMA, oripiece)
	}
	SMA, err := GenerateSMA(PrivateKey, ArrayPiece)
	if err != nil {
		t.Fatal(err)
	}
	for i := 0; i < Ne; i++ {
		if PublicKeyEqual(SMA[i], oriSMA[i]) {
			fmt.Println("Yeah!")
		} else {
			fmt.Println("No!")
		}
	}
}

func TestSortPublicKeys(t *testing.T) {
	pksamples, err := genPublicKeys(Ns)
	if err != nil {
		t.Fatal(err)
	}
	var RB = []byte{byte(1)}
	pksamples, err = SortPublicKeys(pksamples, RB)
	if err != nil {
		t.Fatal(err)
	} else {
		n := len(pksamples)
		for i := 0; i < n; i++ {
			var buffer bytes.Buffer
			buffer.Write(RB)
			buffer.Write(crypto.FromECDSAPub(pksamples[i]))
			temp := buffer.Bytes()
			tempbyte := crypto.Keccak256(temp)
			tempBig := new(big.Int).SetBytes(tempbyte)
			fmt.Println(tempBig)
		}
	}
}


func TestGenerateSlotLeaderSeq(t *testing.T) {
	pksamples, err := genPublicKeys(Ns)
	if err != nil {
		t.Fatal(err)
	}
	SMA, err := genPublicKeys(Ns)
	if err != nil {
		t.Fatal(err)
	}
	var RB = []byte{byte(1)}
	SlotLeaderSeq, cr, _, err := GenerateSlotLeaderSeqAndIndex(SMA, pksamples, RB, uint64(EL),uint64(0))
	if err != nil {
		t.Fatal(err)
	}
	fmt.Println(cr)
	fmt.Println(SlotLeaderSeq)
	fmt.Println("Slot Leader Sequence Generation Succeed!")
}

<<<<<<< HEAD
func TestGenerateSlotLeaderSeqWithManySlots(t *testing.T) {

	start := time.Now()

	pksamples, err := genPublicKeys(posconfig.EpochLeaderCount)
	if err != nil {
		t.Fatal(err)
	}
	SMA, err := genPublicKeys(posconfig.EpochLeaderCount)
=======
func TestGenerateSlotLeaderOne(t *testing.T) {
	pksamples, err := genPublicKeys(Ns)
	if err != nil {
		t.Fatal(err)
	}
	SMA, err := genPublicKeys(Ns)
>>>>>>> 0d21c9af
	if err != nil {
		t.Fatal(err)
	}
	var RB = []byte{byte(1)}
<<<<<<< HEAD
	SlotLeaderSeq, cr, _, err := GenerateSlotLeaderSeqAndIndex(SMA, pksamples, RB, uint64(1440*12),uint64(0))
	if err != nil {
		t.Fatal(err)
	}
	fmt.Println(cr)
	fmt.Println(SlotLeaderSeq)
	elapsed := time.Since(start)
	fmt.Println("Slot Leader Sequence Generation Succeed!")
	fmt.Printf("elapsed %s",elapsed)
=======
	SlotLeaderPtr, err := GenerateSlotLeaderSeqOne(SMA, pksamples, RB, 0,uint64(0))
	if err != nil {
		t.Fatal(err)
	}
	fmt.Println(SlotLeaderPtr)
	fmt.Println("Slot Leader Sequence Generation Succeed!")
>>>>>>> 0d21c9af
}

// Whole Flow Test
func TestGenerateSlotLeaderProof(t *testing.T) {
	PrivateKeys, err := genPrivateKeys(Ne)
	if err != nil {
		t.Fatal(err)
	}
	var RB = []byte{byte(1)}
	//Sort PrivateKeys
	PrivateKeys, err = SortPrivateKey(PrivateKeys, RB)
	if err != nil {
		t.Fatal(err)
	}
	PublicKeys := make([]*ecdsa.PublicKey, 0)
	for i := 0; i < Ne; i++ {
		PublicKeys = append(PublicKeys, &PrivateKeys[i].PublicKey)
	}

	//Secret Message Array Generation (e.g. PK[0])
	//-------step 1-------------------------------------------
	alpha, err := randFieldElement(Rand.Reader)
	if err != nil {
		t.Fatal(err)
	}

	//Commitment = PublicKey || alpha * PublicKey
	Commitment, err := GenerateCommitment(PublicKeys[0], alpha)
	if err != nil {
		t.Fatal(err)
	}

	//tx send Commitment
	//--------------------------------------------------------

	//-------step 2-------------------------------------------
	PublicKeys, alphaPublicKeys, Proof, err := GenerateArrayPiece(PublicKeys, alpha)
	if err != nil {
		t.Fatal(err)
	}

	//tx send PublicKeys, alphaPublicKeys, Proof
	//--------------------------------------------------------

	//--------box 3-------------------------------------------
	if VerifyArrayPiece(Commitment, PublicKeys, alphaPublicKeys, Proof) {
		fmt.Println("PK[0] Generate Message Array Verification Succeed!")
	} else {
		fmt.Println("PK[0] Generate Message Array Verification Failed!")
	}
	//--------------------------------------------------------

	//Contruct SMA
	//--------simualte of receive stage 2's tx ArrayPiece. Got only pk of local----Box 4.1 and Box 4.2-------
	alphas := make([]*big.Int, 0)
	for i := 0; i < Ne; i++ {
		x, err := randFieldElement(Rand.Reader)
		if err != nil {
			t.Fatal(err)
		}
		alphas = append(alphas, x)
	}
	ArrayReceived := make([]*ecdsa.PublicKey, 0) //need to make the order of received message the same among different users
	for i := 0; i < Ne; i++ {
		piece := new(ecdsa.PublicKey)
		piece.Curve = crypto.S256()
		piece.X, piece.Y = crypto.S256().ScalarMult(PrivateKeys[0].PublicKey.X, PrivateKeys[0].PublicKey.Y, alphas[i].Bytes())
		ArrayReceived = append(ArrayReceived, piece)
	}
	//ArrayReceived tx send?
	//---------------------------------------------------------------

	//----------Box 4.3---------------------------------------------------
	SMA, err := GenerateSMA(PrivateKeys[0], ArrayReceived)
	if err != nil {
		t.Fatal(err)
	} else {
		fmt.Println("Secret Message Array Contruction Succeed!")
	}
	//This epoch over
	//SMA tx send?
	//--------------------------------------------------------------

	//Next epoch start
	//Leader Selection and Verification
	//---------Box 5-----------------------------------------------
	SlotLeaderSeq, cr, _, err := GenerateSlotLeaderSeqAndIndex(SMA, PublicKeys, RB, uint64(EL),uint64(0))
	if err != nil {
		t.Fatal(err)
	}
	fmt.Println("Slot Leader Sequence Generation Succeed!")
	//-------------------------------------------------------------

	for i := 0; i < EL; i++ {
		if PublicKeyEqual(&PrivateKeys[0].PublicKey, SlotLeaderSeq[i]) {
			fmt.Println(i)
			ProofMeg, Proof, err := GenerateSlotLeaderProof(PrivateKeys[0], SMA, PublicKeys, RB, uint64(i), uint64(0))
			if err != nil {
				t.Fatal(err)
			}
			fmt.Println("Slot Leader Proof Generation Succeed!")
			//Verify the sum of alphaPK[0] equals to ProofMeg[2]
			na := len(ArrayReceived)
			skGt := new(ecdsa.PublicKey)
			skGt.Curve = crypto.S256()
			if i == 0 {
				skGt.X = new(big.Int).Set(ArrayReceived[0].X)
				skGt.Y = new(big.Int).Set(ArrayReceived[0].Y)
				for j := 1; j < na; j++ {
					skGt.X, skGt.Y = crypto.S256().Add(skGt.X, skGt.Y, ArrayReceived[j].X, ArrayReceived[j].Y)
				}
			} else {
				que := 0
				for t := 0; t < na; t++ {
					if cr[i-1].Bit(t) == 1 {
						if que == 1 {
							skGt.X, skGt.Y = crypto.S256().Add(skGt.X, skGt.Y, ArrayReceived[t].X, ArrayReceived[t].Y)
						} else if que == 0 {
							skGt.X = new(big.Int).Set(ArrayReceived[t].X)
							skGt.Y = new(big.Int).Set(ArrayReceived[t].Y)
							que = 1
						}

					}
				}
			}
			if PublicKeyEqual(skGt, ProofMeg[2]) {
				if VerifySlotLeaderProof(Proof, ProofMeg, PublicKeys, RB) {
					fmt.Println("Slot Leader Proof Verification Succeed!")
				}
			} else {
				fmt.Println("Slot Leader Proof Verification Failed!")
			}
		}
	}
}
// length of Bytes of big.Int
func TestTemp(t *testing.T){
	const uintSize = 32 << (^uint(0) >> 32 & 1)
	fmt.Printf("%v\n",uintSize)

	bgTemp1 := big.NewInt(0)
	bgTemp2 := big.NewInt(100000000)
	bgTemp1.Add(bgTemp1,bgTemp2)

	for i:=2; i<20;i++{
		fmt.Printf("%v\n",len(bgTemp1.Bytes()))
		bgTemp1 = bgTemp1.Mul(bgTemp1,bgTemp2)
	}
}

func TestProofWithZero(t *testing.T) {
	PrivateKeys, err := genPrivateKeys(Ne)
	if err != nil {
		t.Fatal(err)
	}
	var RB = []byte{byte(1)}
	//Sort PrivateKeys
	PrivateKeys, err = SortPrivateKey(PrivateKeys, RB)
	if err != nil {
		t.Fatal(err)
	}
	PublicKeys := make([]*ecdsa.PublicKey, 0)
	for i := 0; i < Ne; i++ {
		PublicKeys = append(PublicKeys, &PrivateKeys[i].PublicKey)
	}

	alpha, err := randFieldElement(Rand.Reader)
	if err != nil {
		t.Fatal(err)
	}

	PublicKeys, alphaPublicKeys, Proof, err := GenerateArrayPiece(PublicKeys, alpha)
	if err != nil {
		t.Fatal(err)
	}

	Proof[0] = big.NewInt(0).SetUint64(uint64(0))
	Proof[1] = big.NewInt(0).SetUint64(uint64(0))

	ret := VerifyDleqProof(PublicKeys, alphaPublicKeys, Proof)
	if ret {
		t.Errorf("VerifyDleqProof should return false,but true")
	}

	Proof[0] = nil
	Proof[1] = nil
	ret = VerifyDleqProof(PublicKeys, alphaPublicKeys, Proof)
	if ret {
		t.Errorf("VerifyDleqProof should return false,but true")
	}

}


func TestProofWithLongBytesLen(t *testing.T) {
	PrivateKeys, err := genPrivateKeys(Ne)
	if err != nil {
		t.Fatal(err)
	}
	var RB = []byte{byte(1)}
	//Sort PrivateKeys
	PrivateKeys, err = SortPrivateKey(PrivateKeys, RB)
	if err != nil {
		t.Fatal(err)
	}
	PublicKeys := make([]*ecdsa.PublicKey, 0)
	for i := 0; i < Ne; i++ {
		PublicKeys = append(PublicKeys, &PrivateKeys[i].PublicKey)
	}

	alpha, err := randFieldElement(Rand.Reader)
	if err != nil {
		t.Fatal(err)
	}

	PublicKeys, alphaPublicKeys, Proof, err := GenerateArrayPiece(PublicKeys, alpha)
	if err != nil {
		t.Fatal(err)
	}

	Proof[0] = big.NewInt(0).SetUint64(uint64(^(uint64(0))))
	Proof[1] = big.NewInt(0).SetUint64(uint64(^(uint64(0))))

	Proof[0] = Proof[0].Exp(Proof[0],big.NewInt(0).SetUint64(uint64(5)),nil)
	Proof[1] = Proof[1].Exp(Proof[1],big.NewInt(0).SetUint64(uint64(5)),nil)

	fmt.Printf("Len of bytes of Proof[0]= %v\n",len(Proof[0].Bytes()))
	fmt.Printf("Len of bytes of Proof[1]= %v\n",len(Proof[1].Bytes()))

	ret := VerifyDleqProof(PublicKeys, alphaPublicKeys, Proof)
	if ret {
		t.Errorf("VerifyDleqProof should return false,but true")
	}
}

func TestDleqWithDiffAlpha(t *testing.T) {
	PrivateKeys, err := genPrivateKeys(Ne)
	if err != nil {
		t.Fatal(err)
	}
	var RB = []byte{byte(1)}
	//Sort PrivateKeys
	PrivateKeys, err = SortPrivateKey(PrivateKeys, RB)
	if err != nil {
		t.Fatal(err)
	}
	PublicKeys := make([]*ecdsa.PublicKey, 0)
	for i := 0; i < Ne; i++ {
		PublicKeys = append(PublicKeys, &PrivateKeys[i].PublicKey)
	}

	alpha, err := randFieldElement(Rand.Reader)
	if err != nil {
		t.Fatal(err)
	}

	PublicKeys, alphaPublicKeys, Proof, err := GenerateArrayPieceWithDiffAlpha(PublicKeys, alpha)
	//PublicKeys, alphaPublicKeys, Proof, err := GenerateArrayPiece(PublicKeys, alpha)
	if err != nil {
		t.Fatal(err)
	}

	ret := VerifyDleqProof(PublicKeys, alphaPublicKeys, Proof)
	if ret {
		t.Errorf("VerifyDleqProof should return false,but true")
	}
}

func GenerateArrayPieceWithDiffAlpha(PublicKeys []*ecdsa.PublicKey,
	alpha *big.Int) ([]*ecdsa.PublicKey, []*ecdsa.PublicKey, []*big.Int, error) {
	if len(PublicKeys) == 0 || alpha.Cmp(Big0) == 0 || alpha.Cmp(Big1) == 0 {
		return nil, nil, nil, ErrInvalidArrayPieceGeneration
	}
	ArrayPiece := make([]*ecdsa.PublicKey, 0)
	n := len(PublicKeys)
	for i := 0; i < n-1; i++ {
		piece := new(ecdsa.PublicKey)
		piece.Curve = crypto.S256()
		if PublicKeys[i] == nil {
			fmt.Println("------ERROR----PublicKey == nil")
			fmt.Println(PublicKeys)
			return nil, nil, nil, ErrInvalidArrayPieceGeneration
		}
		piece.X, piece.Y = crypto.S256().ScalarMult(PublicKeys[i].X, PublicKeys[i].Y, alpha.Bytes()) //piece = alpha * PublicKey
		ArrayPiece = append(ArrayPiece, piece)                                                       //ArrayPiece = (alpha * Pk1, alpha * Pk2, ..., alpha * Pkn)
	}

	// the last one element with different random.
	alphaOne := alpha.Add(alpha,Big1)
	piece := new(ecdsa.PublicKey)
	piece.Curve = crypto.S256()
	piece.X, piece.Y = crypto.S256().ScalarMult(PublicKeys[n-1].X, PublicKeys[n-1].Y, alphaOne.Bytes()) //piece = alpha * PublicKey
	ArrayPiece = append(ArrayPiece, piece)                                                       //ArrayPiece = (alpha * Pk1, alpha * Pk2, ..., alpha * Pkn)

	proof, err := DleqProofGeneration(PublicKeys, ArrayPiece, alpha)
	if err != nil {
		return nil, nil, nil, ErrInvalidArrayPieceGeneration
	}
	return PublicKeys, ArrayPiece, proof, nil

}

//Test Sample Functions below

func genPublicKeys(x int) ([]*ecdsa.PublicKey, error) {
	if x <= 0 {
		return nil, ErrInvalidgenPublicKeys
	}
	PublicKeys := make([]*ecdsa.PublicKey, 0) //PublicKey Samples
	for i := 0; i < x; i++ {
		privateksample, err := crypto.GenerateKey()
		if err != nil {
			return nil, ErrPublickeyGeneration
		}
		PublicKeys = append(PublicKeys, &privateksample.PublicKey)
	}
	return PublicKeys, nil
}

func genProbabilities(x int) ([]*float64, error) {
	if x <= 0 {
		return nil, ErrInvalidgenProbabilities
	}
	Probabilities := make([]*float64, 0)
	for i := 0; i < x; i++ {
		probability := rand.New(rand.NewSource(int64(i))).Float64()
		Probabilities = append(Probabilities, &probability)
	}
	return Probabilities, nil
}

func genPrivateKeys(x int) ([]*ecdsa.PrivateKey, error) {
	if x <= 0 {
		return nil, ErrInvalidgenPrivateKeys
	}
	PrivateKeys := make([]*ecdsa.PrivateKey, 0)
	for i := 0; i < x; i++ {
		privateksample, err := crypto.GenerateKey()
		if err != nil {
			return nil, ErrInvalidgenPrivateKeys
		}
		PrivateKeys = append(PrivateKeys, privateksample)
	}
	return PrivateKeys, nil
}

func SortPrivateKey(PrivateKeys []*ecdsa.PrivateKey, RB []byte) ([]*ecdsa.PrivateKey, error) {
	if len(PrivateKeys) == 0 || RB == nil {
		return nil, ErrInvalidSortPrivateKeys
	}
	for _, privatekey := range PrivateKeys {
		if privatekey == nil || &privatekey.PublicKey == nil || privatekey.D == nil || privatekey.PublicKey.X == nil || privatekey.PublicKey.Y == nil {
			return nil, ErrInvalidSortPrivateKeys
		}
	}
	hasharray := make([]*big.Int, 0)
	n := len(PrivateKeys)
	for i := 0; i < n; i++ {
		var buffer bytes.Buffer
		buffer.Write(RB)
		buffer.Write(crypto.FromECDSAPub(&PrivateKeys[i].PublicKey))
		temp := buffer.Bytes()
		tempbyte := crypto.Keccak256(temp)
		tempBig := new(big.Int).SetBytes(tempbyte)
		hasharray = append(hasharray, tempBig)
	}
	for i := 0; i < n; i++ {
		for j := i + 1; j < n; j++ {
			if hasharray[i].Cmp(hasharray[j]) == 1 {
				hasharray[i], hasharray[j] = hasharray[j], hasharray[i]
				PrivateKeys[i], PrivateKeys[j] = PrivateKeys[j], PrivateKeys[i]
			}
		}
	}
	return PrivateKeys, nil
}<|MERGE_RESOLUTION|>--- conflicted
+++ resolved
@@ -246,46 +246,22 @@
 	fmt.Println("Slot Leader Sequence Generation Succeed!")
 }
 
-<<<<<<< HEAD
-func TestGenerateSlotLeaderSeqWithManySlots(t *testing.T) {
-
-	start := time.Now()
-
-	pksamples, err := genPublicKeys(posconfig.EpochLeaderCount)
-	if err != nil {
-		t.Fatal(err)
-	}
-	SMA, err := genPublicKeys(posconfig.EpochLeaderCount)
-=======
 func TestGenerateSlotLeaderOne(t *testing.T) {
 	pksamples, err := genPublicKeys(Ns)
 	if err != nil {
 		t.Fatal(err)
 	}
 	SMA, err := genPublicKeys(Ns)
->>>>>>> 0d21c9af
 	if err != nil {
 		t.Fatal(err)
 	}
 	var RB = []byte{byte(1)}
-<<<<<<< HEAD
-	SlotLeaderSeq, cr, _, err := GenerateSlotLeaderSeqAndIndex(SMA, pksamples, RB, uint64(1440*12),uint64(0))
-	if err != nil {
-		t.Fatal(err)
-	}
-	fmt.Println(cr)
-	fmt.Println(SlotLeaderSeq)
-	elapsed := time.Since(start)
-	fmt.Println("Slot Leader Sequence Generation Succeed!")
-	fmt.Printf("elapsed %s",elapsed)
-=======
 	SlotLeaderPtr, err := GenerateSlotLeaderSeqOne(SMA, pksamples, RB, 0,uint64(0))
 	if err != nil {
 		t.Fatal(err)
 	}
 	fmt.Println(SlotLeaderPtr)
 	fmt.Println("Slot Leader Sequence Generation Succeed!")
->>>>>>> 0d21c9af
 }
 
 // Whole Flow Test
