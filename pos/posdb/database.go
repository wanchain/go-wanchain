package posdb

import (
	"io/ioutil"
	"math/big"
	"os"
	"path"
	"path/filepath"
	"strings"
	"sync"

	"github.com/wanchain/go-wanchain/common"

	"github.com/wanchain/go-wanchain/rlp"

	"github.com/wanchain/go-wanchain/ethdb"
	"github.com/wanchain/go-wanchain/log"
	"github.com/wanchain/go-wanchain/pos/posconfig"
	"github.com/wanchain/go-wanchain/pos/util/convert"
)

//Db is the wanpos leveldb class
type Db struct {
	db *ethdb.LDBDatabase
}

var (
	dbInstMap = make(map[string]*Db)
	//RANDOMBEACON_DB_KEY = "PosRandomBeacon"

	mu sync.RWMutex
)

func NewDb(fileName string) *Db {
	mu.Lock()
	defer mu.Unlock()
	db := GetDbByName(fileName)
	if db != nil {
		return db
	}

	dbInst := &Db{db: nil}

	dbInst.DbInit(fileName)

	dbInstMap[fileName] = dbInst

	return dbInst
}

var dbInstance *Db

func init() {
	dbInstance = NewDb("")
}

// DbInitAll init all db files
func DbInitAll(pathname string) {
	posconfig.Cfg().Dbpath = pathname
	dbInstance = NewDb(posconfig.PosLocalDB)
	NewDb(posconfig.RbLocalDB)
	NewDb(posconfig.EpLocalDB)
}

//GetDb can get a Db instance to use
func GetDb() *Db {
	return dbInstance
}

func GetDbByName(name string) *Db {
	return dbInstMap[name]
}

//DbInit use to init leveldb in this object, user should not use this. It is automate called in init().
func (s *Db) DbInit(dbPath string) {
	var dirname string
	var err error
	if dbPath == "" {
<<<<<<< HEAD
=======
		//Remove old unuse tmp files and directorys.
>>>>>>> c0cb5307
		files, _ := filepath.Glob(filepath.Join(os.TempDir(), "wanpos_tmpdb_*"))
		for i := 0; i < len(files); i++ {
			os.RemoveAll(files[i])
		}
<<<<<<< HEAD

=======
		
>>>>>>> c0cb5307
		dirname, err = ioutil.TempDir(os.TempDir(), "wanpos_tmpdb_")
		if err != nil {
			panic("failed to create wanpos_tmpdb file: " + err.Error())
		}
	} else {
		nameIdx := strings.LastIndex(dbPath, string(os.PathSeparator))
		if nameIdx < 0 {
			dirname = path.Join(posconfig.Cfg().Dbpath, "gwan")
			dirname = path.Join(dirname, dbPath)
		} else {
			dbPath = path.Join(dbPath, "gwan")
			dirname = path.Join(dbPath, "wanposdb")
		}
	}

	if s.db != nil {
		s.db.Close()
	}

	inst, ok := dbInstMap[dbPath]

	if ok {
		inst.DbClose()
	}

	s.db, err = ethdb.NewLDBDatabase(dirname, 0, 256)
	if err != nil {
		panic("failed to create wanpos_tmpdb database: " + dbPath + "_" + err.Error())
	}
}

func (s *Db) put(epochID uint64, index uint64, key string, value []byte, saveKey bool) ([]byte, error) {
	newKey := s.getUniqueKeyBytes(epochID, index, key)

	has, err := s.db.Has(newKey)
	if err != nil {
		return nil, err
	}

	if has {
		saveKey = false
	}

	s.db.Put(newKey, value)
	if saveKey {
		err = s.saveKey(newKey, epochID)
	}
	return newKey, err
}

//PutWithIndex use to set a key-value store with a given epochID and Index
func (s *Db) PutWithIndex(epochID uint64, index uint64, key string, value []byte) ([]byte, error) {
	return s.put(epochID, index, key, value, true)
}

//GetWithIndex use to get a key-value store with a given epochID and Index
func (s *Db) GetWithIndex(epochID uint64, index uint64, key string) ([]byte, error) {
	newKey := s.getUniqueKeyBytes(epochID, index, key)

	ret, err := s.db.Get(newKey)
	if err != nil {
		//debug.PrintStack()
	}
	return ret, err
}

//Put use to set a key-value store with a given epochID
func (s *Db) Put(epochID uint64, key string, value []byte) ([]byte, error) {
	return s.PutWithIndex(epochID, 0, key, value)
}

//Get use to get a key-value store with a given epochID
func (s *Db) Get(epochID uint64, key string) ([]byte, error) {
	return s.GetWithIndex(epochID, 0, key)
}

func (s *Db) saveKey(key []byte, epochID uint64) error {
	keyCount := s.getKeyCount(epochID)

	keyName := s.getKeyName(epochID, keyCount)

	_, err := s.putNoCount(0, keyName, key)
	if err != nil {
		return err
	}

	keyCount++
	_, err = s.putNoCount(0, s.getKeyCountName(epochID), convert.Uint64ToBytes(keyCount))
	if err != nil {
		return err
	}

	return nil
}

func (s *Db) getKeyCount(epochID uint64) uint64 {
	ret, err := s.Get(0, s.getKeyCountName(epochID))
	if err != nil {
		return 0
	}
	return convert.BytesToUint64(ret)
}

func (s *Db) getAllKeys(epochID uint64) []string {
	keyCount := s.getKeyCount(epochID)

	keys := make([]string, keyCount)
	var i uint64
	for i = 0; i < keyCount; i++ {
		keyName := s.getKeyName(epochID, i)
		ret, err := s.Get(0, keyName)
		if err != nil {
			log.Warn(err.Error())
			continue
		}

		keys[i] = string(ret)
	}

	return keys
}

func (s *Db) getKeyName(epochID uint64, keyIndex uint64) string {
	return "key_" + convert.Uint64ToString(epochID) + "_" + convert.Uint64ToString(keyIndex)
}

func (s *Db) getKeyCountName(epochID uint64) string {
	return "keyCount_" + convert.Uint64ToString(epochID)
}

func (s *Db) putNoCount(epochID uint64, key string, value []byte) ([]byte, error) {
	return s.put(epochID, 0, key, value, false)
}

//DbClose use to close db file
func (s *Db) DbClose() {
	s.db.Close()
}

// GetStorageByteArray : cb is callback function. cb return true indicating like to continue, return false indicating stop
func (s *Db) GetStorageByteArray(epochID uint64) [][]byte {

	keys := s.getAllKeys(epochID)

	arrays := make([][]byte, len(keys))

	for i := 0; i < len(keys); i++ {
		ret, err := s.db.Get([]byte(keys[i]))
		if err != nil {
			log.Warn(err.Error())
			continue
		}
		arrays[i] = ret
	}

	return arrays
}

func (s *Db) getUniqueKey(epochID uint64, index uint64, key string) string {
	uskey := convert.Uint64ToString(epochID) + "_" + convert.Uint64ToString(index) + "_" + key
	return uskey
}

func (s *Db) getUniqueKeyBytes(epochID uint64, index uint64, key string) []byte {
	return []byte(s.getUniqueKey(epochID, index, key))
}

// TODO duplicated with epochLeader
type Proposer struct {
	PubSec256     []byte
	PubBn256      []byte
	Probabilities *big.Int
}

func GetRBProposerGroup(epochId uint64) [][]byte {
	db := NewDb(posconfig.RbLocalDB)
	if db == nil {
		// todo : os.Exit ??
		log.SyslogErr("GetRBProposerGroup create db error")
		return nil
	}

	proposersArray := db.GetStorageByteArray(epochId)
	length := len(proposersArray)
	g1s := make([][]byte, length, length)

	for i := 0; i < length; i++ {
		proposer := Proposer{}
		err := rlp.DecodeBytes(proposersArray[i], &proposer)
		if err != nil {
			log.Error("can't rlp decode:", err)
		}
		g1s[i] = proposer.PubBn256
	}

	return g1s

}

func GetStakerInfoBytes(epochId uint64, addr common.Address) []byte {
	db := NewDb(posconfig.StakerLocalDB)
	if db == nil {
		log.SyslogErr("GetStakerInfo create db error")
		return nil
	}
	stakerBytes, err := db.GetWithIndex(epochId, 0, common.ToHex(addr[:]))
	if err != nil {
		return nil
	}

	return stakerBytes
}

func GetEpochLeaderGroup(epochId uint64) [][]byte {
	db := NewDb(posconfig.EpLocalDB)
	if db == nil {
		log.SyslogErr("GetEpochLeaderGroup create db error")
		return nil
	}

	proposersArray := db.GetStorageByteArray(epochId)
	length := len(proposersArray)
	pks := make([][]byte, length, length)

	for i := 0; i < length; i++ {
		proposer := Proposer{}
		err := rlp.DecodeBytes(proposersArray[i], &proposer)
		if err != nil {
			log.Error("can't rlp decode:", err)
		}
		pks[i] = proposer.PubSec256
	}

	return pks

}

//-------------------------------------------------------------------<|MERGE_RESOLUTION|>--- conflicted
+++ resolved
@@ -76,19 +76,12 @@
 	var dirname string
 	var err error
 	if dbPath == "" {
-<<<<<<< HEAD
-=======
 		//Remove old unuse tmp files and directorys.
->>>>>>> c0cb5307
 		files, _ := filepath.Glob(filepath.Join(os.TempDir(), "wanpos_tmpdb_*"))
 		for i := 0; i < len(files); i++ {
 			os.RemoveAll(files[i])
 		}
-<<<<<<< HEAD
-
-=======
-		
->>>>>>> c0cb5307
+
 		dirname, err = ioutil.TempDir(os.TempDir(), "wanpos_tmpdb_")
 		if err != nil {
 			panic("failed to create wanpos_tmpdb file: " + err.Error())
