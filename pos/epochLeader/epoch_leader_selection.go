package epochLeader

import (
	"bytes"
	"encoding/json"
	"errors"
	"fmt"
	"math"
	"math/big"
	"sort"
	"strings"

	"github.com/wanchain/go-wanchain/rlp"

	"github.com/wanchain/go-wanchain/common"
	"github.com/wanchain/go-wanchain/core"
	"github.com/wanchain/go-wanchain/core/state"
	"github.com/wanchain/go-wanchain/core/vm"
	"github.com/wanchain/go-wanchain/crypto"
	"github.com/wanchain/go-wanchain/log"
	"github.com/wanchain/go-wanchain/params"
	"github.com/wanchain/go-wanchain/pos"
	"github.com/wanchain/go-wanchain/pos/posdb"
)

var (
	safeK = uint64(1)
	Nr    = pos.RandomProperCount //num of random proposers
	Ne    = pos.EpochLeaderCount  //num of epoch leaders, limited <= 256 now

	Big1                                   = big.NewInt(1)
	Big0                                   = big.NewInt(0)
	ErrInvalidRandomProposerSelection      = errors.New("Invalid Random Proposer Selection")                  //Invalid Random Proposer Selection
	ErrInvalidEpochProposerSelection       = errors.New("Invalid Epoch Proposer Selection")                   //Invalid Random Proposer Selection
	ErrInvalidProbabilityfloat2big         = errors.New("Invalid Transform Probability From Float To Bigint") //Invalid Transform Probability From Float To Bigint
	ErrInvalidGenerateCommitment           = errors.New("Invalid Commitment Generation")                      //Invalid Commitment Generation
	ErrInvalidArrayPieceGeneration         = errors.New("Invalid ArrayPiece Generation")                      //Invalid ArrayPiece Generation
	ErrInvalidDleqProofGeneration          = errors.New("Invalid DLEQ Proof Generation")                      //Invalid DLEQ Proof Generation
	ErrInvalidSecretMessageArrayGeneration = errors.New("Invalid Secret Message Array Generation")            //Invalid Secret Message Array Generation
	ErrInvalidSortPublicKeys               = errors.New("Invalid PublicKeys Sort Operation")                  //Invalid PublicKeys Sort Operation
	ErrInvalidSlotLeaderSequenceGeneration = errors.New("Invalid Slot Leader Sequence Generation")            //Invalid Slot Leader Sequence Generation
	ErrInvalidSlotLeaderLocation           = errors.New("Invalid Slot Leader Location")                       //Invalid Slot Leader Location
	ErrInvalidSlotLeaderProofGeneration    = errors.New("Invalid Slot Leader Proof Generation")               //Invalid Slot Leader Proof Generation
)

type Epocher struct {
	rbLeadersDb     *posdb.Db
	rbLeadersAddrDb *posdb.Db
	epochLeadersDb  *posdb.Db
	blkChain        *core.BlockChain
}

var epocherInst *Epocher = nil

type puksInfo struct {
	PubSec256 []byte //staker’s ethereum public key
	PubBn256  []byte //staker’s bn256 public key
}

func NewEpocher(blc *core.BlockChain) *Epocher {

	if blc == nil {
		return nil
	}

	if epocherInst == nil {
		epocherInst = NewEpocherWithLBN(blc, "rblocaldb", "eplocaldb")
	}

	return epocherInst
}

func GetEpocher() *Epocher {
	return epocherInst
}

func NewEpocherWithLBN(blc *core.BlockChain, rbn string, epdbn string) *Epocher {

	rbdb := posdb.NewDb(rbn)
	rbldAddrDb := posdb.NewDb(rbn + "address")

	epdb := posdb.NewDb(epdbn)
	inst := &Epocher{rbdb, rbldAddrDb, epdb, blc}

	posdb.SetEpocherInst(inst)

	return inst
}
func (e *Epocher) GetBlkChain() *core.BlockChain {
	return e.blkChain
}
func (e *Epocher) GetTargetBlkNumber(epochId uint64) uint64 {
	// TODO how to get thee target blockNumber
	if epochId < 2 {
		return uint64(0)
	}
	targetEpochId := epochId - 2
	targetBlkNum := posdb.GetEpochBlock(targetEpochId)
	if targetBlkNum == 0 {
		curNum := e.blkChain.CurrentBlock().NumberU64()
		for {
			curBlock := e.blkChain.GetBlockByNumber(curNum)
			curEpochId := curBlock.Header().Difficulty.Uint64() >> 32
			if curEpochId <= targetEpochId {
				break
			}
			curNum--
		}
		targetBlkNum = curNum
		posdb.SetEpochBlock(targetEpochId, targetBlkNum)
	}
	return targetBlkNum
	//targetBlkNum := e.blkChain.CurrentBlock().NumberU64()
	//if targetBlkNum >= safeK {
	//	return (targetBlkNum - safeK)
	//} else {
	//	return 0
	//}
}
func (e *Epocher) SelectLeadersLoop(epochId uint64) error {

	targetBlkNum := e.GetTargetBlkNumber(epochId)

	stateDb, err := e.blkChain.StateAt(e.blkChain.GetBlockByNumber(targetBlkNum).Root())
	if err != nil {
		return err
	}

	epochIdIn := epochId
	if epochIdIn > 0 {
		epochIdIn--
	}
	rb := vm.GetR(stateDb, epochIdIn)

	if rb == nil {
		log.Error(fmt.Sprintln("vm.GetR return nil at epochId:", epochId))
		rb = big.NewInt(1)
	}

	r := rb.Bytes()

	err = e.SelectLeaders(r, Ne, Nr, stateDb, epochId)
	if err != nil {
		return err
	}

	return nil
}

func (e *Epocher) SelectLeaders(r []byte, ne int, nr int, statedb *state.StateDB, epochId uint64) error {

	fmt.Println("\n\nselect randoms", epochId, common.ToHex(r))

	pa, err := e.createStakerProbabilityArray(statedb, epochId)
	if pa == nil || err != nil {
		return err
	}

	e.epochLeaderSelection(r, ne, pa, epochId)

	e.randomProposerSelection(r, nr, pa, epochId)

	return nil

}

type Proposer struct {
	PubSec256     []byte
	PubBn256      []byte
	Probabilities *big.Int
}

type ProposerSorter []Proposer

func newProposerSorter() ProposerSorter {
	ps := make(ProposerSorter, 0)
	return ps
}

//Len()
func (s ProposerSorter) Len() int {
	return len(s)
}

func (s ProposerSorter) Less(i, j int) bool {
	return s[i].Probabilities.Cmp(s[j].Probabilities) < 0
}

//Swap()
func (s ProposerSorter) Swap(i, j int) {
	s[i], s[j] = s[j], s[i]
}

func Round(f float64, n int) float64 {
	n10 := math.Pow10(n)
	return math.Trunc((f+0.5/n10)*n10) / n10
}
/*
新的wancoin到stake的权重计算公式
Probability = Amount * (10 + lockEpoch/(maxEpoch/10)) * (2-exp(t-1))
其中, Amount是注册进来的wan数量
lockEpoch是要锁定的时长(epoch数), maxEpoch是运行锁定的最长时长, 目前是1000
这样, 锁定时长对应的权重在[10,20]之间.
t是锁定时间剩余时长的百分比,取值(1,0)之间, (2-exp(t-1))对应的权重在(1, 1.64)之间.
 */
func (e *Epocher) calProbability2(epochId uint64, amountWin *big.Int, lockTime uint64, startEpochId uint64) *big.Int {
	amount := big.NewInt(0).Div(amountWin, big.NewInt(params.Wan))
	pb := big.NewInt(0)
	var leftTimePercent float64
	if(epochId < 2) {
		leftTimePercent = 1
	} else if(epochId < startEpochId+2 || epochId >= startEpochId+2+lockTime) {
		leftTimePercent = 0
	}else {
		leftTimePercent = (float64(lockTime-(epochId-startEpochId-2)) / float64(lockTime))
	}
	fpercent := 2-Round(math.Exp(leftTimePercent-1), 4)

	epercent := big.NewInt(int64(fpercent * Accuracy))

	lockWeight := vm.CalLocktimeWeight(lockTime)
	timeBig := big.NewInt(int64(lockWeight))

	pb.Mul(amount, epercent)
	pb.Mul(pb, timeBig)
	fmt.Print("calProbability,pb:", pb)
	return pb
}

const Accuracy float64 = 1024.0 //accuracy to magnificate
//wanhumber*locktime*(exp-(t) ),t=(locktime - passedtime/locktime)
func (e *Epocher) calProbability(epochId uint64, amountWin *big.Int, lockTime uint64, startEpochId uint64) *big.Int {
	amount := big.NewInt(0).Div(amountWin, big.NewInt(params.Wan))
	pb := big.NewInt(0)
	var leftTimePercent float64
	leftTimePercent = (float64(lockTime-(epochId-startEpochId)) / float64(lockTime))
	if leftTimePercent > 0 {
		leftTimePercent = Round(leftTimePercent, 32)
	} else {
		return pb
	}
	fpercent := Round(math.Exp(-leftTimePercent), 4)

	epercent := big.NewInt(int64(fpercent * Accuracy))

	timeBig := big.NewInt(int64(lockTime))

	pb.Mul(amount, epercent)
	pb.Mul(pb, timeBig)
	fmt.Print("calProbability,pb:", pb)
	return pb
}

//wanhumber*locktime*(exp-(t) ),t=(locktime - passedtime/locktime)
func (e *Epocher) generateProblility(pstaker *vm.StakerInfo, epochId uint64) (*Proposer, error) {

	//blkTime := epochId*(pos.SlotTime*pos.SlotCount) + pos.EpochBaseTime
<<<<<<< HEAD
	//amount := big.NewInt(0).Div(pstaker.Amount, big.NewInt(params.Wan))
	//lockTime := pstaker.LockEpochs
	//
	//var leftTimePercent float64
	//if epochId < 2 {
	//	leftTimePercent = 1
	//} else {
	//
	//	leftTimePercent = (float64(lockTime-(epochId-pstaker.StakingEpochs)) / float64(lockTime))
	//	if leftTimePercent > 0 {
	//		leftTimePercent = Round(leftTimePercent, 32)
	//	} else {
	//		leftTimePercent = 0
	//	}
=======
	amount := big.NewInt(0).Div(pstaker.Amount, big.NewInt(params.Wan))
	lockTime := pstaker.LockEpochs

	var leftTimePercent float64
	if epochId < 2 {
		leftTimePercent = 1
	} else {

		leftTimePercent = (float64(lockTime-(epochId-pstaker.StakingEpoch)) / float64(lockTime))
		if leftTimePercent > 0 {
			leftTimePercent = Round(leftTimePercent, 32)
		} else {
			leftTimePercent = 0
		}
	}

	fpercent := Round(math.Exp(-leftTimePercent), 4)

	epercent := big.NewInt(int64(fpercent * Accuracy))

	timeBig := big.NewInt(int64(lockTime))

	pb := big.NewInt(0).Mul(amount, epercent)
	pb = big.NewInt(0).Mul(pb, timeBig)

	//if pb == 0 {
	//log.Warn("epoch Info:", "epochId=", epochId, ",amount=", amount, ",locktime=", lockTime, ",leftTimePercent=", leftTimePercent, ",pb=", pb, ",staking time=", pstaker.StakingTime)

>>>>>>> 275c7ddc
	//}
	//
	//fpercent := Round(math.Exp(-leftTimePercent), 4)
	//
	//epercent := big.NewInt(int64(fpercent * Accuracy))
	//
	//timeBig := big.NewInt(int64(lockTime))
	//
	//pb := big.NewInt(0).Mul(amount, epercent)
	//pb = big.NewInt(0).Mul(pb, timeBig)

	//gb := new(bn256.G1)
	//_, err := gb.Unmarshal(pstaker.PubBn256)
	//if err != nil {
	//	return nil, err
	//}

	pb := e.calProbability2(epochId, pstaker.Amount, pstaker.LockEpochs, pstaker.StakingEpochs)
	p := &Proposer{
		PubSec256:     pstaker.PubSec256,
		PubBn256:      pstaker.PubBn256,
		Probabilities: pb,
	}

	return p, nil

}

func (e *Epocher) createStakerProbabilityArray(statedb *state.StateDB, epochId uint64) (ProposerSorter, error) {

	if statedb == nil {
		return nil, vm.ErrUnknown
	}

	listAddr := vm.StakersInfoAddr
	ps := newProposerSorter()

	//blkTime := epochId*(pos.SlotTime*pos.SlotCount) + pos.EpochBaseTime

	statedb.ForEachStorageByteArray(listAddr, func(key common.Hash, value []byte) bool {

		staker := vm.StakerInfo{}
		err := json.Unmarshal(value, &staker)
		if err != nil {
			log.Info(err.Error())
			return true
		}

		if staker.Amount.Cmp(Big0) == 0 {
			//log.Info("staker ",common.ToHex(staker.PubSec256),"stake out already")
			return true
		}

		pitem, err := e.generateProblility(&staker, epochId)
		if err != nil {
			log.Info(err.Error())
			return true
		}

		if staker.Amount.Cmp(Big0) > 0 && (*pitem).Probabilities.Cmp(Big0) > 0 {
			ps = append(ps, *pitem)
			log.Info(common.ToHex((*pitem).Probabilities.Bytes()))
		}

		return true
	})

	sort.Sort(ProposerSorter(ps))

	for idx, _ := range ps {
		if idx == 0 {
			continue
		}

		ps[idx].Probabilities = big.NewInt(0).Add(ps[idx].Probabilities, ps[idx-1].Probabilities)
	}

	fmt.Println("\n\n------------------------------------------------------------------------------------------")
	for i, val := range ps {
		if i == 0 {
			fmt.Println("puk=", val.PubSec256, "probability percent from=", 0, "to=", val.Probabilities, "span wide=", val.Probabilities.Text(10))
		} else {
			diff := big.NewInt(0).Sub(val.Probabilities, ps[i-1].Probabilities)
			fmt.Println("puk=", val.PubSec256, "probability percent from=", ps[i-1].Probabilities.Text(10), "to=", val.Probabilities.Text(10), "span wide=", diff.Text(10))
		}
	}
	fmt.Println("------------------------------------------------------------------------------------------")

	return ps, nil
}

//samples nr random proposers by random number r（Random Beacon) from PublicKeys based on proportion of Probabilities
func (e *Epocher) epochLeaderSelection(r []byte, nr int, ps ProposerSorter, epochId uint64) error {
	if r == nil || nr <= 0 || len(ps) == 0 {
		return ErrInvalidRandomProposerSelection
	}

	//the last one is total properties
	tp := ps[len(ps)-1].Probabilities

	var Byte0 = []byte{byte(0)}
	var buffer bytes.Buffer
	buffer.Write(Byte0)
	buffer.Write(r)
	r0 := buffer.Bytes()       //r0 = 0||r
	cr := crypto.Keccak256(r0) //cr = hash(r0)

	//randomProposerPublicKeys := make([]*ecdsa.PublicKey, 0)  //store the selected publickeys
	log.Info("\n\n\n")
	for i := 0; i < nr; i++ {

		crBig := new(big.Int).SetBytes(cr)
		crBig = crBig.Mod(crBig, tp) //cr_big = cr mod tp

		//fmt.Println("epoch leader mod tp=" + common.ToHex(crBig.Bytes()))
		//select pki whose probability bigger than cr_big left
		idx := sort.Search(len(ps), func(i int) bool { return ps[i].Probabilities.Cmp(crBig) > 0 })

		log.Info("select epoch leader", "epochid=", epochId, "idx=", i, "pub=", ps[idx].PubSec256)
		//randomProposerPublicKeys = append(randomProposerPublicKeys, ps[idx].PubSec256)
		val, err := rlp.EncodeToBytes(&ps[idx])
		//val,err := json.Marshal(&ps[idx])
		if err != nil {
			continue
		}
		e.epochLeadersDb.PutWithIndex(epochId, uint64(i), "", val)

		cr = crypto.Keccak256(cr)
	}

	log.Info("\n\n\n")

	return nil
}

//*bn256.G1
//samples ne epoch leaders by random number r from PublicKeys based on proportion of Probabilities
func (e *Epocher) randomProposerSelection(r []byte, nr int, ps ProposerSorter, epochId uint64) error {
	if r == nil || nr <= 0 || len(ps) == 0 {
		return ErrInvalidEpochProposerSelection
	}

	//the last one is total properties
	tp := ps[len(ps)-1].Probabilities

	var Byte1 = []byte{byte(1)}
	var buffer bytes.Buffer
	buffer.Write(Byte1)
	buffer.Write(r)
	r1 := buffer.Bytes()       //r1 = 1||r
	cr := crypto.Keccak256(r1) //cr = hash(r1)

	log.Info("\n\n\n")
	for i := 0; i < nr; i++ {

		crBig := new(big.Int).SetBytes(cr)
		crBig = crBig.Mod(crBig, tp) //cr_big = cr mod tp

		//select pki whose probability bigger than cr_big left
		idx := sort.Search(len(ps), func(i int) bool { return ps[i].Probabilities.Cmp(crBig) > 0 })

		fmt.Println("random selector ", "index:=", idx, "bn256", ps[idx].PubBn256)

		//e.rbLeadersDb.PutWithIndex(epochId, uint64(i), "", ps[idx].PubBn256.Marshal())

		//info := &puksInfo{
		//	PubSec256:crypto.FromECDSAPub(ps[idx].PubSec256),
		//	PubBn256:ps[idx].PubBn256.Marshal(),
		//}
		val, err := rlp.EncodeToBytes(ps[idx])
		//val,err := json.Marshal(&ps[idx])

		if err != nil {
			continue
		}

		e.rbLeadersDb.PutWithIndex(epochId, uint64(i), "", val)

		cr = crypto.Keccak256(cr)
	}

	log.Info("\n\n\n")

	return nil
}

//get epochLeaders of epochID in localdb
func (e *Epocher) GetEpochLeaders(epochID uint64) [][]byte {

	// TODO: how to cache these
	ksarray := posdb.GetEpochLeaderGroup(epochID)

	return ksarray

}

//get rbLeaders of epochID in localdb only for incentive.
func (e *Epocher) GetRBProposerGroup(epochID uint64) []vm.Leader {
	proposersArray := e.rbLeadersDb.GetStorageByteArray(epochID)
	length := len(proposersArray)
	g1s := make([]vm.Leader, length)

	for i := 0; i < length; i++ {
		proposer := Proposer{}
		err := rlp.DecodeBytes(proposersArray[i], &proposer)
		if err != nil {
			log.Error("can't rlp decode:", err)
		}
		g1s[i].PubSec256 = proposer.PubSec256
		g1s[i].PubBn256 = proposer.PubBn256
		pub := crypto.ToECDSAPub(proposer.PubSec256)
		if nil == pub {
			continue
		}

		g1s[i].SecAddr = crypto.PubkeyToAddress(*pub)
		g1s[i].Probabilities = proposer.Probabilities
	}

	return g1s
}

func (e *Epocher) GetProposerBn256PK(epochID uint64, idx uint64, addr common.Address) []byte {
	valSet := e.rbLeadersDb.GetStorageByteArray(epochID)

	if valSet == nil || len(valSet) == 0 {
		return nil
	}

	psValue := valSet[idx]

	proposer := Proposer{}
	err := rlp.DecodeBytes(psValue, &proposer)
	if err != nil {
		log.Error("can't rlp decode:", err)
	}

	pub := crypto.ToECDSAPub(proposer.PubSec256)

	if pub == nil {
		return nil
	}

	bingoAddr := crypto.PubkeyToAddress(*pub)

	if bingoAddr == addr {
		return proposer.PubBn256
	} else {
		return nil
	}
}

func (e *Epocher) GetEpochStakers(epochId uint64, puk string) ([]string, error) {

	targetBlkNum := e.GetTargetBlkNumber(epochId)

	stateDb, err := e.blkChain.StateAt(e.blkChain.GetBlockByNumber(targetBlkNum).Root())
	if err != nil {
		return nil, err
	}

	sec256 := common.FromHex(strings.ToLower(puk))
	pubHash := common.BytesToHash(sec256)

	infoArray, err := vm.GetInfo(stateDb, vm.StakersInfoAddr, pubHash)
	if infoArray == nil {
		return nil, errors.New("not find staker staking info")
	}

	var staker vm.StakerInfo
	err = json.Unmarshal(infoArray, &staker)
	if err != nil {
		return nil, err
	}

	if staker.PubSec256 == nil {
		return nil, errors.New("staker has unregistered already")
	}
	//blkTime := epochId*(pos.SlotTime*pos.SlotCount) + pos.EpochBaseTime
	pitem, err := e.generateProblility(&staker, epochId)
	if err != nil {
		return nil, err
	}
	strArray := make([]string, 0)
	val := staker.Amount.Div(staker.Amount, big.NewInt(int64(params.Wan)))

	strArray = append(strArray, fmt.Sprint("amount:", val.Text(10)))
	strArray = append(strArray, fmt.Sprint("lockTime:", staker.LockEpochs))
	strArray = append(strArray, fmt.Sprint("probability:", pitem.Probabilities.Text(10)))

	return strArray, nil

}

func (e *Epocher) GetEpochProbability(epochId uint64, addr common.Address) (infors []vm.ClientProbability, feeRate uint64, totalProbability *big.Int, err error) {

	//return []vm.ClientProbability{{Addr: addr, Probability: big.NewInt(10)}}, 100, big.NewInt(10000), nil

	//eparray := e.GetLeaderBase(epochId)
	//
	//leader := vm.Leader{}
	//for i := 0; i < len(eparray); i++ {
	//	err := json.Unmarshal(eparray[i], &leader)
	//	if nil == err {
	//		if leader.SecAddr == addr {
	//			break
	//		}
	//	}
	//}
	targetBlkNum := e.GetTargetBlkNumber(epochId)

	stateDb, err := e.blkChain.StateAt(e.blkChain.GetBlockByNumber(targetBlkNum).Root())
	if err != nil {
		return nil, 0, nil, err
	}

	addrHash := common.BytesToHash(addr[:])
	stakerBytes := stateDb.GetStateByteArray(vm.StakersInfoAddr, addrHash)

	staker := vm.StakerInfo{}
	err = json.Unmarshal(stakerBytes, &staker)
	if nil != err {
		return nil, 0, nil, err
	}
	infors = make([]vm.ClientProbability, 1) // TODO: the array length?
	infors[0].Addr = addr
	infors[0].Probability = e.calProbability(epochId, staker.Amount, staker.LockEpochs, staker.StakingEpoch)
	feeRate = staker.FeeRate
	totalProbability = infors[0].Probability //TODO: add all client
	return infors, feeRate, totalProbability, nil
}

func (e *Epocher) SetEpochIncentive(epochId uint64, infors [][]vm.ClientIncentive) (err error) {
	return nil
}

func StakeOutRun(stateDb *state.StateDB, epochID uint64) bool {
	if vm.StakeoutIsFinished(stateDb, epochID) {
		return true
	}
	vm.StakeoutSetEpoch(stateDb, epochID)

	stakers := vm.GetStakersSnap(stateDb)
	for i:=0; i<len(stakers); i++ {
		// stakeout delegated client. client will expire at the same time with delegate node
		staker := stakers[i]
		if epochID < staker.StakingEpoch + staker.LockEpochs + 3 { // TODO: check with design
			continue
		}
		for j:=0; j<len(staker.Clients); j++ {
			core.Transfer(stateDb, vm.StakersInfoAddr, staker.Clients[j].Address, staker.Clients[j].Amount)
		}

		core.Transfer(stateDb, vm.StakersInfoAddr, staker.From, staker.Amount)
		//staker.Clients = make([]vm.ClientInfo,0)
		//infoBytes, err := rlp.EncodeToBytes(staker)
		//if err != nil {
		//	log.Error("EncodeToBytes failed: ", err)
		//	return false
		//}

		vm.UpdateInfo(stateDb, vm.StakersInfoAddr, vm.GetStakeInKeyHash(staker.Address), nil)
	}
	return true
}<|MERGE_RESOLUTION|>--- conflicted
+++ resolved
@@ -255,7 +255,6 @@
 func (e *Epocher) generateProblility(pstaker *vm.StakerInfo, epochId uint64) (*Proposer, error) {
 
 	//blkTime := epochId*(pos.SlotTime*pos.SlotCount) + pos.EpochBaseTime
-<<<<<<< HEAD
 	//amount := big.NewInt(0).Div(pstaker.Amount, big.NewInt(params.Wan))
 	//lockTime := pstaker.LockEpochs
 	//
@@ -270,36 +269,6 @@
 	//	} else {
 	//		leftTimePercent = 0
 	//	}
-=======
-	amount := big.NewInt(0).Div(pstaker.Amount, big.NewInt(params.Wan))
-	lockTime := pstaker.LockEpochs
-
-	var leftTimePercent float64
-	if epochId < 2 {
-		leftTimePercent = 1
-	} else {
-
-		leftTimePercent = (float64(lockTime-(epochId-pstaker.StakingEpoch)) / float64(lockTime))
-		if leftTimePercent > 0 {
-			leftTimePercent = Round(leftTimePercent, 32)
-		} else {
-			leftTimePercent = 0
-		}
-	}
-
-	fpercent := Round(math.Exp(-leftTimePercent), 4)
-
-	epercent := big.NewInt(int64(fpercent * Accuracy))
-
-	timeBig := big.NewInt(int64(lockTime))
-
-	pb := big.NewInt(0).Mul(amount, epercent)
-	pb = big.NewInt(0).Mul(pb, timeBig)
-
-	//if pb == 0 {
-	//log.Warn("epoch Info:", "epochId=", epochId, ",amount=", amount, ",locktime=", lockTime, ",leftTimePercent=", leftTimePercent, ",pb=", pb, ",staking time=", pstaker.StakingTime)
-
->>>>>>> 275c7ddc
 	//}
 	//
 	//fpercent := Round(math.Exp(-leftTimePercent), 4)
