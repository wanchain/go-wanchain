package epochLeader

import (
	"bytes"
	"encoding/json"
	"errors"
	"fmt"
	"math"
	"math/big"
	"sort"
	"strings"

	"github.com/wanchain/go-wanchain/rlp"

	"github.com/wanchain/go-wanchain/common"
	"github.com/wanchain/go-wanchain/core"
	"github.com/wanchain/go-wanchain/core/state"
	"github.com/wanchain/go-wanchain/core/vm"
	"github.com/wanchain/go-wanchain/crypto"
	"github.com/wanchain/go-wanchain/log"
	"github.com/wanchain/go-wanchain/params"
	pos "github.com/wanchain/go-wanchain/pos/posconfig"
	"github.com/wanchain/go-wanchain/pos/posdb"
)

var (
	safeK = uint64(1)
	Nr    = pos.RandomProperCount //num of random proposers
	Ne    = pos.EpochLeaderCount  //num of epoch leaders, limited <= 256 now

	Big1                                   = big.NewInt(1)
	Big0                                   = big.NewInt(0)
	ErrInvalidRandomProposerSelection      = errors.New("Invalid Random Proposer Selection")                  //Invalid Random Proposer Selection
	ErrInvalidEpochProposerSelection       = errors.New("Invalid Epoch Proposer Selection")                   //Invalid Random Proposer Selection
	ErrInvalidProbabilityfloat2big         = errors.New("Invalid Transform Probability From Float To Bigint") //Invalid Transform Probability From Float To Bigint
	ErrInvalidGenerateCommitment           = errors.New("Invalid Commitment Generation")                      //Invalid Commitment Generation
	ErrInvalidArrayPieceGeneration         = errors.New("Invalid ArrayPiece Generation")                      //Invalid ArrayPiece Generation
	ErrInvalidDleqProofGeneration          = errors.New("Invalid DLEQ Proof Generation")                      //Invalid DLEQ Proof Generation
	ErrInvalidSecretMessageArrayGeneration = errors.New("Invalid Secret Message Array Generation")            //Invalid Secret Message Array Generation
	ErrInvalidSortPublicKeys               = errors.New("Invalid PublicKeys Sort Operation")                  //Invalid PublicKeys Sort Operation
	ErrInvalidSlotLeaderSequenceGeneration = errors.New("Invalid Slot Leader Sequence Generation")            //Invalid Slot Leader Sequence Generation
	ErrInvalidSlotLeaderLocation           = errors.New("Invalid Slot Leader Location")                       //Invalid Slot Leader Location
	ErrInvalidSlotLeaderProofGeneration    = errors.New("Invalid Slot Leader Proof Generation")               //Invalid Slot Leader Proof Generation
)

type Epocher struct {
	rbLeadersDb     *posdb.Db
	rbLeadersAddrDb *posdb.Db
	epochLeadersDb  *posdb.Db
	blkChain        *core.BlockChain
}

var epocherInst *Epocher = nil

type puksInfo struct {
	PubSec256 []byte //staker’s ethereum public key
	PubBn256  []byte //staker’s bn256 public key
}

func NewEpocher(blc *core.BlockChain) *Epocher {

	if blc == nil {
		return nil
	}

	if epocherInst == nil {
		epocherInst = NewEpocherWithLBN(blc, pos.RbLocalDB, pos.EpLocalDB)
	}

	return epocherInst
}

func GetEpocher() *Epocher {
	return epocherInst
}

func NewEpocherWithLBN(blc *core.BlockChain, rbn string, epdbn string) *Epocher {

	rbdb := posdb.NewDb(rbn)
	rbldAddrDb := posdb.NewDb(rbn + "address")

	epdb := posdb.NewDb(epdbn)
	inst := &Epocher{rbdb, rbldAddrDb, epdb, blc}

	posdb.SetEpocherInst(inst)

	return inst
}

func (e *Epocher) GetBlkChain() *core.BlockChain {
	return e.blkChain
}

func (e *Epocher) GetTargetBlkNumber(epochId uint64) uint64 {
	// TODO how to get thee target blockNumber
	if epochId < 2 {
		return uint64(0)
	}
	targetEpochId := epochId - 2
	targetBlkNum := posdb.GetEpochBlock(targetEpochId)
	if targetBlkNum == 0 {
		curNum := e.blkChain.CurrentBlock().NumberU64()
		for {
			curBlock := e.blkChain.GetBlockByNumber(curNum)
			curEpochId := curBlock.Header().Difficulty.Uint64() >> 32
			if curEpochId <= targetEpochId {
				break
			}
			curNum--
		}
		targetBlkNum = curNum
		posdb.SetEpochBlock(targetEpochId, targetBlkNum)
	}
	return targetBlkNum

}
func (e *Epocher) SelectLeadersLoop(epochId uint64) error {

	targetBlkNum := e.GetTargetBlkNumber(epochId)

	stateDb, err := e.blkChain.StateAt(e.blkChain.GetBlockByNumber(targetBlkNum).Root())
	if err != nil {
		return err
	}

	epochIdIn := epochId
	if epochIdIn > 0 {
		epochIdIn--
	}
	rb := vm.GetR(stateDb, epochIdIn)

	if rb == nil {
		log.Error(fmt.Sprintln("vm.GetR return nil at epochId:", epochId))
		rb = big.NewInt(1)
	}

	r := rb.Bytes()

	err = e.SelectLeaders(r, Ne, Nr, stateDb, epochId)
	if err != nil {
		return err
	}

	return nil
}

func (e *Epocher) SelectLeaders(r []byte, ne int, nr int, statedb *state.StateDB, epochId uint64) error {

	log.Debug("select randoms", epochId, common.ToHex(r))

	pa, err := e.createStakerProbabilityArray(statedb, epochId)
	if pa == nil || err != nil {
		return err
	}

	e.epochLeaderSelection(r, ne, pa, epochId)

	e.randomProposerSelection(r, nr, pa, epochId)

	return nil

}

type Proposer struct {
	PubSec256     []byte
	PubBn256      []byte
	Probabilities *big.Int
}

type ProposerSorter []Proposer

func newProposerSorter() ProposerSorter {
	ps := make(ProposerSorter, 0)
	return ps
}

//Len()
func (s ProposerSorter) Len() int {
	return len(s)
}

func (s ProposerSorter) Less(i, j int) bool {
	return s[i].Probabilities.Cmp(s[j].Probabilities) < 0
}

//Swap()
func (s ProposerSorter) Swap(i, j int) {
	s[i], s[j] = s[j], s[i]
}

func Round(f float64, n int) float64 {
	n10 := math.Pow10(n)
	return math.Trunc((f+0.5/n10)*n10) / n10
}

<<<<<<< HEAD
=======
/*
新的wancoin到stake的权重计算公式
Probability = Amount * (10 + lockEpoch/(maxEpoch/10)) * (2-exp(t-1))
其中, Amount是注册进来的wan数量
lockEpoch是要锁定的时长(epoch数), maxEpoch是运行锁定的最长时长, 目前是1000
这样, 锁定时长对应的权重在[10,20]之间.
t是锁定时间剩余时长的百分比,取值(1,0)之间, (2-exp(t-1))对应的权重在(1, 1.64)之间.
*/
>>>>>>> f25dc9fb
const Accuracy float64 = 1024.0 //accuracy to magnificate
func (e *Epocher) calProbability(epochId uint64, amountWin *big.Int, lockTime uint64, startEpochId uint64) *big.Int {
	amount := big.NewInt(0).Div(amountWin, big.NewInt(params.Wan))
	pb := big.NewInt(0)
	var leftTimePercent float64
	if epochId < 2 {
		leftTimePercent = 1
	} else if epochId < startEpochId+2 || epochId >= startEpochId+2+lockTime {
		leftTimePercent = 0
	} else {
		leftTimePercent = (float64(lockTime-(epochId-startEpochId-2)) / float64(lockTime))
	}
	fpercent := 2 - Round(math.Exp(leftTimePercent-1), 4)

	epercent := big.NewInt(int64(fpercent * Accuracy))

	lockWeight := vm.CalLocktimeWeight(lockTime)
	timeBig := big.NewInt(int64(lockWeight))

	pb.Mul(amount, epercent)
	pb.Mul(pb, timeBig)

	log.Debug("calProbability,pb:", pb)

	return pb
}

//wanhumber*locktime*(exp-(t) ),t=(locktime - passedtime/locktime)
func (e *Epocher) generateProblility(pstaker *vm.StakerInfo, epochId uint64) (*Proposer, error) {

	pb := e.calProbability(epochId, pstaker.Amount, pstaker.LockEpochs, pstaker.StakingEpoch)
	for i := 0; i < len(pstaker.Clients); i++ {
		lockEpoch := pstaker.LockEpochs - (pstaker.Clients[i].StakingEpoch - pstaker.StakingEpoch)
		pb.Add(pb, e.calProbability(epochId, pstaker.Clients[i].Amount, lockEpoch, pstaker.Clients[i].StakingEpoch))
	}
	p := &Proposer{
		PubSec256:     pstaker.PubSec256,
		PubBn256:      pstaker.PubBn256,
		Probabilities: pb,
	}

	return p, nil

}

func (e *Epocher) createStakerProbabilityArray(statedb *state.StateDB, epochId uint64) (ProposerSorter, error) {

	if statedb == nil {
		return nil, vm.ErrUnknown
	}

	listAddr := vm.StakersInfoAddr
	ps := newProposerSorter()

	//blkTime := epochId*(pos.SlotTime*pos.SlotCount) + pos.EpochBaseTime

	statedb.ForEachStorageByteArray(listAddr, func(key common.Hash, value []byte) bool {

		staker := vm.StakerInfo{}
		err := json.Unmarshal(value, &staker)
		if err != nil {
			log.Info(err.Error())
			return true
		}

		if staker.Amount.Cmp(Big0) == 0 {
			//log.Info("staker ",common.ToHex(staker.PubSec256),"stake out already")
			return true
		}

		pitem, err := e.generateProblility(&staker, epochId)
		if err != nil {
			log.Info(err.Error())
			return true
		}

		if staker.Amount.Cmp(Big0) > 0 && (*pitem).Probabilities.Cmp(Big0) > 0 {
			ps = append(ps, *pitem)
			log.Info(common.ToHex((*pitem).Probabilities.Bytes()))
		}

		return true
	})

	sort.Sort(ProposerSorter(ps))

	for idx, _ := range ps {
		if idx == 0 {
			continue
		}

		ps[idx].Probabilities = big.NewInt(0).Add(ps[idx].Probabilities, ps[idx-1].Probabilities)
	}

	log.Debug("get createStakerProbabilityArray len=", len(ps))

	return ps, nil
}

//samples nr random proposers by random number r（Random Beacon) from PublicKeys based on proportion of Probabilities
func (e *Epocher) epochLeaderSelection(r []byte, nr int, ps ProposerSorter, epochId uint64) error {
	if r == nil || nr <= 0 || len(ps) == 0 {
		return ErrInvalidRandomProposerSelection
	}

	//the last one is total properties
	tp := ps[len(ps)-1].Probabilities

	var Byte0 = []byte{byte(0)}
	var buffer bytes.Buffer
	buffer.Write(Byte0)
	buffer.Write(r)
	r0 := buffer.Bytes()       //r0 = 0||r
	cr := crypto.Keccak256(r0) //cr = hash(r0)

	//randomProposerPublicKeys := make([]*ecdsa.PublicKey, 0)  //store the selected publickeys
	log.Info("epochLeaderSelection selecting")
	for i := 0; i < nr; i++ {

		crBig := new(big.Int).SetBytes(cr)
		crBig = crBig.Mod(crBig, tp) //cr_big = cr mod tp

		//fmt.Println("epoch leader mod tp=" + common.ToHex(crBig.Bytes()))
		//select pki whose probability bigger than cr_big left
		idx := sort.Search(len(ps), func(i int) bool { return ps[i].Probabilities.Cmp(crBig) > 0 })

		log.Info("select epoch leader", "epochid=", epochId, "idx=", i, "pub=", ps[idx].PubSec256)
		//randomProposerPublicKeys = append(randomProposerPublicKeys, ps[idx].PubSec256)
		val, err := rlp.EncodeToBytes(&ps[idx])
		//val,err := json.Marshal(&ps[idx])
		if err != nil {
			continue
		}
		e.epochLeadersDb.PutWithIndex(epochId, uint64(i), "", val)

		cr = crypto.Keccak256(cr)
	}

	return nil
}

//*bn256.G1
//samples ne epoch leaders by random number r from PublicKeys based on proportion of Probabilities
func (e *Epocher) randomProposerSelection(r []byte, nr int, ps ProposerSorter, epochId uint64) error {
	if r == nil || nr <= 0 || len(ps) == 0 {
		return ErrInvalidEpochProposerSelection
	}

	//the last one is total properties
	tp := ps[len(ps)-1].Probabilities

	var Byte1 = []byte{byte(1)}
	var buffer bytes.Buffer
	buffer.Write(Byte1)
	buffer.Write(r)
	r1 := buffer.Bytes()       //r1 = 1||r
	cr := crypto.Keccak256(r1) //cr = hash(r1)

	log.Info("random proposer selecting...\n")
	for i := 0; i < nr; i++ {

		crBig := new(big.Int).SetBytes(cr)
		crBig = crBig.Mod(crBig, tp) //cr_big = cr mod tp

		//select pki whose probability bigger than cr_big left
		idx := sort.Search(len(ps), func(i int) bool { return ps[i].Probabilities.Cmp(crBig) > 0 })

		val, err := rlp.EncodeToBytes(ps[idx])
		//val,err := json.Marshal(&ps[idx])

		if err != nil {
			continue
		}

		e.rbLeadersDb.PutWithIndex(epochId, uint64(i), "", val)

		cr = crypto.Keccak256(cr)
	}

	return nil
}

//get epochLeaders of epochID in localdb
func (e *Epocher) GetEpochLeaders(epochID uint64) [][]byte {

	// TODO: how to cache these
	ksarray := posdb.GetEpochLeaderGroup(epochID)

	return ksarray

}

//get rbLeaders of epochID in localdb only for incentive.
func (e *Epocher) GetRBProposerGroup(epochID uint64) []vm.Leader {
	proposersArray := e.rbLeadersDb.GetStorageByteArray(epochID)
	length := len(proposersArray)
	g1s := make([]vm.Leader, length)

	for i := 0; i < length; i++ {
		proposer := Proposer{}
		err := rlp.DecodeBytes(proposersArray[i], &proposer)
		if err != nil {
			log.Error("can't rlp decode:", err)
		}
		g1s[i].PubSec256 = proposer.PubSec256
		g1s[i].PubBn256 = proposer.PubBn256
		pub := crypto.ToECDSAPub(proposer.PubSec256)
		if nil == pub {
			continue
		}

		g1s[i].SecAddr = crypto.PubkeyToAddress(*pub)
		g1s[i].Probabilities = proposer.Probabilities
	}

	return g1s
}

func (e *Epocher) GetProposerBn256PK(epochID uint64, idx uint64, addr common.Address) []byte {
	valSet := e.rbLeadersDb.GetStorageByteArray(epochID)

	if valSet == nil || len(valSet) == 0 {
		return nil
	}

	psValue := valSet[idx]

	proposer := Proposer{}
	err := rlp.DecodeBytes(psValue, &proposer)
	if err != nil {
		log.Error("can't rlp decode:", err)
	}

	pub := crypto.ToECDSAPub(proposer.PubSec256)

	if pub == nil {
		return nil
	}

	bingoAddr := crypto.PubkeyToAddress(*pub)

	if bingoAddr == addr {
		return proposer.PubBn256
	} else {
		return nil
	}
}

func (e *Epocher) GetEpochStakers(epochId uint64, puk string) ([]string, error) {

	targetBlkNum := e.GetTargetBlkNumber(epochId)

	stateDb, err := e.blkChain.StateAt(e.blkChain.GetBlockByNumber(targetBlkNum).Root())
	if err != nil {
		return nil, err
	}

	sec256 := common.FromHex(strings.ToLower(puk))
	pubHash := common.BytesToHash(sec256)

	infoArray, err := vm.GetInfo(stateDb, vm.StakersInfoAddr, pubHash)
	if infoArray == nil {
		return nil, errors.New("not find staker staking info")
	}

	var staker vm.StakerInfo
	err = json.Unmarshal(infoArray, &staker)
	if err != nil {
		return nil, err
	}

	if staker.PubSec256 == nil {
		return nil, errors.New("staker has unregistered already")
	}
	//blkTime := epochId*(pos.SlotTime*pos.SlotCount) + pos.EpochBaseTime
	pitem, err := e.generateProblility(&staker, epochId)
	if err != nil {
		return nil, err
	}
	strArray := make([]string, 0)
	val := staker.Amount.Div(staker.Amount, big.NewInt(int64(params.Wan)))

	strArray = append(strArray, fmt.Sprint("amount:", val.Text(10)))
	strArray = append(strArray, fmt.Sprint("lockTime:", staker.LockEpochs))
	strArray = append(strArray, fmt.Sprint("probability:", pitem.Probabilities.Text(10)))

	return strArray, nil

}

func (e *Epocher) GetEpochProbability(epochId uint64, addr common.Address) (infors []vm.ClientProbability, feeRate uint64, totalProbability *big.Int, err error) {

	targetBlkNum := e.GetTargetBlkNumber(epochId)

	stateDb, err := e.blkChain.StateAt(e.blkChain.GetBlockByNumber(targetBlkNum).Root())
	if err != nil {
		return nil, 0, nil, err
	}

	addrHash := common.BytesToHash(addr[:])
	stakerBytes := stateDb.GetStateByteArray(vm.StakersInfoAddr, addrHash)

	staker := vm.StakerInfo{}
	err = json.Unmarshal(stakerBytes, &staker)
	if nil != err {
		return nil, 0, nil, err
	}
	infors = make([]vm.ClientProbability, 1) // TODO: the array length?
	infors[0].Addr = addr
	infors[0].Probability = e.calProbability(epochId, staker.Amount, staker.LockEpochs, staker.StakingEpoch)
	feeRate = staker.FeeRate
	totalProbability = infors[0].Probability //TODO: add all client
	return infors, feeRate, totalProbability, nil
}

func (e *Epocher) SetEpochIncentive(epochId uint64, infors [][]vm.ClientIncentive) (err error) {
	return nil
}

func StakeOutRun(stateDb *state.StateDB, epochID uint64) bool {
	if vm.StakeoutIsFinished(stateDb, epochID) {
		return true
	}
	vm.StakeoutSetEpoch(stateDb, epochID)

	stakers := vm.GetStakersSnap(stateDb)
	for i := 0; i < len(stakers); i++ {
		// stakeout delegated client. client will expire at the same time with delegate node
		staker := stakers[i]
		if epochID < staker.StakingEpoch+staker.LockEpochs+3 { // TODO: check with design
			continue
		}
		for j := 0; j < len(staker.Clients); j++ {
			core.Transfer(stateDb, vm.StakersInfoAddr, staker.Clients[j].Address, staker.Clients[j].Amount)
		}

		core.Transfer(stateDb, vm.StakersInfoAddr, staker.From, staker.Amount)

		vm.UpdateInfo(stateDb, vm.StakersInfoAddr, vm.GetStakeInKeyHash(staker.Address), nil)
	}
	return true
}<|MERGE_RESOLUTION|>--- conflicted
+++ resolved
@@ -193,17 +193,6 @@
 	return math.Trunc((f+0.5/n10)*n10) / n10
 }
 
-<<<<<<< HEAD
-=======
-/*
-新的wancoin到stake的权重计算公式
-Probability = Amount * (10 + lockEpoch/(maxEpoch/10)) * (2-exp(t-1))
-其中, Amount是注册进来的wan数量
-lockEpoch是要锁定的时长(epoch数), maxEpoch是运行锁定的最长时长, 目前是1000
-这样, 锁定时长对应的权重在[10,20]之间.
-t是锁定时间剩余时长的百分比,取值(1,0)之间, (2-exp(t-1))对应的权重在(1, 1.64)之间.
-*/
->>>>>>> f25dc9fb
 const Accuracy float64 = 1024.0 //accuracy to magnificate
 func (e *Epocher) calProbability(epochId uint64, amountWin *big.Int, lockTime uint64, startEpochId uint64) *big.Int {
 	amount := big.NewInt(0).Div(amountWin, big.NewInt(params.Wan))
