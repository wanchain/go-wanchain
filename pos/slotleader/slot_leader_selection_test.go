--- conflicted
+++ resolved
@@ -5,21 +5,15 @@
 	"crypto/ecdsa"
 	"encoding/hex"
 	"fmt"
+	"math/big"
+	"strconv"
+	"testing"
+
 	"github.com/btcsuite/btcd/btcec"
-<<<<<<< HEAD
 	"github.com/wanchain/go-wanchain/crypto"
 	"github.com/wanchain/go-wanchain/pos/posdb"
 	"github.com/wanchain/go-wanchain/rlp"
-=======
-	"github.com/wanchain/go-wanchain/pos/posdb"
->>>>>>> 02b9e5a8
-	"math/big"
-	"strconv"
-	"testing"
-	"github.com/wanchain/go-wanchain/rlp"
-	"github.com/wanchain/go-wanchain/crypto"
 )
-
 
 // TestLoop use to test main loop
 func TestLoop(t *testing.T) {
@@ -248,7 +242,6 @@
 		t.Fail()
 	}
 }
-
 
 func TestCompare(t *testing.T) {
 	epID := []byte{84}
@@ -283,31 +276,31 @@
 	}
 
 	var epochLeadersBuffer bytes.Buffer
-	for _,value := range PrivateKeys {
+	for _, value := range PrivateKeys {
 		epochLeadersBuffer.Write(crypto.FromECDSAPub(&value.PublicKey))
 	}
 	// insert EpochLeader groups in local db, and the epoch ID = 0(means epoch 0 used this group, this group is genesis group)
-	posdb.GetDb().Put(uint64(0),EpochLeaders,epochLeadersBuffer.Bytes())
-
-	bytesGeted,err := posdb.GetDb().Get(uint64(0),EpochLeaders)
-	if err!=nil {
+	posdb.GetDb().Put(uint64(0), EpochLeaders, epochLeadersBuffer.Bytes())
+
+	bytesGeted, err := posdb.GetDb().Get(uint64(0), EpochLeaders)
+	if err != nil {
 		fmt.Println(err.Error())
 		t.Fail()
 	}
 
 	fmt.Println("Created by test  epochLeadersBuffer %%%%%%%%%%%%%%%")
-	fmt.Printf("%v\n\n",epochLeadersBuffer.Bytes())
+	fmt.Printf("%v\n\n", epochLeadersBuffer.Bytes())
 
 	fmt.Println("Read from local DB epochLeadersBuffer%%%%%%%%%%%%%%%")
-	fmt.Printf("%v\n\n",bytesGeted)
+	fmt.Printf("%v\n\n", bytesGeted)
 
 	// 1.2 input genesis Security Message set security msg equals epochLeaders.
-	posdb.GetDb().Put(uint64(0),SecurityMsg,epochLeadersBuffer.Bytes())
+	posdb.GetDb().Put(uint64(0), SecurityMsg, epochLeadersBuffer.Bytes())
 
 	// 1.3 get random by call GetRandom.
 
-	var selfPublicKey	 	*ecdsa.PublicKey
-	var selfPrivateKey 		*ecdsa.PrivateKey
+	var selfPublicKey *ecdsa.PublicKey
+	var selfPrivateKey *ecdsa.PrivateKey
 	selfPublicKey = &(PrivateKeys[0].PublicKey)
 	selfPrivateKey = PrivateKeys[0]
 
@@ -325,17 +318,17 @@
 
 	s.dumpData()
 
-	fmt.Printf("Local private len = %d key: %v\n",len(crypto.FromECDSA(selfPrivateKey)),hex.EncodeToString(crypto.FromECDSA(selfPrivateKey)))
-	fmt.Printf("Local public len =%d key: %v\n", len(crypto.FromECDSAPub(selfPublicKey)),hex.EncodeToString(crypto.FromECDSAPub(selfPublicKey)))
+	fmt.Printf("Local private len = %d key: %v\n", len(crypto.FromECDSA(selfPrivateKey)), hex.EncodeToString(crypto.FromECDSA(selfPrivateKey)))
+	fmt.Printf("Local public len =%d key: %v\n", len(crypto.FromECDSAPub(selfPublicKey)), hex.EncodeToString(crypto.FromECDSAPub(selfPublicKey)))
 
 	// scan the generated
-	for index, value := range s.epochLeadersPtrArray{
-		fmt.Printf("\tindex := %d, %v\t\n",index,hex.EncodeToString(crypto.FromECDSAPub(value)))
+	for index, value := range s.epochLeadersPtrArray {
+		fmt.Printf("\tindex := %d, %v\t\n", index, hex.EncodeToString(crypto.FromECDSAPub(value)))
 	}
 
 	fmt.Println("\t===================Generated slot leaders========================================")
 	// scan the generated
-	for index, value := range s.slotLeadersPtrArray{
+	for index, value := range s.slotLeadersPtrArray {
 		fmt.Printf("\tslotindex := %d, indexInEpoch=%d, %v\t\n",
 			index,
 			s.epochLeadersMap[hex.EncodeToString(crypto.FromECDSAPub(value))][0],
@@ -343,8 +336,8 @@
 	}
 	// 2. read slot index from db
 	fmt.Println("\t===================Read slot leaders from local db========================================")
-	for i:=0; i<SlotCount; i++ {
-		oneSlotBytes,err:=posdb.GetDb().GetWithIndex(uint64(epochID+1),uint64(i),SlotLeader)
+	for i := 0; i < SlotCount; i++ {
+		oneSlotBytes, err := posdb.GetDb().GetWithIndex(uint64(epochID+1), uint64(i), SlotLeader)
 		if err != nil {
 			fmt.Println(err.Error())
 			t.Fail()
@@ -357,13 +350,13 @@
 	}
 
 	// 7. simulate all epochleders and send tx2
-	for index,_:= range s.epochLeadersPtrArray {
+	for index, _ := range s.epochLeadersPtrArray {
 		// encode
 
 		data, err := s.buildStage2TxPayload(epochID, uint64(index))
 		fmt.Printf("\ndata from buildStag32TxPayload is %v\n", data)
 
-		if err!= nil {
+		if err != nil {
 			fmt.Println(err.Error())
 			t.Fail()
 		}
@@ -376,31 +369,28 @@
 		// decode
 
 		unpackedData, err := s.UnpackStage2Data(payload[4:])
-		fmt.Printf("\n unpackedData= %v\n",(unpackedData))
-
-		epochIDBuf,selfIndexBuf,pki,alphaPki,proof,err := s.RlpUnpackStage2Data(unpackedData)
+		fmt.Printf("\n unpackedData= %v\n", (unpackedData))
+
+		epochIDBuf, selfIndexBuf, pki, alphaPki, proof, err := s.RlpUnpackStage2Data(unpackedData)
 
 		epochIDBufDec, err := hex.DecodeString(epochIDBuf)
 		epochID, err := strconv.ParseInt(string(epochIDBufDec), 10, 64)
 
-		fmt.Printf("\n epochIDBufDec= %v\n",(epochID))
-
+		fmt.Printf("\n epochIDBufDec= %v\n", (epochID))
 
 		selfIndexBufDec, err := hex.DecodeString(selfIndexBuf)
 		selfIndex, err := strconv.ParseInt(string(selfIndexBufDec), 10, 64)
-		fmt.Printf("\n selfIndexBufDec= %v\n",(selfIndex))
-
-
+		fmt.Printf("\n selfIndexBufDec= %v\n", (selfIndex))
 
 		pkiDec, err := hex.DecodeString(pki)
-		fmt.Printf("\n pkiDec= %v\n",(pkiDec))
+		fmt.Printf("\n pkiDec= %v\n", (pkiDec))
 
 		for _, value := range alphaPki {
 			alphaPkiDec, err := hex.DecodeString(value)
 			if err != nil {
 				fmt.Println(err.Error())
 			}
-			fmt.Printf("\n alphaPki= %v\n",(alphaPkiDec))
+			fmt.Printf("\n alphaPki= %v\n", (alphaPkiDec))
 		}
 
 		for _, value := range proof {
@@ -408,7 +398,7 @@
 			if err != nil {
 				fmt.Println(err.Error())
 			}
-			fmt.Printf("\n proof= %v\n",(proofDec))
+			fmt.Printf("\n proof= %v\n", (proofDec))
 		}
 
 		break
