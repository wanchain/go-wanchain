--- conflicted
+++ resolved
@@ -122,20 +122,15 @@
 	if epochID <= posconfig.FirstEpochId+2  {
 		return s.getDefaultSlotLeader(slotID),nil
 	}
-
-<<<<<<< HEAD
+	res,_ := s.blockChain.ChainRestartStatus()
+	if res {
+		log.Info("GetSlotLeader use getDefaultSlotLeader", "ChainRestartStatus", res)
+		return s.getDefaultSlotLeader(slotID),nil
+	}
 	_, isGenesis, _ := s.getSMAPieces(epochID)
 	if  isGenesis {
 		log.Info("GetSlotLeader use getDefaultSlotLeader", "isGenesis", isGenesis)
-=======
-	res,_ := s.blockChain.ChainRestartStatus()
-	if epochID <= posconfig.FirstEpochId+2  || err!=nil || isGenesis ||res{
-
-		log.Info("GetSlotLeader use getDefaultSlotLeader", "isGenesis", isGenesis,"getPreEpochLeadersPK",err)
-
->>>>>>> 50317301
 		return s.getDefaultSlotLeader(slotID),nil
-
 	}
 
 	return s.getSlotLeader(epochID,slotID)
