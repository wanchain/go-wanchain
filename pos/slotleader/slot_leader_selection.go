--- conflicted
+++ resolved
@@ -123,13 +123,8 @@
 
 	res,_ := s.blockChain.ChainRestartStatus()
 
-<<<<<<< HEAD
-	if epochID <= posconfig.FirstEpochId+2  /*|| res */ || err!=nil {
+	if epochID <= posconfig.FirstEpochId+2  || res || err!=nil {
 		return s.getDefaultSlotLeader(slotID),nil
-=======
-	if epochID <= posconfig.FirstEpochId+2  || res || err!=nil {
-		return s.getSlotLeader(0,slotID)
->>>>>>> 1bb2c580
 	} else {
 		return s.getSlotLeader(epochID,slotID)
 	}
