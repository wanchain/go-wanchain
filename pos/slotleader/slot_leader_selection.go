--- conflicted
+++ resolved
@@ -125,9 +125,9 @@
 		if s.getDefaultSlotLeader(slotID) != nil {
 			log.Info("GetSlotLeader:getDefaultSlotLeader",
 				"epochID", epochID,
-				"slotID",slotID,
-				"slot leader",hex.EncodeToString(crypto.FromECDSAPub(s.getDefaultSlotLeader(slotID))))
-		}else{
+				"slotID", slotID,
+				"slot leader", hex.EncodeToString(crypto.FromECDSAPub(s.getDefaultSlotLeader(slotID))))
+		} else {
 			log.Warn("GetSlotLeader slot leader is nil")
 		}
 
@@ -141,9 +141,9 @@
 		if s.getDefaultSlotLeader(slotID) != nil {
 			log.Info("GetSlotLeader:getDefaultSlotLeader",
 				"epochID", epochID,
-				"slotID",slotID,
-				"slot leader",hex.EncodeToString(crypto.FromECDSAPub(s.getDefaultSlotLeader(slotID))))
-		}else{
+				"slotID", slotID,
+				"slot leader", hex.EncodeToString(crypto.FromECDSAPub(s.getDefaultSlotLeader(slotID))))
+		} else {
 			log.Warn("GetSlotLeader slot leader is nil")
 		}
 		return s.getDefaultSlotLeader(slotID), nil
@@ -192,15 +192,15 @@
 		epochLeadersPtrArray[:], random.Bytes(), slotID, epochID)
 	if err != nil {
 		log.SyslogAlert("generateSlotLeadsGroup", "epochid", epochID, "error", err.Error())
-		return nil,err
+		return nil, err
 	}
 
 	if slotLeadersPtr != nil {
 		log.Info("getSlotLeader",
 			"epochID", epochID,
-			"slotID",slotID,
-			"slot leader",hex.EncodeToString(crypto.FromECDSAPub(slotLeadersPtr)))
-	}else{
+			"slotID", slotID,
+			"slot leader", hex.EncodeToString(crypto.FromECDSAPub(slotLeadersPtr)))
+	} else {
 		log.Warn("getSlotLeader slot leader is nil")
 	}
 
@@ -602,75 +602,6 @@
 	}
 }
 
-<<<<<<< HEAD
-func (s *SLS) generateSlotLeadsGroup(epochID uint64) error {
-	log.SyslogInfo("generateSlotLeadsGroup start")
-	epochIDGet := epochID
-	epochLeadersPtrArray, isDefault := s.GetPreEpochLeadersPK(epochIDGet)
-	if isDefault && epochID > posconfig.FirstEpochId+2 {
-		log.Info("generateSlotLeadsGroup use default epochLeader", "epochID", epochID)
-		epochIDGet = 0
-	}
-	if !s.IsLocalPkInEpochLeaders(epochLeadersPtrArray) {
-		log.Debug("Local node is not in pre epoch leaders at generateSlotLeadsGroup", "epochID", epochID)
-		return nil
-	}
-
-	// get pre sma
-	piecesPtr, isGenesis, _ := s.getSMAPieces(epochIDGet)
-	if isGenesis {
-		log.Warn("Can not find pre epoch SMA or not in Pre epoch leaders, use the first epoch.", "curEpochID", epochID,
-			"preEpochID", epochID-1)
-		//epochIDGet = posconfig.FirstEpochId
-		epochIDGet = 0
-	}
-	// get random
-	random, err := s.getRandom(nil, epochIDGet)
-	if err != nil {
-		return vm.ErrInvalidRandom
-	}
-	log.Debug("generateSlotLeadsGroup", "Random got", hex.EncodeToString(random.Bytes()))
-
-	// return slot leaders pointers.
-	slotLeadersPtr := make([]*ecdsa.PublicKey, 0)
-	if len(epochLeadersPtrArray) != posconfig.EpochLeaderCount {
-		log.Error("SLS", "Fail to get epoch leader", epochIDGet)
-		return fmt.Errorf("fail to get epochLeader:%d", epochIDGet)
-	}
-
-	slotLeadersPtr, _, slotLeadersIndex, err := uleaderselection.GenerateSlotLeaderSeqAndIndex(piecesPtr[:],
-		epochLeadersPtrArray[:], random.Bytes(), posconfig.SlotCount, epochID)
-	if err != nil {
-		log.SyslogAlert("generateSlotLeadsGroup", "epochid", epochID, "error", err.Error())
-		return err
-	}
-
-	// insert slot address to local DB
-	for index, val := range slotLeadersPtr {
-		_, err = posdb.GetDb().PutWithIndex(uint64(epochID), uint64(index), SlotLeader, crypto.FromECDSAPub(val))
-		if err != nil {
-			log.SyslogAlert("generateSlotLeadsGroup:PutWithIndex", "epochid", epochID, "error", err.Error())
-			return err
-		}
-	}
-
-	for index, val := range slotLeadersPtr {
-		s.slotLeadersPtrArray[index] = val
-	}
-
-	for index, value := range slotLeadersIndex {
-		s.slotLeadersIndex[index] = value
-	}
-
-	s.slotCreateStatusLockCh <- 1
-	s.slotCreateStatus[epochID] = true
-	<-s.slotCreateStatusLockCh
-	log.SyslogInfo("generateSlotLeadsGroup success")
-
-	go s.dumpData()
-	return nil
-}
-=======
 //func (s *SLS) generateSlotLeadsGroup(epochID uint64) error {
 //	epochIDGet := epochID
 //	epochLeadersPtrArray, isDefault := s.GetPreEpochLeadersPK(epochIDGet)
@@ -737,7 +668,6 @@
 //	s.dumpData()
 //	return nil
 //}
->>>>>>> 4e386e74
 
 // create alpha1*pki,alpha1*PKi,alphaN*PKi,...
 // used to create security message.
