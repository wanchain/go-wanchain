package slotleader

import (
	"bytes"
	"context"
	"crypto/ecdsa"
	Rand "crypto/rand"
	"encoding/hex"
	"errors"
	"fmt"
	"math/big"
	"strconv"
	"strings"
	"time"

	"github.com/wanchain/go-wanchain/accounts/keystore"
	"github.com/wanchain/go-wanchain/core/state"

	"github.com/wanchain/go-wanchain/accounts/abi"
	"github.com/wanchain/go-wanchain/functrace"
	"github.com/wanchain/go-wanchain/log"
	"github.com/wanchain/go-wanchain/pos/posdb"

	"github.com/wanchain/go-wanchain/common"
	"github.com/wanchain/go-wanchain/common/hexutil"
	"github.com/wanchain/go-wanchain/rlp"
	"github.com/wanchain/go-wanchain/rpc"

	"github.com/btcsuite/btcd/btcec"

	"github.com/wanchain/go-wanchain/crypto"
	"github.com/wanchain/pos/uleaderselection"
)

//CompressedPubKeyLen means a compressed public key byte len.
const CompressedPubKeyLen = 33
const LengthPublicKeyBytes = 65

var (
	EpochBaseTime = uint64(0)
)

const (
	// EpochGenesisTime is the pos start time such as: 2018-12-12 00:00:00 == 1544544000
	EpochGenesisTime = uint64(1544544000)

	// EpochLeaderCount is count of pk in epoch leader group which is select by stake
	EpochLeaderCount = 10

	// SlotCount is slot count in an epoch
	SlotCount = 30

	// SlotTime is the time span of a slot in second, So it's 1 hours for a epoch
	SlotTime = 10

	StageTwoProofCount = 2

	// SlotStage1 is 40% of slot count
	SlotStage1 = uint64(SlotCount * 0.4)
	// SlotStage2 is 80% of slot count
	SlotStage2       = uint64(SlotCount * 0.8)
	EpochLeaders     = "epochLeaders"
	SecurityMsg      = "securityMsg"
	RandFromProposer = "randFromProposer"
	RandomSeqs       = "randomSeqs"
	SlotLeader       = "slotLeader"
)

const (
	//Ready to start slot leader selection stage1
	slotLeaderSelectionStage1 = iota + 1 //1

	//Slot leader selection stage1 finish
	slotLeaderSelectionStage2 = iota + 1 //2

	slotLeaderSelectionStage3 = iota + 1 //2

	slotLeaderSelectionStageFinished = iota + 1 //2

)

var (
	wanCscPrecompileAddr = common.BytesToAddress(big.NewInt(210).Bytes())
	ErrEpochID           = errors.New("EpochID is not valid")
)

//SlotLeaderSelection use to select unique slot leader
type SlotLeaderSelection struct {
	workingEpochID    uint64
	workStage         int
	rc                *rpc.Client
	epochLeadersArray []string            // len(pki)=65 hex.EncodeToString
	epochLeadersMap   map[string][]uint64 // key: pki value: []uint64 the indexs of this pki. hex.EncodeToString
	key               *keystore.Key
	stateDb           *state.StateDB
	epochInstance     interface{}

	slotLeadersPtrArray    [SlotCount]*ecdsa.PublicKey
	epochLeadersPtrArray   [EpochLeaderCount]*ecdsa.PublicKey
	validEpochLeadersIndex [EpochLeaderCount]bool // true: can be used to slot leader false: can not be used to slot leader

<<<<<<< HEAD
	stageOneMi       [EpochLeaderCount]*ecdsa.PublicKey
	stageTwoAlphaPKi [EpochLeaderCount][EpochLeaderCount]*ecdsa.PublicKey
	stageTwoProof    [EpochLeaderCount][2]*big.Int //[0]: e; [1]:Z
	slotCreated      bool
=======
	stageOneMi			 	[EpochLeaderCount]*ecdsa.PublicKey
	stageTwoAlphaPKi	 	[EpochLeaderCount][EpochLeaderCount]*ecdsa.PublicKey
	stageTwoProof		 	[EpochLeaderCount][StageTwoProofCount]*big.Int //[0]: e; [1]:Z
	slotCreated				bool
>>>>>>> d9455dbd

	testOrNot bool
}

var slotLeaderSelection *SlotLeaderSelection

func init() {
	slotLeaderSelection = &SlotLeaderSelection{}
	slotLeaderSelection.epochLeadersMap = make(map[string][]uint64)
	slotLeaderSelection.epochLeadersArray = make([]string, 0)
}

//GetSlotLeaderSelection get the SlotLeaderSelection's object
func GetSlotLeaderSelection() *SlotLeaderSelection {
	return slotLeaderSelection
}

//--------------Workflow functions-------------------------------------------------------------

//Loop check work every 10 second. Called by backend loop
//It's all slotLeaderSelection's main workflow loop
//It's not loop at all, it is loop called by backend
func (s *SlotLeaderSelection) Loop(stateDb *state.StateDB, rc *rpc.Client, key *keystore.Key, epochInstance interface{}, epochID uint64, slotID uint64) {
	functrace.Enter("SlotLeaderSelection Loop")
	s.rc = rc
	s.key = key
	s.stateDb = stateDb
	s.epochInstance = epochInstance

	//epochID, slotID, err := GetEpochSlotID()
	log.Debug("Now epchoID and slotID:", "epochID", posdb.Uint64ToString(epochID), "slotID", posdb.Uint64ToString(slotID))

	workStage, err := s.getWorkStage(epochID)

	if err != nil {
		if err.Error() == "leveldb: not found" {
			s.setWorkStage(epochID, slotLeaderSelectionStage1)
			workStage = slotLeaderSelectionStage1
		} else {
			s.log("getWorkStage error: " + err.Error())
		}
	}

	switch workStage {
	case slotLeaderSelectionStage1:
		log.Debug("Enter slotLeaderSelectionStage1")
		s.generateSlotLeadsGroup(epochID)

		s.setWorkingEpochID(epochID)
		err := s.startStage1Work()
		if err != nil {
			s.log(err.Error())
		} else {
			s.setWorkStage(epochID, slotLeaderSelectionStage2)
		}

	case slotLeaderSelectionStage2:
		log.Debug("Enter slotLeaderSelectionStage2")

		//If New epoch start
		s.workingEpochID, err = s.getWorkingEpochID()
		if epochID > s.workingEpochID {
			s.setWorkStage(epochID, slotLeaderSelectionStage1)
		}

		if slotID < SlotStage1 {
			break
		}

		s.buildEpochLeaderGroup(epochID)

		err := s.startStage2Work()
		if err != nil {
			s.log(err.Error())
		} else {
			s.setWorkStage(epochID, slotLeaderSelectionStage3)
		}

	case slotLeaderSelectionStage3:
		log.Debug("Enter slotLeaderSelectionStage3")

		//If New epoch start
		s.workingEpochID, err = s.getWorkingEpochID()
		if epochID > s.workingEpochID {
			s.setWorkStage(epochID, slotLeaderSelectionStage1)
		}

		if slotID < SlotStage2 {
			break
		}

		err := s.generateSecurityMsg(epochID, s.key.PrivateKey)
		if err != nil {
			s.log(err.Error())
		} else {
			s.setWorkStage(epochID, slotLeaderSelectionStageFinished)
		}
	case slotLeaderSelectionStageFinished:
		log.Debug("Enter slotLeaderSelectionStageFinished")

		//If New epoch start
		s.workingEpochID, err = s.getWorkingEpochID()
		if epochID > s.workingEpochID {
			s.setWorkStage(epochID, slotLeaderSelectionStage1)
		}
	default:
	}
	functrace.Exit()
}

// startStage1Work start the stage 1 work and send tx
func (s *SlotLeaderSelection) startStage1Work() error {
	functrace.Enter("")
	selfPublicKey, _ := s.getLocalPublicKey()

	selfPublicKeyIndex, inEpochLeaders := s.epochLeadersMap[hex.EncodeToString(crypto.FromECDSAPub(selfPublicKey))]
	if inEpochLeaders {
		log.Debug(fmt.Sprintf("Local node in epoch leaders times: %d", len(selfPublicKeyIndex)))

		for i := 0; i < len(selfPublicKeyIndex); i++ {
			workingEpochID, err := s.getWorkingEpochID()
			if err != nil {
				return err
			}
			data, err := s.GenerateCommitment(selfPublicKey, workingEpochID, selfPublicKeyIndex[i])
			if err != nil {
				return err
			}

			err = s.sendStage1Tx(data)
			if err != nil {
				s.log(err.Error())
				return err
			}
		}
	} else {
		log.Debug("Local node is not in epoch leaders")
	}

	functrace.Exit()
	return nil
}

// startStage2Work start the stage 2 work and send tx
func (s *SlotLeaderSelection) startStage2Work() error {

	functrace.Enter("startStage2Work")
	s.getWorkingEpochID()
	selfPublicKey, _ := s.getLocalPublicKey()
	selfPublicKeyIndex := make([]uint64, 0)
	var inEpochLeaders bool
	selfPublicKeyIndex, inEpochLeaders = s.epochLeadersMap[hex.EncodeToString(crypto.FromECDSAPub(selfPublicKey))]
	if inEpochLeaders {
		for i := 0; i < len(selfPublicKeyIndex); i++ {
			workingEpochID, err := s.getWorkingEpochID()
			if err != nil {
				return err
			}
			data, err := s.buildStage2TxPayload(workingEpochID, uint64(selfPublicKeyIndex[i]))
			if err != nil {
				return err
			}

			err = s.sendStage2Tx(data)
			if err != nil {
				return err
			}
		}
	}
	functrace.Exit()
	return nil
}

//GenerateCommitment generate a commitment and send it by tx message
//Returns the commitment buffer []byte which is publicKey and alpha * publicKey
//payload should be send with tx.
func (s *SlotLeaderSelection) GenerateCommitment(publicKey *ecdsa.PublicKey,
	epochID uint64, selfIndexInEpochLeader uint64) ([]byte, error) {
	functrace.Enter()
	if publicKey == nil || publicKey.X == nil || publicKey.Y == nil {
		return nil, errors.New("Invalid input parameters")
	}

	if !crypto.S256().IsOnCurve(publicKey.X, publicKey.Y) {
		return nil, errors.New("Public key point is not on S256 curve")
	}

	alpha, err := uleaderselection.RandFieldElement(Rand.Reader)
	if err != nil {
		return nil, err
	}
	fmt.Println("alpha:", hex.EncodeToString(alpha.Bytes()))

	commitment, err := uleaderselection.GenerateCommitment(publicKey, alpha)
	if err != nil {
		return nil, err
	}

	pk := btcec.PublicKey(*commitment[0])
	mi := btcec.PublicKey(*commitment[1])

	pkCompress := pk.SerializeCompressed()
	miCompress := mi.SerializeCompressed()
	epochIDBuf := big.NewInt(0).SetUint64(epochID).Bytes()
	selfIndexBuf := posdb.Uint64ToBytes(selfIndexInEpochLeader)

	log.Debug("epochIDBuf(hex): " + hex.EncodeToString(epochIDBuf))
	log.Debug("selfIndexBuf: " + hex.EncodeToString(selfIndexBuf))
	log.Debug("pkCompress: " + hex.EncodeToString(pkCompress))
	log.Debug("miCompress: " + hex.EncodeToString(miCompress))

	buffer, err := s.RlpPackCompressedPK(epochIDBuf, selfIndexBuf, pkCompress, miCompress)

	posdb.GetDb().PutWithIndex(epochID, selfIndexInEpochLeader, "alpha", alpha.Bytes())

	log.Debug(fmt.Sprintf("put alpha epochID:%d, selfIndex:%d, alpha:%s", epochID, selfIndexInEpochLeader, alpha.String()))

	functrace.Exit()
	return buffer, err
}

// RlpPackCompressedPK pack infomations into rlp []byte
func (s *SlotLeaderSelection) RlpPackCompressedPK(epochIDBuf []byte, selfIndexBuf []byte, pkCompress []byte, miCompress []byte) ([]byte, error) {
	return rlp.EncodeToBytes([][]byte{epochIDBuf, selfIndexBuf, pkCompress, miCompress})
}

// RlpUnpackCompressedPK can unpack from packed data get 4 params
func (s *SlotLeaderSelection) RlpUnpackWithCompressedPK(buf []byte) (epochIDBuf []byte, selfIndexBuf []byte, pkCompress []byte, miCompress []byte, err error) {
	var output [][]byte
	err = rlp.DecodeBytes(buf, &output)
	epochIDBuf = output[0]
	selfIndexBuf = output[1]
	pkCompress = output[2]
	miCompress = output[3]
	return
}

// RlpUnpackCompressedPK can unpack from packed data get 4 params and uncompress the pk
func (s *SlotLeaderSelection) RlpUnpackAndWithUncompressPK(buf []byte) (epochIDBuf []byte, selfIndexBuf []byte, pkUncompress []byte, miUncompress []byte, err error) {
	var output [][]byte
	err = rlp.DecodeBytes(buf, &output)
	epochIDBuf = output[0]
	selfIndexBuf = output[1]
	pk, err := btcec.ParsePubKey(output[2], btcec.S256())
	pkUncompress = pk.SerializeUncompressed()
	mi, err := btcec.ParsePubKey(output[2], btcec.S256())
	miUncompress = mi.SerializeUncompressed()
	return
}

func (s *SlotLeaderSelection) RlpUnpackStage2Data(buf []byte) (epochIDBuf string, selfIndexBuf string, pk string, alphaPki []string, proof []string, err error) {
	if buf == nil {
		return "", "", "", nil, nil, errors.New("RlpUnpackStage2Data Input buf is nil")
	}

	var strAll string
	var strResult []string
	err = rlp.DecodeBytes(buf, &strAll)
	strResult = strings.Split(strAll, "+")

	epochIDBuf = strResult[0]
	selfIndexBuf = strResult[1]
	pk = strResult[2]

	alphaPki = strings.Split(strResult[3], "-")
	proof = strings.Split(strResult[4], "-")

	return
}

//GetAlpha get alpha of epochID
func (s *SlotLeaderSelection) GetAlpha(epochID uint64, selfIndex uint64) (*big.Int, error) {
	if s.testOrNot {
		ret := big.NewInt(123)
		return ret, nil
	}
	buf, err := posdb.GetDb().GetWithIndex(epochID, selfIndex, "alpha")
	if err != nil {
		return nil, err
	}

	var alpha = big.NewInt(0).SetBytes(buf)
	return alpha, nil
}

// GetStage1Abi can get a abi instance of slot leader selection stage1
func (s *SlotLeaderSelection) GetStage1Abi() (abi.ABI, error) {
	slotDefinition :=
		`[
			{
				"constant": false,
				"type": "function",
				"inputs": [
					{
						"name": "data",
						"type": "string"
					}
				],
				"name": "slotLeaderStage1MiSave",
				"outputs": [
					{
						"name": "data",
						"type": "string"
					}
				]
			},
			{
				"constant": false,
				"type": "function",
				"inputs": [
					{
						"name": "data",
						"type": "string"
					}
				],
				"name": "slotLeaderStage2InfoSave",
				"outputs": [
					{
						"name": "data",
						"type": "string"
					}
				]
			}
		]`
	return abi.JSON(strings.NewReader(slotDefinition))
}

// PackStage1Data can pack stage1 data into abi []byte for tx payload
func (s *SlotLeaderSelection) PackStage1Data(input []byte) ([]byte, error) {
	abi, err := s.GetStage1Abi()
	if err != nil {
		return nil, err
	}
	data := hex.EncodeToString(input)
	return abi.Pack("slotLeaderStage1MiSave", data)
}

// PackStage1Data can pack stage1 data into abi []byte for tx payload
func (s *SlotLeaderSelection) PackStage2Data(input string) ([]byte, error) {

	inputBytes, err := rlp.EncodeToBytes(input)

	if err != nil {
		return nil, err
	}
	abi, err := s.GetStage1Abi()
	if err != nil {
		return nil, err
	}
	data := hex.EncodeToString(inputBytes)
	return abi.Pack("slotLeaderStage2InfoSave", data)
}

func (s *SlotLeaderSelection) UnpackStage2Data(input []byte) ([]byte, error) {
	abi, err := s.GetStage1Abi()
	if err != nil {
		return nil, err
	}
	var data string
	err = abi.Unpack(&data, "slotLeaderStage2InfoSave", input)
	if err != nil {
		return nil, err
	}
	return hex.DecodeString(data)
}

// UnpackStage1Data use to unpack payload
// NOTE: Must Use payload[:] for input
func (s *SlotLeaderSelection) UnpackStage1Data(input []byte) ([]byte, error) {
	abi, err := s.GetStage1Abi()
	if err != nil {
		return nil, err
	}
	var data string
	err = abi.Unpack(&data, "slotLeaderStage1MiSave", input[4:])
	if err != nil {
		return nil, err
	}
	return hex.DecodeString(data)
}

// GetStage1FunctionID get function id of slot select stage1 from abi
func (s *SlotLeaderSelection) GetStage1FunctionID() ([4]byte, error) {
	var slotStage1ID [4]byte

	abi, err := s.GetStage1Abi()
	if err != nil {
		return slotStage1ID, err
	}

	copy(slotStage1ID[:], abi.Methods["slotLeaderStage1MiSave"].Id())

	return slotStage1ID, nil
}

// GetFuncIDFromPayload get function id from payload data
func (s *SlotLeaderSelection) GetFuncIDFromPayload(payload []byte) ([4]byte, error) {
	var methodID [4]byte
	if len(payload) < 4 {
		return methodID, errors.New("input is too short")
	}

	copy(methodID[:], payload[:4])

	return methodID, nil
}

//---------------Information get/set functions--------------------------------------------

//getLocalPublicKey get local public key from memory keystore
func (s *SlotLeaderSelection) getLocalPublicKey() (*ecdsa.PublicKey, error) {
	if s.key == nil {
		return nil, errors.New("getLocalPublicKey error, do not found unlock address")
	}
	return &s.key.PrivateKey.PublicKey, nil
}

func (s *SlotLeaderSelection) GetLocalPublicKey() (*ecdsa.PublicKey, error) {
	return s.getLocalPublicKey()
}

func (s *SlotLeaderSelection) getLocalPrivateKey() (*ecdsa.PrivateKey, error) {
	return s.key.PrivateKey, nil
}

// GetEpochSlotID get current epochID and slotID in this epoch by local time
// returns epochID, slotID, error
func GetEpochSlotID() (uint64, uint64, error) {
	if EpochBaseTime == 0 {
		return 0, 0, nil
	}

	epochTimespan := uint64(SlotTime * SlotCount)
	timeUnix := uint64(time.Now().Unix())

	if EpochGenesisTime > timeUnix {
		return 0, 0, errors.New("Epoch genesis time is not arrive")
	}

	epochID := uint64((timeUnix - EpochBaseTime) / epochTimespan)

	epochIndex := uint64((timeUnix - EpochBaseTime) / epochTimespan)

	epochStartTime := epochIndex*epochTimespan + EpochBaseTime

	timeInEpoch := timeUnix - epochStartTime

	slotID := uint64(timeInEpoch / SlotTime)

	return epochID, slotID, nil
}

//getEpochLeaders get epochLeaders of epochID in StateDB
func (s *SlotLeaderSelection) getEpochLeaders(epochID uint64) [][]byte {
	//test := false
	test := false
	if test {
		//test: generate test publicKey
		epochLeaderAllBytes, err := posdb.GetDb().Get(epochID, EpochLeaders)
		if err != nil {
			return nil
		}
		piecesCount := len(epochLeaderAllBytes) / LengthPublicKeyBytes
		ret := make([][]byte, 0)
		var pubKeyByte []byte
		for i := 0; i < piecesCount; i++ {
			if i < piecesCount-1 {
				pubKeyByte = epochLeaderAllBytes[i*LengthPublicKeyBytes : (i+1)*LengthPublicKeyBytes]
			} else {
				pubKeyByte = epochLeaderAllBytes[i*LengthPublicKeyBytes:]
			}
			ret = append(ret, pubKeyByte)
		}
		return ret
	} else {
		type epoch interface {
			GetEpochLeaders(epochID uint64) [][]byte
		}

		epochLeaders := s.epochInstance.(epoch).GetEpochLeaders(epochID)

		if epochLeaders != nil {
			log.Debug(fmt.Sprintf("getEpochLeaders called return len(epochLeaders):%d", len(epochLeaders)))
		}
		return epochLeaders
	}
}

//getWorkStage get work stage of epochID from levelDB
func (s *SlotLeaderSelection) getWorkStage(epochID uint64) (int, error) {
	ret, err := posdb.GetDb().Get(epochID, "slotLeaderWorkStage")
	if err != nil {
		return 0, err
	}
	workStageUint64 := posdb.BytesToUint64(ret)
	return int(workStageUint64), err
}

//saveWorkStage save the work stage of epochID in levelDB
func (s *SlotLeaderSelection) setWorkStage(epochID uint64, workStage int) error {
	workStageBig := big.NewInt(int64(workStage))
	_, err := posdb.GetDb().Put(epochID, "slotLeaderWorkStage", workStageBig.Bytes())
	return err
}
func (s *SlotLeaderSelection) clearData() {
	s.testOrNot = false
	s.slotCreated = false
	// clear Array
	s.epochLeadersArray = make([]string, 0)
	// clear map
	s.epochLeadersMap = make(map[string][]uint64)

	for i := 0; i < EpochLeaderCount; i++ {
		s.epochLeadersPtrArray[i] = nil
		s.validEpochLeadersIndex[i] = true

		s.stageOneMi[i] = nil

		for j := 0; j < EpochLeaderCount; j++ {
			s.stageTwoAlphaPKi[i][j] = nil
		}
<<<<<<< HEAD
		for k := 0; k < 2; k++ {
=======
		for k :=0; k<StageTwoProofCount;k++{
>>>>>>> d9455dbd
			s.stageTwoProof[i][k] = nil
		}
	}

	for i := 0; i < SlotCount; i++ {
		s.slotLeadersPtrArray[i] = nil

	}
}

func (s *SlotLeaderSelection) dumpData() {

	fmt.Printf("~~~~~~~~~~~dumpData begin~~~~~~~~~~~~~~~~~~~~~~~~~~~~~~~~~~~~~~~~~~~\n")
	fmt.Printf("\t\t\ts.slotCreated = %v\n\n", s.slotCreated)
	fmt.Printf("\t\t\ts.epochLeadersArray= %v\n\n", s.epochLeadersArray)
	fmt.Printf("\t\t\ts.epochLeadersMap= %v\n\n", s.epochLeadersMap)
	fmt.Printf("\t\t\ts.epochLeadersPtrArray= %v\n\n", s.epochLeadersPtrArray)
	fmt.Printf("\t\t\ts.validEpochLeadersIndex= %v\n\n", s.validEpochLeadersIndex)

	fmt.Printf("\t\t\ts.stageOneMi= %v\n\n", s.stageOneMi)
	fmt.Printf("\t\t\ts.stageTwoAlphaPKi= %v\n\n", s.stageTwoAlphaPKi)
	fmt.Printf("\t\t\ts.stageTwoProof= %v\n\n", s.stageTwoProof)
	fmt.Printf("\t\t\ts.slotLeadersPtrArray= %v\n\n", s.slotLeadersPtrArray)
	for index, value := range s.epochLeadersPtrArray {
		fmt.Printf("\tindex := %d, %v\t\n", index, hex.EncodeToString(crypto.FromECDSAPub(value)))
	}
	fmt.Printf("~~~~~~~~~~~dumpData end~~~~~~~~~~~~~~~~~~~~~~~~~~~~~~~~~~~~~~~~~~~\n")
}

func (s *SlotLeaderSelection) buildEpochLeaderGroup(epochID uint64) error {
	functrace.Enter()
	s.clearData()
	// build Array and map

	for index, value := range s.getEpochLeaders(epochID) {
		//fmt.Printf("\n:::::buildEpochLeaderGroup\n")
		//fmt.Printf("\n:::::value is %v\n",value)
		//fmt.Printf("\n:::::hex.EncodeToString(value) is %v\n",hex.EncodeToString(value))
		s.epochLeadersArray = append(s.epochLeadersArray, hex.EncodeToString(value))
		s.epochLeadersMap[hex.EncodeToString(value)] = append(s.epochLeadersMap[hex.EncodeToString(value)], uint64(index))
		//fmt.Printf("\n:::::s.epochLeadersPtrArray[%d], crypto.ToECDSAPub(value) is %v\n",index,crypto.ToECDSAPub(value))
		s.epochLeadersPtrArray[index] = crypto.ToECDSAPub(value)
		//fmt.Printf("\n:::::s.epochLeadersPtrArray[%d], hex.EncodeToString is %v\n",index,
		//	hex.EncodeToString(crypto.FromECDSAPub(s.epochLeadersPtrArray[index])))
	}
	functrace.Exit()
	return nil
}

func (s *SlotLeaderSelection) GetSlotLeaders(epochID uint64) (slotLeaders []*ecdsa.PublicKey, err error) {
	if !s.slotCreated {
		//return nil, errors.New("slot leaders group not ready")
		log.Debug("slot leaders group not ready use a fake one")
		fakeSlotLeaders := make([]*ecdsa.PublicKey, 0)
		for i := 0; i < SlotCount; i++ {
			fakeSlotLeaders = append(fakeSlotLeaders, s.epochLeadersPtrArray[i%10])
		}
		return fakeSlotLeaders, nil
	}

	if len(s.slotLeadersPtrArray) != SlotCount {
		return nil, errors.New("slot leaders group data is not integrated")
	}
	return s.slotLeadersPtrArray[:], nil
}

func (s *SlotLeaderSelection) GetSlotLeader(epochID uint64, slotID uint64) (slotLeader *ecdsa.PublicKey, err error) {
	if !s.slotCreated {
		//return nil, errors.New("slot leaders group not ready")
		log.Debug("slot leaders group not ready use a fake one")
		return s.epochLeadersPtrArray[slotID%10], nil
	}
	if len(s.slotLeadersPtrArray) != SlotCount {
		return nil, errors.New("slot leaders group data is not integrated")
	}
	if slotID >= SlotCount {
		return nil, errors.New("slot id index out of range")
	}
	return s.slotLeadersPtrArray[slotID], nil
}

// from random proposer
func (s *SlotLeaderSelection) getRandom(epochID uint64) (ret *big.Int, err error) {
	ret = big.NewInt(0).SetUint64(uint64(13456789092))
<<<<<<< HEAD
	return ret, nil
=======
	return ret,nil

	//randomByte,err := posdb.GetDb().Get(epochID, vm.RANDOMBEACON_DB_KEY)
	//if err != nil {
	//	return nil, err
	//}
	//ret = big.NewInt(0).SetBytes(randomByte)
	//return ret, nil
>>>>>>> d9455dbd
}

// from random proposer
func (s *SlotLeaderSelection) getSMAPieces(epochID uint64) (ret []*ecdsa.PublicKey, err error) {
	// 1. get SMA[pre]
	piecesPtr := make([]*ecdsa.PublicKey, 0)
<<<<<<< HEAD
	// pieces: alpha[1]*G, alpha[2]*G, .....
	pieces, err := posdb.GetDb().Get(epochID, SecurityMsg)
	fmt.Printf("getSMAPieces: get from db, pieces is = %v\n", pieces)
	fmt.Printf("getSMAPieces: get from db, hex.encodingToString(pieces) is = %v\n", hex.EncodeToString(pieces))
	if err != nil {
		return nil, err
	}
	piecesCount := len(pieces) / LengthPublicKeyBytes
	var pubKeyByte []byte
	for i := 0; i < piecesCount; i++ {
		if i < piecesCount-1 {
			pubKeyByte = pieces[i*LengthPublicKeyBytes : (i+1)*LengthPublicKeyBytes]
		} else {
			pubKeyByte = pieces[i*LengthPublicKeyBytes:]
=======
	if epochID == uint64(0){
			//genesis SMA
			for _, value := range s.epochLeadersPtrArray{
				pubKeyBytes := crypto.FromECDSAPub(value)
				piecesPtr = append(piecesPtr, crypto.ToECDSAPub(pubKeyBytes))
			}
			return piecesPtr,nil
	}else{
		// pieces: alpha[1]*G, alpha[2]*G, .....
		pieces, err := posdb.GetDb().Get(epochID, SecurityMsg)
		fmt.Printf("getSMAPieces: get from db, pieces is = %v\n", pieces)
		fmt.Printf("getSMAPieces: get from db, hex.encodingToString(pieces) is = %v\n", hex.EncodeToString(pieces))
		if err != nil {
			return nil,err
>>>>>>> d9455dbd
		}
		piecesCount := len(pieces) / LengthPublicKeyBytes
		var pubKeyByte []byte
		for i := 0; i < piecesCount; i++ {
			if i < piecesCount-1 {
				pubKeyByte = pieces[i*LengthPublicKeyBytes : (i+1)*LengthPublicKeyBytes]
			} else {
				pubKeyByte = pieces[i*LengthPublicKeyBytes:]
			}
			fmt.Printf("getSMAPieces: one hex.EncodeToString(piece) is = %v\n\n", hex.EncodeToString(pubKeyByte))
			piecesPtr = append(piecesPtr, crypto.ToECDSAPub(pubKeyByte))
		}
		return piecesPtr,nil
	}
<<<<<<< HEAD
	return piecesPtr, nil
=======
>>>>>>> d9455dbd
}
func (s *SlotLeaderSelection) generateSlotLeadsGroup(epochID uint64) error {
	err := s.buildEpochLeaderGroup(epochID)
	if err != nil {
		return errors.New("build epoch leader group error!")
	}

	piecesPtr, err := s.getSMAPieces(epochID)
	if err != nil {
		return errors.New("get securiy message error!")
	}
	// 2. get random
	random, err := s.getRandom(epochID)
	if err != nil {
		return errors.New("get random message error!")
	}

	// 5. return slot leaders pointers.
	slotLeadersPtr := make([]*ecdsa.PublicKey, 0)
	fmt.Printf("len(piecesPtr)=%v\n", len(piecesPtr))
	fmt.Printf("len(epochLeadersPtrArray)=%v\n", len(s.epochLeadersPtrArray))
	fmt.Printf("len(random.Bytes)=%v\n", len(random.Bytes()))
	fmt.Printf("SlotCount= %d\n", SlotCount)
	//fmt.Printf("===========================before GenerateSlotLeaderSeq\n")
	//s.dumpData()
	epochLeadersPtrArray := s.epochLeadersPtrArray
	slotLeadersPtr, _, err = uleaderselection.GenerateSlotLeaderSeq(piecesPtr[:], epochLeadersPtrArray[:], random.Bytes(), SlotCount)
	//slotLeadersPtr, _, err = uleaderselection.GenerateSlotLeaderSeq(s.epochLeadersPtrArray[:], epochLeadersPtrArray[:], random.Bytes(), SlotCount)

	//fmt.Printf("===========================after GenerateSlotLeaderSeq\n")
	//s.dumpData()

	if err != nil {
		return err
	}
	// 6. insert slot address to local DB
	for index, val := range slotLeadersPtr {
		_, err = posdb.GetDb().PutWithIndex(uint64(epochID+1), uint64(index), SlotLeader, crypto.FromECDSAPub(val))
		//s.epochLeadersPtrArray[index] = val
		s.slotLeadersPtrArray[index] = val
		if err != nil {
			return err
		}
	}
	s.slotCreated = true
	return nil
}

func (s *SlotLeaderSelection) inEpochLeadersOrNot(pkIndex uint64, pkBytes []byte) bool {
	return (pkIndex < uint64(len(s.epochLeadersArray))) && (hex.EncodeToString(pkBytes) == s.epochLeadersArray[pkIndex])
}
func (s *SlotLeaderSelection) InEpochLeadersOrNotByPk(pkBytes []byte) bool {
	_, ok := s.epochLeadersMap[hex.EncodeToString(pkBytes)]
	return ok
}
func (s *SlotLeaderSelection) getStateDb() (stateDb *state.StateDB, err error) {
	if s.stateDb == nil {
		return nil, errors.New("Do not have stateDb instance now")
	}
	return s.stateDb, nil
}

func (s *SlotLeaderSelection) verifySecurityPiece(index uint64) (valid bool, err error) {
	// MI == AlphaiPki
	if !uleaderselection.PublicKeyEqual(s.stageOneMi[index], s.stageTwoAlphaPKi[index][index]) {
		return false, nil
	} else {
		// verify proof[index]
		return uleaderselection.VerifyDleqProof(s.epochLeadersPtrArray[:], s.stageTwoAlphaPKi[index][:], s.stageTwoProof[index][:]), nil
	}
}

// create alpha1*pki,alpha1*PKi,alphaN*PKi,...
// used to create security message.
func (s *SlotLeaderSelection) buildSecurityPieces(epochID uint64) (pieces []*ecdsa.PublicKey, err error) {

	selfPk, err := s.getLocalPublicKey()
	if err != nil {
		return nil, err
	}

	indexs, exist := s.epochLeadersMap[hex.EncodeToString(crypto.FromECDSAPub(selfPk))]
	if exist == false {
		return nil, errors.New("not in epoch leaders")
	}

	selfPkRecievedPicesMap := make(map[uint64][]*ecdsa.PublicKey, 0)
	for _, selfIndex := range indexs {
		for i := 0; i < len(s.epochLeadersArray); i++ {
			selfPkRecievedPicesMap[selfIndex] = append(selfPkRecievedPicesMap[selfIndex], s.stageTwoAlphaPKi[i][selfIndex])
		}
	}
	piece := make([]*ecdsa.PublicKey, 0)
	for _, value := range selfPkRecievedPicesMap {
		piece = value
		break
	}
	// the value in selfPkRecievedPicesMap should be same,so we can return the first one.
	return piece, nil
}

func (s *SlotLeaderSelection) getStage2TxAlphaPki(epochID uint64, selfIndex uint64) (alphaPkis []string, proofs []string, err error) {

	stateDb, err := s.getStateDb()

	slotLeaderPrecompileAddr := common.BytesToAddress(big.NewInt(600).Bytes())

	var keyBuf bytes.Buffer
	epochIDBuf := strconv.FormatUint(epochID, 10)
	epochIDBufDec, err := hex.DecodeString(epochIDBuf)
	if err != nil {
		return nil, nil, err
	}
	keyBuf.Write(epochIDBufDec)

	selfIndexStr 	:= strconv.FormatUint(selfIndex, 10)
	selfIndexBufDec, err := hex.DecodeString(selfIndexStr)
	if err != nil {
		return nil, nil, err
	}
	keyBuf.Write(selfIndexBufDec)

	keyBuf.Write([]byte("slotLeaderStag2"))
	keyHash := crypto.Keccak256Hash(keyBuf.Bytes())

	data := stateDb.GetStateByteArray(slotLeaderPrecompileAddr, keyHash)
	if data == nil {
		return nil, nil, errors.New("can not find from statedb:" + fmt.Sprintf("addr:%s, key:%s, epochID:%d, selfIndex:%d", slotLeaderPrecompileAddr.Hex(), keyHash.Hex(), epochID, selfIndex))
	}
	data1, err := s.UnpackStage2Data(data)
	//epochIDBuf,selfIndexBuf,pki,alphaPki,proof,err := s.RlpUnpackStage2Data(data1)
	_, _, _, alphaPki, proof, err := s.RlpUnpackStage2Data(data1)
	if err != nil {
		return nil, nil, err
	}
	return alphaPki, proof, nil
}

func (s *SlotLeaderSelection) collectStagesData(epochID uint64) (err error) {
	for i := 0; i < EpochLeaderCount; i++ {
		_, mi, _ := s.getStg1StateDbInfo(epochID, uint64(i))
		if len(mi) == 0 {
			s.validEpochLeadersIndex[i] = false
		} else {
			s.stageOneMi[i] = crypto.ToECDSAPub(mi)
		}

		alphaPkis, proofs, err := s.getStage2TxAlphaPki(epochID, uint64(i))
		if err != nil {
			continue
		}

		if (len(alphaPkis) != EpochLeaderCount) || (len(proofs) != StageTwoProofCount) {
			s.validEpochLeadersIndex[i] = false
		} else {

			for j := 0; j < EpochLeaderCount; j++ {
				//s.stageTwoAlphaPKi[i][j] = crypto.ToECDSAPub([]byte(alphaPkis[j]))
				alphaPkiDecodeBytes, err := hex.DecodeString(alphaPkis[j])
				if err!=nil {
					return err
				}
				s.stageTwoAlphaPKi[i][j] = crypto.ToECDSAPub(alphaPkiDecodeBytes)
			}

			for j := 0; j < StageTwoProofCount; j++ {
				proof, err := strconv.ParseInt(proofs[j], 10, 64)
				if err != nil {
					return err
				}
				s.stageTwoProof[i][j] = big.NewInt(0).SetInt64(proof)
			}
		}

	}
	return nil
}

// create security message SMA and insert into localDB
func (s *SlotLeaderSelection) generateSecurityMsg(epochID uint64, PrivateKey *ecdsa.PrivateKey) error {
	// collect data
	err := s.collectStagesData(epochID)
	if err != nil {
		return errors.New("collect stage data error!")
	}
	// verify security pieces
	for i := 0; i < EpochLeaderCount; i++ {
		valid, _ := s.verifySecurityPiece(uint64(i))
		if !valid {
			s.validEpochLeadersIndex[i] = false
		}
	}

	// build security self pieces. alpha1*pki, alpha2*pk2, alpha3*pk3....
	ArrayPiece, err := s.buildSecurityPieces(epochID)
	if err != nil {
		return err
	}
	smasPtr := make([]*ecdsa.PublicKey, 0)
	var smasBytes bytes.Buffer
	smasPtr, err = uleaderselection.GenerateSMA(PrivateKey, ArrayPiece)
	if err != nil {
		return err
	}
	for _, value := range smasPtr {
		smasBytes.Write(crypto.FromECDSAPub(value))
	}
	_, err = posdb.GetDb().Put(uint64(epochID+1), SecurityMsg, smasBytes.Bytes())
	if err != nil {
		return err
	}
	return nil
}

// used for stage2 payload
// stage2 tx payload 1(alpha * Pk1, alpha * Pk2, ..., alpha * Pkn)
// stage2 tx payload 2 proof pai[i]
// []*ecdsa : payload1 []*big.Int payload2

func (s *SlotLeaderSelection) buildArrayPiece(epochID uint64, selfIndex uint64) ([]*ecdsa.PublicKey, []*big.Int, error) {

	// get alpha
	alpha, err := s.GetAlpha(epochID, selfIndex)
	if err != nil {
		return nil, nil, err
	}

	publicKeys := make([]*ecdsa.PublicKey, 0)
	publicKeys = s.epochLeadersPtrArray[:]
	_, ArrayPiece, proof, err := uleaderselection.GenerateArrayPiece(publicKeys, alpha)
	functrace.Exit()
	return ArrayPiece, proof, err
}
func (s *SlotLeaderSelection) buildStage2TxPayload(epochID uint64, selfIndex uint64) (string, error) {
	var epochIDStr, selfIndexStr, selfPKHexStr, payLoadStr string
	var alphaPkiHexStr, proofHexStr []string

	alphaPkiHexStr = make([]string, 0)
	proofHexStr = make([]string, 0)

	epochIDStr = strconv.FormatUint(epochID, 10)
	epochIDHexStr := hex.EncodeToString([]byte(epochIDStr))

	selfIndexStr = strconv.FormatUint(selfIndex, 10)
	selfIndexHexStr := hex.EncodeToString([]byte(selfIndexStr))

	var selfPk *ecdsa.PublicKey
	var err error
	if s.testOrNot {
		selfPk = s.epochLeadersPtrArray[selfIndex]
	} else {
		selfPk, err = s.getLocalPublicKey()
		if err != nil {
			return "", err
		}
	}

	selfPKHexStr = hex.EncodeToString(crypto.FromECDSAPub(selfPk))

	alphaPki, proof, err := s.buildArrayPiece(epochID, selfIndex)
	if err != nil {
		return "", err
	}

	for _, value := range alphaPki {
		alphaPkiHexStr = append(alphaPkiHexStr, hex.EncodeToString(crypto.FromECDSAPub(value)))
	}
	alphaPkiHexStrAll := strings.Join(alphaPkiHexStr, "-")

	for _, valueProof := range proof {
		proofHexStr = append(proofHexStr, hex.EncodeToString(valueProof.Bytes()))
	}
	proofHexStrAll := strings.Join(proofHexStr, "-")

	payLoadStr = strings.Join([]string{epochIDHexStr, selfIndexHexStr, selfPKHexStr, alphaPkiHexStrAll, proofHexStrAll}, "+")
	return payLoadStr, nil
}

func (s *SlotLeaderSelection) setCurrentWorkStage(workStage int) {
	currentEpochID, _ := s.getWorkingEpochID()
	s.setWorkStage(currentEpochID, workStage)
}

func (s *SlotLeaderSelection) log(info string) {
	log.Debug(info)
	fmt.Println(info)
}

func (s *SlotLeaderSelection) getWorkingEpochID() (uint64, error) {
	ret, err := posdb.GetDb().Get(0, "slotLeaderCurrentSlotID")
	retUint64 := posdb.BytesToUint64(ret)
	return retUint64, err
}

func (s *SlotLeaderSelection) setWorkingEpochID(workingEpochID uint64) error {
	_, err := posdb.GetDb().Put(0, "slotLeaderCurrentSlotID", posdb.Uint64ToBytes(workingEpochID))
	return err
}

// getStg1StateDbInfo can get data from StateDB the pk and mi are in 65 bytes length uncompress format
func (s *SlotLeaderSelection) getStg1StateDbInfo(epochID uint64, index uint64) (pk []byte, mi []byte, err error) {
	stateDb, err := s.getStateDb()
	if err != nil {
		return nil, nil, err
	}
	// address : sc slotLeaderPrecompileAddr
	// key:      hash(epochID,selfIndex,"slotLeaderStag2")
	slotLeaderPrecompileAddr := common.BytesToAddress(big.NewInt(600).Bytes())

	var keyBuf bytes.Buffer
	keyBuf.Write(posdb.Uint64ToBytes(epochID))
	keyBuf.Write(posdb.Uint64ToBytes(index))
	keyBuf.Write([]byte("slotLeaderStag1"))
	keyHash := crypto.Keccak256Hash(keyBuf.Bytes())

	// Read and Verify
	readBuf := stateDb.GetStateByteArray(slotLeaderPrecompileAddr, keyHash)
	if readBuf == nil {
		return nil, nil, errors.New("getStg1StateDbInfo: Found not data of key")
	}

	//pk and mi is 65 bytes length
	epID, idxID, pk, mi, err := s.RlpUnpackAndWithUncompressPK(readBuf)
	if err != nil {
		return nil, nil, errors.New("getStg1StateDbInfo: RlpUnpackAndWithUncompressPK error")
	}

	if hex.EncodeToString(epID) == hex.EncodeToString(big.NewInt(0).SetUint64(epochID).Bytes()) &&
		hex.EncodeToString(idxID) == hex.EncodeToString(big.NewInt(0).SetUint64(index).Bytes()) &&
		err == nil {
		return
	}

	return nil, nil, errors.New("Stg1 data get from StateDb verified failed")
}

//--------------Transacton create / send --------------------------------------------

func (s *SlotLeaderSelection) sendStage1Tx(data []byte) error {
	//test
	fmt.Println("Ready to send StageTx1 tx:", hex.EncodeToString(data))

	if s.rc == nil {
		return errors.New("rc is not ready")
	}

	ctx := context.Background()
	rc := s.rc

	slotLeaderPrecompileAddr := common.BytesToAddress(big.NewInt(600).Bytes())

	var to = slotLeaderPrecompileAddr
	amount := new(big.Int).SetInt64(0)
	//amount.SetString("100", 10) // 100 tokens

	//type SendTxArgs struct {
	//	From     common.Address  `json:"from"`
	//	To       *common.Address `json:"to"`
	//	Gas      *hexutil.Big    `json:"gas"`
	//	GasPrice *hexutil.Big    `json:"gasPrice"`
	//	Value    *hexutil.Big    `json:"value"`
	//	Data     hexutil.Bytes   `json:"data"`
	//	Nonce    *hexutil.Uint64 `json:"nonce"`
	//}
	arg := map[string]interface{}{}
	arg["from"] = s.key.Address
	arg["to"] = &to
	arg["value"] = (*hexutil.Big)(amount)
	arg["txType"] = 1
	//Set payload infomation--------------

	payload, err := s.PackStage1Data(data)
	if err != nil {
		log.Debug("PackStage1Data err:" + err.Error())
		return err
	}

	log.Debug("ready to write data of payload: " + "0x" + hexutil.Encode(payload))

	arg["data"] = hexutil.Bytes(payload)

	log.Debug("finish to write data of payload")

	var txHash common.Hash
	callErr := rc.CallContext(ctx, &txHash, "eth_sendTransaction", arg)
	if nil != callErr {
		fmt.Println(callErr)
		log.Error("tx send failed")
		return errors.New("tx send failed")
	}
	fmt.Println(txHash)
	log.Debug("tx send success")
	return nil
}
func (s *SlotLeaderSelection) sendStage2Tx(data string) error {
	//test
	fmt.Println("Simulator send tx:", data)

	if s.rc == nil {
		return errors.New("rc is not ready")
	}

	ctx := context.Background()
	rc := s.rc
	slotLeaderPrecompileAddr := common.BytesToAddress(big.NewInt(600).Bytes())

	var to = slotLeaderPrecompileAddr
	arg := map[string]interface{}{}
	arg["from"] = s.key.Address
	arg["to"] = &to
	arg["value"] = (*hexutil.Big)(big.NewInt(0))
	arg["gas"] = (*hexutil.Big)(big.NewInt(4710000))

	arg["txType"] = 1
	//Set payload infomation--------------

	payload, err := s.PackStage2Data(data)
	if err != nil {
		return err
	}

	log.Debug("ready to write data of payload: " + "0x" + hexutil.Encode(payload))
	arg["data"] = hexutil.Bytes(payload)
	log.Debug("finish to write data of payload")
	var txHash common.Hash
	callErr := rc.CallContext(ctx, &txHash, "eth_sendTransaction", arg)
	if nil != callErr {
		fmt.Println(callErr)
		log.Error("tx send failed:" + callErr.Error())
		return errors.New("tx send failed")
	}
	fmt.Println(txHash)
	log.Debug("tx send success")
	return nil
}<|MERGE_RESOLUTION|>--- conflicted
+++ resolved
@@ -99,17 +99,10 @@
 	epochLeadersPtrArray   [EpochLeaderCount]*ecdsa.PublicKey
 	validEpochLeadersIndex [EpochLeaderCount]bool // true: can be used to slot leader false: can not be used to slot leader
 
-<<<<<<< HEAD
 	stageOneMi       [EpochLeaderCount]*ecdsa.PublicKey
 	stageTwoAlphaPKi [EpochLeaderCount][EpochLeaderCount]*ecdsa.PublicKey
-	stageTwoProof    [EpochLeaderCount][2]*big.Int //[0]: e; [1]:Z
+	stageTwoProof    [EpochLeaderCount][StageTwoProofCount]*big.Int //[0]: e; [1]:Z
 	slotCreated      bool
-=======
-	stageOneMi			 	[EpochLeaderCount]*ecdsa.PublicKey
-	stageTwoAlphaPKi	 	[EpochLeaderCount][EpochLeaderCount]*ecdsa.PublicKey
-	stageTwoProof		 	[EpochLeaderCount][StageTwoProofCount]*big.Int //[0]: e; [1]:Z
-	slotCreated				bool
->>>>>>> d9455dbd
 
 	testOrNot bool
 }
@@ -631,11 +624,7 @@
 		for j := 0; j < EpochLeaderCount; j++ {
 			s.stageTwoAlphaPKi[i][j] = nil
 		}
-<<<<<<< HEAD
-		for k := 0; k < 2; k++ {
-=======
-		for k :=0; k<StageTwoProofCount;k++{
->>>>>>> d9455dbd
+		for k := 0; k < StageTwoProofCount; k++ {
 			s.stageTwoProof[i][k] = nil
 		}
 	}
@@ -720,10 +709,7 @@
 // from random proposer
 func (s *SlotLeaderSelection) getRandom(epochID uint64) (ret *big.Int, err error) {
 	ret = big.NewInt(0).SetUint64(uint64(13456789092))
-<<<<<<< HEAD
 	return ret, nil
-=======
-	return ret,nil
 
 	//randomByte,err := posdb.GetDb().Get(epochID, vm.RANDOMBEACON_DB_KEY)
 	//if err != nil {
@@ -731,44 +717,26 @@
 	//}
 	//ret = big.NewInt(0).SetBytes(randomByte)
 	//return ret, nil
->>>>>>> d9455dbd
 }
 
 // from random proposer
 func (s *SlotLeaderSelection) getSMAPieces(epochID uint64) (ret []*ecdsa.PublicKey, err error) {
 	// 1. get SMA[pre]
 	piecesPtr := make([]*ecdsa.PublicKey, 0)
-<<<<<<< HEAD
-	// pieces: alpha[1]*G, alpha[2]*G, .....
-	pieces, err := posdb.GetDb().Get(epochID, SecurityMsg)
-	fmt.Printf("getSMAPieces: get from db, pieces is = %v\n", pieces)
-	fmt.Printf("getSMAPieces: get from db, hex.encodingToString(pieces) is = %v\n", hex.EncodeToString(pieces))
-	if err != nil {
-		return nil, err
-	}
-	piecesCount := len(pieces) / LengthPublicKeyBytes
-	var pubKeyByte []byte
-	for i := 0; i < piecesCount; i++ {
-		if i < piecesCount-1 {
-			pubKeyByte = pieces[i*LengthPublicKeyBytes : (i+1)*LengthPublicKeyBytes]
-		} else {
-			pubKeyByte = pieces[i*LengthPublicKeyBytes:]
-=======
-	if epochID == uint64(0){
-			//genesis SMA
-			for _, value := range s.epochLeadersPtrArray{
-				pubKeyBytes := crypto.FromECDSAPub(value)
-				piecesPtr = append(piecesPtr, crypto.ToECDSAPub(pubKeyBytes))
-			}
-			return piecesPtr,nil
-	}else{
+	if epochID == uint64(0) {
+		//genesis SMA
+		for _, value := range s.epochLeadersPtrArray {
+			pubKeyBytes := crypto.FromECDSAPub(value)
+			piecesPtr = append(piecesPtr, crypto.ToECDSAPub(pubKeyBytes))
+		}
+		return piecesPtr, nil
+	} else {
 		// pieces: alpha[1]*G, alpha[2]*G, .....
 		pieces, err := posdb.GetDb().Get(epochID, SecurityMsg)
 		fmt.Printf("getSMAPieces: get from db, pieces is = %v\n", pieces)
 		fmt.Printf("getSMAPieces: get from db, hex.encodingToString(pieces) is = %v\n", hex.EncodeToString(pieces))
 		if err != nil {
-			return nil,err
->>>>>>> d9455dbd
+			return nil, err
 		}
 		piecesCount := len(pieces) / LengthPublicKeyBytes
 		var pubKeyByte []byte
@@ -781,12 +749,8 @@
 			fmt.Printf("getSMAPieces: one hex.EncodeToString(piece) is = %v\n\n", hex.EncodeToString(pubKeyByte))
 			piecesPtr = append(piecesPtr, crypto.ToECDSAPub(pubKeyByte))
 		}
-		return piecesPtr,nil
-	}
-<<<<<<< HEAD
-	return piecesPtr, nil
-=======
->>>>>>> d9455dbd
+		return piecesPtr, nil
+	}
 }
 func (s *SlotLeaderSelection) generateSlotLeadsGroup(epochID uint64) error {
 	err := s.buildEpochLeaderGroup(epochID)
@@ -902,7 +866,7 @@
 	}
 	keyBuf.Write(epochIDBufDec)
 
-	selfIndexStr 	:= strconv.FormatUint(selfIndex, 10)
+	selfIndexStr := strconv.FormatUint(selfIndex, 10)
 	selfIndexBufDec, err := hex.DecodeString(selfIndexStr)
 	if err != nil {
 		return nil, nil, err
@@ -946,7 +910,7 @@
 			for j := 0; j < EpochLeaderCount; j++ {
 				//s.stageTwoAlphaPKi[i][j] = crypto.ToECDSAPub([]byte(alphaPkis[j]))
 				alphaPkiDecodeBytes, err := hex.DecodeString(alphaPkis[j])
-				if err!=nil {
+				if err != nil {
 					return err
 				}
 				s.stageTwoAlphaPKi[i][j] = crypto.ToECDSAPub(alphaPkiDecodeBytes)
