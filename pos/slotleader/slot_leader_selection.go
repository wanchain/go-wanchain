package slotleader

import (
	"bytes"
	"crypto/ecdsa"
	"encoding/hex"
	"errors"
	"fmt"
	"github.com/wanchain/go-wanchain/common"
	"github.com/wanchain/go-wanchain/consensus"
	"github.com/wanchain/go-wanchain/pos/epochLeader"
	"math/big"

	"github.com/wanchain/go-wanchain/accounts/keystore"
	"github.com/wanchain/go-wanchain/core"
	"github.com/wanchain/go-wanchain/core/state"
	"github.com/wanchain/go-wanchain/core/types"
	"github.com/wanchain/go-wanchain/core/vm"
	"github.com/wanchain/go-wanchain/functrace"
	"github.com/wanchain/go-wanchain/log"
	"github.com/wanchain/go-wanchain/pos/posconfig"
	"github.com/wanchain/go-wanchain/pos/posdb"
	"github.com/wanchain/go-wanchain/pos/util/convert"

	lru "github.com/hashicorp/golang-lru"
	"github.com/wanchain/go-wanchain/rpc"

	"github.com/wanchain/go-wanchain/crypto"
	"github.com/wanchain/go-wanchain/pos/uleaderselection"
	"github.com/wanchain/go-wanchain/pos/util"
	"github.com/wanchain/go-wanchain/rlp"
)

const lengthPublicKeyBytes = 65
const (
	StageTwoProofCount = 2
	EpochLeaders       = "epochLeaders"
	SecurityMsg        = "securityMsg"
	CR                 = "cr"
	SlotLeader         = "slotLeader"
)
const (
	slotLeaderSelectionInit = iota + 1 //1
	//Ready to start slot leader selection stage1
	slotLeaderSelectionStage1 = iota + 1 //2
	//Slot leader selection stage1 finish
	slotLeaderSelectionStage2        = iota + 1 //3
	slotLeaderSelectionStage3        = iota + 1 //4
	slotLeaderSelectionStageFinished = iota + 1 //5
)

var (
	errorRetry = 3
)

type SLS struct {
	workingEpochID uint64
	workStage      int
	rc             *rpc.Client
	key            *keystore.Key
	stateDbTest    *state.StateDB

	epochLeadersArray []string            // len(pki)=65 hex.EncodeToString
	epochLeadersMap   map[string][]uint64 // key: pki value: []uint64 the indexes of this pki. hex.EncodeToString

	slotLeadersPtrArray  [posconfig.SlotCount]*ecdsa.PublicKey
	slotLeadersIndex     [posconfig.SlotCount]uint64
	epochLeadersPtrArray [posconfig.EpochLeaderCount]*ecdsa.PublicKey
	// true: can be used to slot leader false: can not be used to slot leader
	validEpochLeadersIndex [posconfig.EpochLeaderCount]bool

	stageOneMi       [posconfig.EpochLeaderCount]*ecdsa.PublicKey
	stageTwoAlphaPKi [posconfig.EpochLeaderCount][posconfig.EpochLeaderCount]*ecdsa.PublicKey
	stageTwoProof    [posconfig.EpochLeaderCount][StageTwoProofCount]*big.Int //[0]: e; [1]:Z

	slotCreateStatus       map[uint64]bool
	slotCreateStatusLockCh chan int

	blockChain *core.BlockChain

	epochLeadersPtrArrayGenesis [posconfig.EpochLeaderCount]*ecdsa.PublicKey
	stageOneMiGenesis           [posconfig.EpochLeaderCount]*ecdsa.PublicKey
	stageTwoAlphaPKiGenesis     [posconfig.EpochLeaderCount][posconfig.EpochLeaderCount]*ecdsa.PublicKey
	stageTwoProofGenesis        [posconfig.EpochLeaderCount][StageTwoProofCount]*big.Int //[0]: e; [1]:Z
	randomGenesis               *big.Int
	smaGenesis                  [posconfig.EpochLeaderCount]*ecdsa.PublicKey

	sendTransactionFn SendTxFn
}

var slotLeaderSelection *SLS
var APkiCache *lru.ARCCache

type Pack struct {
	Proof    [][]byte
	ProofMeg [][]byte
}

func GetSlotLeaderSelection() *SLS {
	return slotLeaderSelection
}
func (s *SLS) GetLocalPublicKey() (*ecdsa.PublicKey, error) {
	return s.getLocalPublicKey()
}

func (s *SLS) GetEpochLeadersPK(epochID uint64) []*ecdsa.PublicKey {
	return s.getEpochLeadersPK(epochID)
}

func (s *SLS) GetSlotCreateStatusByEpochID(epochID uint64) bool {
	s.slotCreateStatusLockCh <- 1
	_, ok := s.slotCreateStatus[epochID]
	<-s.slotCreateStatusLockCh
	return ok
}

func (s *SLS) GetSlotLeader(epochID uint64, slotID uint64) (slotLeader *ecdsa.PublicKey, err error) {
	//todo maybe the start epochid is not 0
	if epochID == 0 {
		b, err := hex.DecodeString(posconfig.GenesisPK)
		if err != nil {
			return nil, vm.ErrInvalidGenesisPk
		}
		return crypto.ToECDSAPub(b), nil
	}

	if slotID >= posconfig.SlotCount {
		return nil, vm.ErrSlotIDOutOfRange
	}

	// read from memory
	s.slotCreateStatusLockCh <- 1
	created, ok := s.slotCreateStatus[epochID]
	<-s.slotCreateStatusLockCh
	if ok && created {
		return s.slotLeadersPtrArray[slotID], nil
	}
	// read from local db
	for i := 0; i < posconfig.SlotCount; i++ {
		pkByte, err := posdb.GetDb().GetWithIndex(epochID, uint64(i), SlotLeader)
		if err != nil {
			return nil, vm.ErrSlotLeaderGroupNotReady
		}
		s.slotLeadersPtrArray[i] = crypto.ToECDSAPub(pkByte)
	}
	s.slotCreateStatusLockCh <- 1
	s.slotCreateStatus[epochID] = true
	<-s.slotCreateStatusLockCh

	return s.slotLeadersPtrArray[slotID], nil
}

func (s *SLS) GetSma(epochID uint64) (ret []*ecdsa.PublicKey, isGenesis bool, err error) {
	return s.getSMAPieces(epochID)
}



func SlsInit() {
	var err error
	APkiCache, err = lru.NewARC(1000)
	if err != nil || APkiCache == nil {
		log.SyslogErr("APkiCache failed")
	}
	slotLeaderSelection = &SLS{}
	slotLeaderSelection.epochLeadersMap = make(map[string][]uint64)
	slotLeaderSelection.epochLeadersArray = make([]string, 0)
	slotLeaderSelection.slotCreateStatus = make(map[uint64]bool)
	slotLeaderSelection.slotCreateStatusLockCh = make(chan int, 1)
	s := slotLeaderSelection
	s.randomGenesis = big.NewInt(1)

	epoch0Leaders := s.getEpoch0LeadersPK()
	for index, value := range epoch0Leaders {
		s.epochLeadersPtrArrayGenesis[index] = value
	}

	alphas := make([]*big.Int, 0)
	for _, value := range epoch0Leaders {
		tempInt := new(big.Int).SetInt64(0)
		tempInt.SetBytes(crypto.Keccak256(crypto.FromECDSAPub(value)))
		alphas = append(alphas, tempInt)
	}

	for i := 0; i < posconfig.EpochLeaderCount; i++ {

		// AlphaPK  stage1Genesis
		mi0 := new(ecdsa.PublicKey)
		mi0.Curve = crypto.S256()
		mi0.X, mi0.Y = crypto.S256().ScalarMult(s.epochLeadersPtrArrayGenesis[i].X, s.epochLeadersPtrArrayGenesis[i].Y,
			alphas[i].Bytes())
		s.stageOneMiGenesis[i] = mi0

		// G
		BasePoint := new(ecdsa.PublicKey)
		BasePoint.Curve = crypto.S256()
		BasePoint.X, BasePoint.Y = crypto.S256().ScalarBaseMult(big.NewInt(1).Bytes())

		// alphaG SMAGenesis
		smaPiece := new(ecdsa.PublicKey)
		smaPiece.Curve = crypto.S256()
		smaPiece.X, smaPiece.Y = crypto.S256().ScalarMult(BasePoint.X, BasePoint.Y, alphas[i].Bytes())
		s.smaGenesis[i] = smaPiece

		for j := 0; j < posconfig.EpochLeaderCount; j++ {
			// AlphaIPki stage2Genesis, used to verify genesis proof
			alphaIPkj := new(ecdsa.PublicKey)
			alphaIPkj.Curve = crypto.S256()
			alphaIPkj.X, alphaIPkj.Y = crypto.S256().ScalarMult(s.epochLeadersPtrArrayGenesis[j].X,
				s.epochLeadersPtrArrayGenesis[j].Y, alphas[i].Bytes())

			s.stageTwoAlphaPKiGenesis[i][j] = alphaIPkj
		}

	}

	epochLeadersPreHexStr := make([]string, 0)
	for _, value := range s.epochLeadersPtrArrayGenesis {
		epochLeadersPreHexStr = append(epochLeadersPreHexStr, hex.EncodeToString(crypto.FromECDSAPub(value)))
	}
	log.Debug("slot_leader_selection:init", "genesis epoch leaders", epochLeadersPreHexStr)

	smaPiecesHexStr := make([]string, 0)
	for _, value := range s.smaGenesis {
		smaPiecesHexStr = append(smaPiecesHexStr, hex.EncodeToString(crypto.FromECDSAPub(value)))
	}
	log.Debug("slot_leader_selection:init", "genesis sma pieces", smaPiecesHexStr)
	log.SyslogInfo("SLS SlsInit success")

}

func (s *SLS) getSlotLeaderStage2TxIndexes(epochID uint64) (indexesSentTran []bool, err error) {
	var ret [posconfig.EpochLeaderCount]bool
	stateDb, err := s.getCurrentStateDb()
	if err != nil {
		return ret[:], err
	}

	slotLeaderPrecompileAddr := vm.GetSlotLeaderSCAddress()

	keyHash := vm.GetSlotLeaderStage2IndexesKeyHash(convert.Uint64ToBytes(epochID))

	log.Debug(fmt.Sprintf("getSlotLeaderStage2TxIndexes:try to get stateDB addr:%s, key:%s",
		slotLeaderPrecompileAddr.Hex(), keyHash.Hex()))

	data := stateDb.GetStateByteArray(slotLeaderPrecompileAddr, keyHash)

	if data == nil {
		return ret[:], vm.ErrNoTx2TransInDB
	}

	err = rlp.DecodeBytes(data, &ret)
	if err != nil {
		return ret[:], vm.ErrNoTx2TransInDB
	}
	return ret[:], nil
}

func (s *SLS) getAlpha(epochID uint64, selfIndex uint64) (*big.Int, error) {
	if posconfig.SelfTestMode {
		ret := big.NewInt(123)
		return ret, nil
	}
	buf, err := posdb.GetDb().GetWithIndex(epochID, selfIndex, "alpha")
	if err != nil {
		return nil, err
	}

	var alpha = big.NewInt(0).SetBytes(buf)
	return alpha, nil
}

func (s *SLS) getLocalPublicKey() (*ecdsa.PublicKey, error) {
	if s.key == nil || s.key.PrivateKey == nil {
		log.SyslogErr("SLS", "getLocalPublicKey", vm.ErrInvalidLocalPublicKey.Error())
		return nil, vm.ErrInvalidLocalPublicKey
	}
	return &s.key.PrivateKey.PublicKey, nil
}

func (s *SLS) getLocalPrivateKey() (*ecdsa.PrivateKey, error) {
	return s.key.PrivateKey, nil
}

func (s *SLS) getEpochLeaders(epochID uint64) [][]byte {
	//test := false
	if posconfig.SelfTestMode {
		//test: generate test publicKey
		epochLeaderAllBytes, err := posdb.GetDb().Get(epochID, EpochLeaders)
		if err != nil {
			return nil
		}
		piecesCount := len(epochLeaderAllBytes) / lengthPublicKeyBytes
		ret := make([][]byte, 0)
		var pubKeyByte []byte
		for i := 0; i < piecesCount; i++ {
			if i < piecesCount-1 {
				pubKeyByte = epochLeaderAllBytes[i*lengthPublicKeyBytes : (i+1)*lengthPublicKeyBytes]
			} else {
				pubKeyByte = epochLeaderAllBytes[i*lengthPublicKeyBytes:]
			}
			ret = append(ret, pubKeyByte)
		}
		return ret
	} else {
		type epoch interface {
			GetEpochLeaders(epochID uint64) [][]byte
		}

		selector := util.GetEpocherInst() //TODO:CHECK INIT

		if selector == nil {
			return nil
		}

		epochLeaders := selector.GetEpochLeaders(epochID)
		if epochLeaders != nil {
			log.Debug(fmt.Sprintf("getEpochLeaders called return len(epochLeaders):%d", len(epochLeaders)))
		}
		return epochLeaders
	}
}

func (s *SLS) getEpochLeadersPK(epochID uint64) []*ecdsa.PublicKey {
	bufs := s.getEpochLeaders(epochID)

	pks := make([]*ecdsa.PublicKey, len(bufs))
	for i := 0; i < len(bufs); i++ {
		pks[i] = crypto.ToECDSAPub(bufs[i])
	}

	return pks
}

func (s *SLS) getPreEpochLeadersPK(epochID uint64) ([]*ecdsa.PublicKey, error) {
	if epochID == 0 {
		return s.getEpoch0LeadersPK(), nil
	}

	pks := s.getEpochLeadersPK(epochID - 1)
	if len(pks) == 0 {
		log.Warn("Can not found pre epoch leaders return epoch 0", "epochIDPre", epochID-1)
		if s.blockChain.IsChainRestarting() {
			return s.getEpoch0LeadersPK(), errors.New("chain is restarted,use epoch 0 leaders")
		} else {
			return nil,vm.ErrInvalidPreEpochLeaders
		}
	}

	return pks, nil
}

func (s *SLS) getEpoch0LeadersPKOld() []*ecdsa.PublicKey {
	pks := make([]*ecdsa.PublicKey, posconfig.EpochLeaderCount)
	for i := 0; i < posconfig.EpochLeaderCount; i++ {
		pkBuf, err := hex.DecodeString(posconfig.GenesisPK)
		if err != nil {
			// epoch 0 use the genesis pK to propose block, since it comes from configuration
			// If the configuration has error, system should not continue.
			panic("posconfig.GenesisPK is Error")
		}
		pks[i] = crypto.ToECDSAPub(pkBuf)
	}
	return pks
}

func (s *SLS) getEpoch0LeadersPK() []*ecdsa.PublicKey {
	pks := make([]*ecdsa.PublicKey, posconfig.EpochLeaderCount)

	selector := epochLeader.GetEpocher()

	initPksStr,err := selector.GetWhiteByEpochId(0)
	if err != nil {
		return nil
	}

	pkslen := len(initPksStr)


	for i := 0; i < posconfig.EpochLeaderCount; i++ {
		pkStr := initPksStr[i%pkslen]
		pkBuf := common.FromHex(pkStr)
		pks[i] = crypto.ToECDSAPub(pkBuf)
	}

	return pks
}

// isLocalPkInPreEpochLeaders check if local pk is in pre epoch leader.
// If get pre epoch leader length is 0, return true,err to use epoch 0 info
func (s *SLS) isLocalPkInPreEpochLeaders(epochID uint64) (canBeContinue bool, err error) {

	localPk, err := s.getLocalPublicKey()
	if err != nil {
		log.Error("SLS.IsLocalPkInPreEpochLeaders getLocalPublicKey error", "error", err)
		return false, err
	}

	if epochID == 0 {
		for _, value := range s.epochLeadersPtrArrayGenesis {
			if util.PkEqual(localPk, value) {
				return true, nil
			}
		}
		return false, nil
	}

	prePks, err := s.getPreEpochLeadersPK(epochID)
	if err != nil {
		return true, vm.ErrInvalidPreEpochLeaders
	}

	for i := 0; i < len(prePks); i++ {
		if util.PkEqual(localPk, prePks[i]) {
			return true, nil
		}
	}
	return false, nil
}

func (s *SLS) isLocalPkInCurrentEpochLeaders() bool {
	selfPublicKey, _ := s.getLocalPublicKey()
	var inEpochLeaders bool
	_, inEpochLeaders = s.epochLeadersMap[hex.EncodeToString(crypto.FromECDSAPub(selfPublicKey))]
	if inEpochLeaders {
		return true
	}
	log.Debug("isLocalPkInCurrentEpochLeaders", "local public key:",
		hex.EncodeToString(crypto.FromECDSAPub(selfPublicKey)))
	log.Debug("isLocalPkInCurrentEpochLeaders", "s.epochLeadersMap:", s.epochLeadersMap)
	return false
}

func (s *SLS) clearData() {
	s.epochLeadersArray = make([]string, 0)
	s.epochLeadersMap = make(map[string][]uint64)

	s.slotCreateStatusLockCh <- 1
	s.slotCreateStatus = make(map[uint64]bool)
	<-s.slotCreateStatusLockCh

	for i := 0; i < posconfig.EpochLeaderCount; i++ {
		s.epochLeadersPtrArray[i] = nil
		s.validEpochLeadersIndex[i] = true

		s.stageOneMi[i] = nil

		for j := 0; j < posconfig.EpochLeaderCount; j++ {
			s.stageTwoAlphaPKi[i][j] = nil
		}
		for k := 0; k < StageTwoProofCount; k++ {
			s.stageTwoProof[i][k] = nil
		}
	}

	for i := 0; i < posconfig.SlotCount; i++ {
		s.slotLeadersPtrArray[i] = nil
	}

	for i := 0; i < posconfig.SlotCount; i++ {
		s.slotLeadersIndex[i] = 0
	}
}

func (s *SLS) dumpData() {

	s.dumpPreEpochLeaders()
	s.dumpCurrentEpochLeaders()
	s.dumpSlotLeaders()
	s.dumpLocalPublicKey()
	s.dumpLocalPublicKeyIndex()
}

func (s *SLS) dumpPreEpochLeaders() {
	log.Debug("\n")
	currentEpochID := s.getWorkingEpochID()
	log.Debug("dumpPreEpochLeaders", "currentEpochID", currentEpochID)
	if currentEpochID == 0 {
		return
	}

	preEpochLeaders := s.getEpochLeaders(currentEpochID - 1)
	for i := 0; i < len(preEpochLeaders); i++ {
		log.Debug("dumpPreEpochLeaders", "index", i, "preEpochLeader", hex.EncodeToString(preEpochLeaders[i]))
	}

	log.Debug("\n")
}
func (s *SLS) dumpCurrentEpochLeaders() {
	log.Debug("\n")
	currentEpochID := s.getWorkingEpochID()
	log.Debug("dumpCurrentEpochLeaders", "currentEpochID", currentEpochID)
	if currentEpochID == 0 {
		return
	}

	for index, value := range s.epochLeadersPtrArray {
		log.Debug("dumpCurrentEpochLeaders", "index", index, "curEpochLeader",
			hex.EncodeToString(crypto.FromECDSAPub(value)))
	}

}

func (s *SLS) dumpSlotLeaders() {
	log.Debug("\n")
	currentEpochID := s.getWorkingEpochID()
	log.Debug("dumpSlotLeaders", "currentEpochID", currentEpochID)
	if currentEpochID == 0 {
		return
	}

	for index, value := range s.slotLeadersPtrArray {
		log.Debug("dumpSlotLeaders", "index", s.slotLeadersIndex[index], "curSlotLeader",
			hex.EncodeToString(crypto.FromECDSAPub(value)))
	}

}

func (s *SLS) dumpLocalPublicKey() {
	log.Debug("\n")
	localPublicKey, _ := s.getLocalPublicKey()
	log.Debug("dumpLocalPublicKey", "current Local publickey", hex.EncodeToString(crypto.FromECDSAPub(localPublicKey)))

}

func (s *SLS) dumpLocalPublicKeyIndex() {
	log.Debug("\n")
	localPublicKey, _ := s.getLocalPublicKey()
	localPublicKeyByte := crypto.FromECDSAPub(localPublicKey)
	log.Debug("current Local publickey", "indexes in current epochLeaders",
		s.epochLeadersMap[hex.EncodeToString(localPublicKeyByte)])

}

func (s *SLS) buildEpochLeaderGroup(epochID uint64) {
	functrace.Enter()
	// build Array and map
	data := s.getEpochLeaders(epochID)
	if data == nil {
		log.SyslogErr("SLS", "buildEpochLeaderGroup", "no epoch leaders", "epochID", epochID)
		// no epoch leaders, it leads that no one send SMA stage1 and stage2 transaction.
		// comment panic, because let node live to used for others node synchronization.
		//panic("No epoch leaders")
		return
	}
	for index, value := range data {
		s.epochLeadersArray = append(s.epochLeadersArray, hex.EncodeToString(value))
		s.epochLeadersMap[hex.EncodeToString(value)] = append(s.epochLeadersMap[hex.EncodeToString(value)],
			uint64(index))
		s.epochLeadersPtrArray[index] = crypto.ToECDSAPub(value)
	}
	functrace.Exit()
}

<<<<<<< HEAD
func (s *SLS) getRandomOld(block *types.Block, epochID uint64) (ret *big.Int, err error) {
=======
func (s *SLS) isEpochLeaderMapReady() bool {
	if s.epochLeadersMap == nil || len(s.epochLeadersMap) == 0 {
		return false
	}
	return true
}

func (s *SLS) getRandom(block *types.Block, epochID uint64) (ret *big.Int, err error) {
>>>>>>> 1badfb7d
	// If db is nil, use current stateDB
	var db *state.StateDB
	if block == nil {
		db, err = s.getCurrentStateDb()
		if err != nil {
			log.SyslogErr("SLS.getRandom getStateDb return error, use a default value", "epochID", epochID)
			rb := big.NewInt(1)
			return rb, nil
		}
	} else {
		db, err = s.blockChain.StateAt(s.blockChain.GetBlockByHash(block.ParentHash()).Root())
		if err != nil {
			log.SyslogErr("Update stateDb error in SLS.updateToLastStateDb", "error", err.Error())
			rb := big.NewInt(1)
			return rb, nil
		}
	}

	rb := vm.GetR(db, epochID)
	if rb == nil {
		log.SyslogErr("vm.GetR return nil, use a default value", "epochID", epochID)
		rb = big.NewInt(1)
	}
	return rb, nil
}


func (s *SLS) getRandom(block *types.Block, epochID uint64) (ret *big.Int, err error) {
	// If db is nil, use current stateDB
	var db *state.StateDB
	if block == nil {
		db, err = s.getCurrentStateDb()
		if err != nil {
			return nil,errors.New("error to get statedb for getting random when generate slot leadersD")
		}
	} else {
		db, err = s.blockChain.StateAt(s.blockChain.GetBlockByHash(block.ParentHash()).Root())
		if err != nil {
			log.SyslogErr("Update stateDb error in SLS.updateToLastStateDb", "error", err.Error())
			return nil, errors.New("Update stateDb error in SLS.updateToLastStateDb")
		}
	}

	rb := vm.GetR(db, epochID)
	if rb == nil {
		if s.blockChain.IsChainRestarting() {
			log.SyslogErr("vm.GetR return nil, use a default value", "epochID", epochID)
			rb = big.NewInt(1)
			return rb, nil
		} else {
			return nil, errors.New("vm.GetR return nil")
		}

	} else {

		return rb, nil
	}
}

// getSMAPieces can get the SMA info generate in pre epoch.
// It had been +1 when save into db, so do not -1 in get.
func (s *SLS) getSMAPieces(epochID uint64) (ret []*ecdsa.PublicKey, isGenesis bool, err error) {
	piecesPtr := make([]*ecdsa.PublicKey, 0)
	if epochID == uint64(0) {
		return s.smaGenesis[:], true, nil
	} else {
		// pieces: alpha[1]*G, alpha[2]*G, .....
		pieces, err := posdb.GetDb().Get(epochID, SecurityMsg)
		if err != nil {
			log.Warn("getSMAPieces error use epoch 0 SMA", "epochID", epochID, "SecurityMsg", SecurityMsg)
			return s.smaGenesis[:], true, nil
		}

		piecesCount := len(pieces) / lengthPublicKeyBytes
		var pubKeyByte []byte
		for i := 0; i < piecesCount; i++ {
			if i < piecesCount-1 {
				pubKeyByte = pieces[i*lengthPublicKeyBytes : (i+1)*lengthPublicKeyBytes]
			} else {
				pubKeyByte = pieces[i*lengthPublicKeyBytes:]
			}
			piecesPtr = append(piecesPtr, crypto.ToECDSAPub(pubKeyByte))
		}
		return piecesPtr, false, nil
	}
}

func (s *SLS) generateSlotLeadsGroup(epochID uint64) error {
	epochIDGet := epochID
	// get pre sma
	piecesPtr, isGenesis, _ := s.getSMAPieces(epochIDGet)
	canBeContinue, err := s.isLocalPkInPreEpochLeaders(epochID)
	if !canBeContinue {
		log.Warn("Local node is not in pre epoch leaders at generateSlotLeadsGroup", "epochID", epochID)
		return nil
	}
	if (err != nil && epochID > 1) || isGenesis {
		if !isGenesis {
			log.Warn("Can not find pre epoch SMA or not in Pre epoch leaders, use epoch 0.", "curEpochID", epochID,
				"preEpochID", epochID-1)
		}
		epochIDGet = 0
	}
	// get random
	random, err := s.getRandom(nil, epochIDGet)
	if err != nil {
		return vm.ErrInvalidRandom
	}
	log.Debug("generateSlotLeadsGroup", "Random got", hex.EncodeToString(random.Bytes()))

	// return slot leaders pointers.
	slotLeadersPtr := make([]*ecdsa.PublicKey, 0)
	var epochLeadersPtrArray []*ecdsa.PublicKey
	if epochIDGet == 0 {
		epochLeadersPtrArray = s.getEpoch0LeadersPK()
	} else {
		epochLeadersPtrArray, err = s.getPreEpochLeadersPK(epochIDGet)
		if err != nil {
			log.Warn(err.Error())
		}
	}

	if len(epochLeadersPtrArray) != posconfig.EpochLeaderCount {
		log.Error("SLS", "Fail to get epoch leader", epochIDGet)
		return fmt.Errorf("fail to get epochLeader:%d", epochIDGet)
	}

	slotLeadersPtr, _, slotLeadersIndex, err := uleaderselection.GenerateSlotLeaderSeqAndIndex(piecesPtr[:],
		epochLeadersPtrArray[:], random.Bytes(), posconfig.SlotCount, epochID)
	if err != nil {
		log.SyslogErr("generateSlotLeadsGroup", "error", err.Error())
		return err
	}

	// insert slot address to local DB
	for index, val := range slotLeadersPtr {
		_, err = posdb.GetDb().PutWithIndex(uint64(epochID), uint64(index), SlotLeader, crypto.FromECDSAPub(val))
		if err != nil {
			log.SyslogErr("generateSlotLeadsGroup:PutWithIndex", "error", err.Error())
			return err
		}
	}

	for index, val := range slotLeadersPtr {
		s.slotLeadersPtrArray[index] = val
	}

	for index, value := range slotLeadersIndex {
		s.slotLeadersIndex[index] = value
	}

	s.slotCreateStatusLockCh <- 1
	s.slotCreateStatus[epochID] = true
	<-s.slotCreateStatusLockCh
	log.SyslogInfo("generateSlotLeadsGroup success")

	s.dumpData()
	return nil
}

// create alpha1*pki,alpha1*PKi,alphaN*PKi,...
// used to create security message.
func (s *SLS) buildSecurityPieces(epochID uint64) (pieces []*ecdsa.PublicKey, err error) {

	selfPk, err := s.getLocalPublicKey()
	if err != nil {
		return nil, err
	}

	indexes, exist := s.epochLeadersMap[hex.EncodeToString(crypto.FromECDSAPub(selfPk))]
	if exist == false {
		log.Warn(fmt.Sprintf("%v not in epoch leaders", hex.EncodeToString(crypto.FromECDSAPub(selfPk))))
		return nil, nil
	}

	selfPkReceivePiecesMap := make(map[uint64][]*ecdsa.PublicKey, 0)
	for _, selfIndex := range indexes {
		for i := 0; i < len(s.epochLeadersArray); i++ {
			if (s.stageTwoAlphaPKi[i][selfIndex] != nil) && (s.validEpochLeadersIndex[i]) {
				selfPkReceivePiecesMap[selfIndex] = append(selfPkReceivePiecesMap[selfIndex],
					s.stageTwoAlphaPKi[i][selfIndex])
			}
		}
	}
	piece := make([]*ecdsa.PublicKey, 0)
	piece = selfPkReceivePiecesMap[indexes[0]]
	// the value in selfPk Received Pieces Map should be same,so we can return the first one.
	return piece, nil
}

func (s *SLS) collectStagesData(epochID uint64) (err error) {
	indexesSentTran, err := s.getSlotLeaderStage2TxIndexes(epochID)
	log.Debug("collectStagesData", "indexesSentTran", indexesSentTran)
	if err != nil {
		log.SyslogErr("collectStagesData", "indexesSentTran", vm.ErrCollectTxData.Error())
		return vm.ErrCollectTxData
	}
	for i := 0; i < posconfig.EpochLeaderCount; i++ {

		if !indexesSentTran[i] {
			s.validEpochLeadersIndex[i] = false
			continue
		}
		// no need get current stateDB, because in getSlotLeaderStage2TxIndexes, have got the current db in stateDb.
		statedb, _ := s.getCurrentStateDb()
		alphaPki, proof, err := vm.GetStage2TxAlphaPki(statedb, epochID, uint64(i))
		if err != nil {
			log.SyslogErr("GetStage2TxAlphaPki", "error", err.Error(), "index", i)
			s.validEpochLeadersIndex[i] = false
			continue
		}

		if (len(alphaPki) != posconfig.EpochLeaderCount) || (len(proof) != StageTwoProofCount) {
			log.SyslogErr("GetStage2TxAlphaPki", "error", "len(alphaPkis) or len(proofs) is wrong.", "index", i)
			s.validEpochLeadersIndex[i] = false
		} else {
			for j := 0; j < posconfig.EpochLeaderCount; j++ {
				s.stageTwoAlphaPKi[i][j] = alphaPki[j]
			}

			for j := 0; j < StageTwoProofCount; j++ {
				s.stageTwoProof[i][j] = proof[j]
			}
		}
	}
	return nil
}

func (s *SLS) generateSecurityMsg(epochID uint64, PrivateKey *ecdsa.PrivateKey) error {
	if !s.isLocalPkInCurrentEpochLeaders() {
		log.Debug("generateSecurityMsg", "input public key",
			hex.EncodeToString(crypto.FromECDSAPub(&PrivateKey.PublicKey)))
		return vm.ErrPkNotInCurrentEpochLeadersGroup
	}
	// collect data
	err := s.collectStagesData(epochID)
	if err != nil {
		return vm.ErrCollectTxData
	}

	// build security self pieces. alpha1*pki, alpha2*pk2, alpha3*pk3....
	ArrayPiece, err := s.buildSecurityPieces(epochID)
	if err != nil {
		log.Warn("generateSecurityMsg:buildSecurityPieces", "error", err.Error())
		return err
	}

	smasPtr := make([]*ecdsa.PublicKey, 0)
	var smasBytes bytes.Buffer

	smasPtr, err = uleaderselection.GenerateSMA(PrivateKey, ArrayPiece)
	if err != nil {
		log.Error("generateSecurityMsg:GenerateSMA", "error", err.Error())
		return err
	}
	for _, value := range smasPtr {
		smasBytes.Write(crypto.FromECDSAPub(value))
		log.Debug(fmt.Sprintf("epochID+1 = %d set security message is %v\n", epochID+1,
			hex.EncodeToString(crypto.FromECDSAPub(value))))
	}
	_, err = posdb.GetDb().Put(uint64(epochID+1), SecurityMsg, smasBytes.Bytes())
	if err != nil {
		log.SyslogErr("generateSecurityMsg:Put", "error", err.Error())
		return err
	}
	return nil
}

// used for stage2 payload
// stage2 tx payload 1(alpha * Pk1, alpha * Pk2, ..., alpha * Pkn)
// stage2 tx payload 2 proof pai[i]
// []*ecdsa : payload1 []*big.Int payload2

func (s *SLS) buildArrayPiece(epochID uint64, selfIndex uint64) ([]*ecdsa.PublicKey, []*big.Int, error) {

	// get alpha
	alpha, err := s.getAlpha(epochID, selfIndex)
	if err != nil {
		return nil, nil, err
	}

	publicKeys := s.epochLeadersPtrArray[:]
	for i := 0; i < len(publicKeys); i++ {
		if publicKeys[i] == nil {
			log.SyslogErr("epochLeader is not ready")
			return nil, nil, errors.New("epochLeader is not ready")
		}
	}
	_, ArrayPiece, proof, err := uleaderselection.GenerateArrayPiece(publicKeys, alpha)
	return ArrayPiece, proof, err
}

func (s *SLS) buildStage2TxPayload(epochID uint64, selfIndex uint64) ([]byte, error) {
	var selfPk *ecdsa.PublicKey
	var err error
	if posconfig.SelfTestMode {
		selfPk = s.epochLeadersPtrArray[selfIndex]
	} else {
		selfPk, err = s.getLocalPublicKey()
		if err != nil {
			return nil, err
		}
	}

	alphaPki, proof, err := s.buildArrayPiece(epochID, selfIndex)
	if err != nil {
		return nil, err
	}
	buf, err := vm.RlpPackStage2DataForTx(epochID, selfIndex, selfPk, alphaPki, proof, vm.GetSlotLeaderScAbiString())

	return buf, err
}

// GetChainReader can get a simple reader interface of blockchain
func (s *SLS) GetChainReader() consensus.ChainReader {
	return s.blockChain
}


//func (s *SLS) UseEpoch0Leaders (epochid uint64) bool {
//
//    posGenBlk := s.blockChain.GetBlockByNumber(posconfig.Cfg().PosGensBlkNum)
//    genepid,_ := util.CalEpSlbyTd(posGenBlk.Difficulty().Uint64())
//	if epochid == genepid {
//		return true
//	}
//
//    epochid,slotid := util.CalEpochSlotID(uint64(time.Now().Unix()))
//	check := s.blockChain.GetCheckCQFlag()
//	cq,_ := s.blockChain.ChainQuality(epochid,slotid)
//
//	if !check && cq < 500 {
//		return true
//	}
//
//	return false
//}

<|MERGE_RESOLUTION|>--- conflicted
+++ resolved
@@ -552,9 +552,6 @@
 	functrace.Exit()
 }
 
-<<<<<<< HEAD
-func (s *SLS) getRandomOld(block *types.Block, epochID uint64) (ret *big.Int, err error) {
-=======
 func (s *SLS) isEpochLeaderMapReady() bool {
 	if s.epochLeadersMap == nil || len(s.epochLeadersMap) == 0 {
 		return false
@@ -563,7 +560,6 @@
 }
 
 func (s *SLS) getRandom(block *types.Block, epochID uint64) (ret *big.Int, err error) {
->>>>>>> 1badfb7d
 	// If db is nil, use current stateDB
 	var db *state.StateDB
 	if block == nil {
