--- conflicted
+++ resolved
@@ -346,31 +346,7 @@
 	return false, nil
 }
 
-<<<<<<< HEAD
-func (s *SlotLeaderSelection) clearData() {
-=======
-func (s *SLS) getWorkStage(epochID uint64) int {
-	ret, err := posdb.GetDb().Get(epochID, "slotLeaderWorkStage")
-	if err != nil {
-		if err.Error() == "leveldb: not found" {
-			s.setWorkStage(epochID, slotLeaderSelectionInit)
-			return slotLeaderSelectionInit
-		}
-		log.Error("getWorkStage error: " + err.Error())
-		panic("getWorkStage error")
-	}
-	workStageUint64 := convert.BytesToUint64(ret)
-	return int(workStageUint64)
-}
-
-func (s *SLS) setWorkStage(epochID uint64, workStage int) error {
-	workStageBig := big.NewInt(int64(workStage))
-	_, err := posdb.GetDb().Put(epochID, "slotLeaderWorkStage", workStageBig.Bytes())
-	return err
-}
-
 func (s *SLS) clearData() {
->>>>>>> 358a8cf8
 	s.epochLeadersArray = make([]string, 0)
 	s.epochLeadersMap = make(map[string][]uint64)
 
@@ -770,29 +746,4 @@
 	buf, err := vm.RlpPackStage2DataForTx(epochID, selfIndex, selfPk, alphaPki, proof, vm.GetSlotLeaderScAbiString())
 
 	return buf, err
-<<<<<<< HEAD
-=======
-}
-
-func (s *SLS) setCurrentWorkStage(workStage int) {
-	currentEpochID := s.getWorkingEpochID()
-	s.setWorkStage(currentEpochID, workStage)
-}
-
-func (s *SLS) getWorkingEpochID() uint64 {
-	ret, err := posdb.GetDb().Get(0, "slotLeaderCurrentSlotID")
-	if err != nil {
-		if err.Error() == "leveldb: not found" {
-			posdb.GetDb().Put(0, "slotLeaderCurrentSlotID", convert.Uint64ToBytes(0))
-			return 0
-		}
-	}
-	retUint64 := convert.BytesToUint64(ret)
-	return retUint64
-}
-
-func (s *SLS) setWorkingEpochID(workingEpochID uint64) error {
-	_, err := posdb.GetDb().Put(0, "slotLeaderCurrentSlotID", convert.Uint64ToBytes(workingEpochID))
-	return err
->>>>>>> 358a8cf8
 }