package util

import (
	"crypto/ecdsa"
	"encoding/hex"
	"errors"
	"math/big"
	"strconv"
	"strings"
	"time"

	"sync"

	"github.com/btcsuite/btcd/btcec"
	"github.com/wanchain/go-wanchain/accounts/abi"
	"github.com/wanchain/go-wanchain/common"
	"github.com/wanchain/go-wanchain/core/types"
	"github.com/wanchain/go-wanchain/crypto"
	bn256 "github.com/wanchain/go-wanchain/crypto/bn256/cloudflare"
	"github.com/wanchain/go-wanchain/pos/posconfig"
)

func CalEpochSlotID(time uint64) (epochId, slotId uint64) {
	if posconfig.EpochBaseTime == 0 || time < posconfig.EpochBaseTime {
		return
	}
	//timeUnix := uint64(time.Now().Unix())
	timeUnix := time
	epochTimespan := uint64(posconfig.SlotTime * posconfig.SlotCount)
	epochId = uint64((timeUnix - posconfig.EpochBaseTime) / epochTimespan)
	slotId = uint64((timeUnix - posconfig.EpochBaseTime) / posconfig.SlotTime % posconfig.SlotCount)
	//fmt.Println("CalEpochSlotID:", epochId, slotId)
	return epochId, slotId
}

var (
	curEpochId = uint64(0)
	curSlotId  = uint64(0)
)

func GetEpochSlotID() (uint64, uint64) {
	return curEpochId, curSlotId
}
func CalEpochSlotIDByNow() {
	if posconfig.EpochBaseTime == 0 {
		return
	}
	timeUnix := uint64(time.Now().Unix())
	epochTimeSpan := uint64(posconfig.SlotTime * posconfig.SlotCount)
	curEpochId = uint64((timeUnix - posconfig.EpochBaseTime) / epochTimeSpan)
	curSlotId = uint64((timeUnix - posconfig.EpochBaseTime) / posconfig.SlotTime % posconfig.SlotCount)
	//fmt.Println("CalEpochSlotID:", curEpochId, curSlotId)
}

//PkEqual only can use in same curve. return whether the two points equal
func PkEqual(pk1, pk2 *ecdsa.PublicKey) bool {
	if pk1 == nil || pk2 == nil {
		return false
	}

	if hex.EncodeToString(pk1.X.Bytes()) == hex.EncodeToString(pk2.X.Bytes()) &&
		hex.EncodeToString(pk1.Y.Bytes()) == hex.EncodeToString(pk2.Y.Bytes()) {
		return true
	}
	return false
}

type SelectLead interface {
	SelectLeadersLoop(epochId uint64) error
	GetProposerBn256PK(epochID uint64, idx uint64, addr common.Address) []byte
	GetRBProposerG1(epochID uint64) []bn256.G1
	GetEpochLeaders(epochID uint64) [][]byte
	GetEpochLastBlkNumber(targetEpochId uint64) uint64
	//TryGetAndSaveAllStakerInfoBytes(epochId uint64) (*[][]byte, error)
}

var (
	lastBlockEpoch     = make(map[uint64]uint64)
	lastBlockHashEpoch = make(map[uint64]common.Hash)
	lbe                = sync.Mutex{}
	selecter           SelectLead
	lastEpochId        = uint64(0)
	selectedEpochId    = uint64(0)
)

func SetEpocherInst(sor SelectLead) {
	selecter = sor
}

func GetEpocherInst() SelectLead {
	// TODO: can't be nil
	if selecter == nil {
		panic("GetEpocherInst")
	}
	return selecter
}

func CalEpSlbyTd(blkTd uint64) (epochID uint64, slotID uint64) {
	epochID = (blkTd >> 32)
	slotID = ((blkTd & 0xffffffff) >> 8)
	return epochID, slotID
}
func UpdateEpochBlock(block *types.Block) {
	blkTd := block.Difficulty().Uint64()
	epochID, slotID := CalEpSlbyTd(blkTd)
	updateEpochBlock(epochID, slotID, block.Header().Number.Uint64(), block.Header().Hash())
}
func updateEpochBlock(epochID uint64, slotID uint64, blockNumber uint64, hash common.Hash) {
	if epochID != lastEpochId {
		lastEpochId = epochID
	}
	// there is 2K slot, so need not think about reorg
	if slotID >= 2*posconfig.K+1 && selectedEpochId != epochID+1 {
		go GetEpocherInst().SelectLeadersLoop(epochID + 1)
		selectedEpochId = epochID + 1
	}

	SetEpochBlock(epochID, blockNumber, hash)
}

func SetEpochBlock(epochID uint64, blockNumber uint64, hash common.Hash) {
	lbe.Lock()
	lastBlockEpoch[epochID] = blockNumber
	lastBlockHashEpoch[epochID] = hash
	lbe.Unlock()
}

//this function only can return
func GetEpochBlock(epochID uint64) uint64 {

	lbe.Lock()
	b := lastBlockEpoch[epochID]
	lbe.Unlock()
<<<<<<< HEAD
	
	if b == 0 {
		b = selecter.GetEpochLastBlkNumber(epochID)
	}
	
=======

	if b == 0 {
		b = selecter.GetEpochLastBlkNumber(epochID)
	}

>>>>>>> 411fa142
	return b
}


func GetEpochBlockHash(epochID uint64) common.Hash {
	lbe.Lock()
	bh := lastBlockHashEpoch[epochID]
	lbe.Unlock()
	return bh
}
func GetProposerBn256PK(epochID uint64, idx uint64, addr common.Address) []byte {
	return GetEpocherInst().GetProposerBn256PK(epochID, idx, addr)
}

func TryGetAndSaveAllStakerInfoBytes(epochId uint64) (*[][]byte, error) {
	//return GetEpocherInst().TryGetAndSaveAllStakerInfoBytes(epochId)
	return nil, nil
}

// CompressPk
func CompressPk(pk *ecdsa.PublicKey) ([]byte, error) {
	if !crypto.S256().IsOnCurve(pk.X, pk.Y) {
		return nil, errors.New("Pk point is not on S256 curve")
	}
	pkBtc := btcec.PublicKey(*pk)
	return pkBtc.SerializeCompressed(), nil
}

// UncompressPk
func UncompressPk(buf []byte) (*ecdsa.PublicKey, error) {
	key, err := btcec.ParsePubKey(buf, btcec.S256())
	if err != nil {
		return nil, err
	}
	return (*ecdsa.PublicKey)(key), nil
}

func GetAbi(abiString string) (abi.ABI, error) {
	return abi.JSON(strings.NewReader(abiString))
}

// GetEpochSlotIDFromDifficulty can get epochID and slotID from difficulty.
func GetEpochSlotIDFromDifficulty(difficulty *big.Int) (epochID, slotID uint64) {
	if difficulty == nil {
		return 0, 0
	}

	epochID = difficulty.Uint64() >> 32
	slotID = (difficulty.Uint64() >> 8) & 0x00ffffff
	return
}

// FromWin use to calc win to wan
func FromWin(win *big.Int) float64 {
	winStr := win.String()
	wan, err := strconv.ParseFloat(winStr, 64)
	if err != nil {
		return 0
	}
	return wan
}<|MERGE_RESOLUTION|>--- conflicted
+++ resolved
@@ -131,19 +131,11 @@
 	lbe.Lock()
 	b := lastBlockEpoch[epochID]
 	lbe.Unlock()
-<<<<<<< HEAD
-	
-	if b == 0 {
-		b = selecter.GetEpochLastBlkNumber(epochID)
-	}
-	
-=======
 
 	if b == 0 {
 		b = selecter.GetEpochLastBlkNumber(epochID)
 	}
 
->>>>>>> 411fa142
 	return b
 }
 
