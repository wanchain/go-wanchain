package posconfig

import (
	"math/big"

	"github.com/wanchain/go-wanchain/accounts/keystore"
	"github.com/wanchain/go-wanchain/common"
	"github.com/wanchain/go-wanchain/common/hexutil"
	bn256 "github.com/wanchain/go-wanchain/crypto/bn256/cloudflare"
	"github.com/wanchain/go-wanchain/node"
)

var (
	// EpochBaseTime is the pos start time such as: 2018-12-12 00:00:00 == 1544544000
	EpochBaseTime = uint64(0)
	// SelfTestMode config whether it is in a simlate tese mode
	SelfTestMode = false
)

const (
	RbLocalDB  = "rblocaldb"
	EpLocalDB  = "eplocaldb"
	StakerLocalDB  = "stlocaldb"
	PosLocalDB = "pos"
)

var EpochLeadersHold [][]byte

const (
	// EpochLeaderCount is count of pk in epoch leader group which is select by stake
	EpochLeaderCount = 50
	// RandomProperCount is count of pk in random leader group which is select by stake
<<<<<<< HEAD
	RandomProperCount = 21
	PosUpgradeEpochID = 2 // must send tx 2 epoch before.
	MaxEpHold			= 30
	MinEpHold			= 10
=======
	RandomProperCount  = 25
	PposUpgradeEpochID = 2
	MaxEpHold          = 30
	MinEpHold          = 10
>>>>>>> c2656c33
)
const (
	// SlotTime is the time span of a slot in second, So it's 1 hours for a epoch
	SlotTime = 10

	//Incentive should perform delay some epochs.
	IncentiveDelayEpochs = 1
	IncentiveStartStage  = Stage2K

	// K count of each epoch
	KCount = 12
	K      = 10
	// SlotCount is slot count in an epoch
	SlotCount = K * KCount

	// Stage1K is divde a epoch into 10 pieces
	Stage1K  = uint64(K)
	Stage2K  = Stage1K * 2
	Stage3K  = Stage1K * 3
	Stage4K  = Stage1K * 4
	Stage5K  = Stage1K * 5
	Stage6K  = Stage1K * 6
	Stage7K  = Stage1K * 7
	Stage8K  = Stage1K * 8
	Stage9K  = Stage1K * 9
	Stage10K = Stage1K * 10
	Stage11K = Stage1K * 11
	Stage12K = Stage1K * 12

	Sma1Start = Stage2K
	Sma1End   = Stage4K
	Sma2Start = Stage6K
	Sma2End   = Stage8K
	Sma3Start = Stage10K
	Sma3End   = Stage12K

	// parameters for security and chain quality
	BlockSecurityParam = K
	SlotSecurityParam  = 2 * K

	MinimumChainQuality     = 0.5 //BlockSecurityParam / SlotSecurityParam
	CriticalReorgThreshold  = 3
	CriticalChainQuality    = 0.618
	NonCriticalChainQuality = 0.8
)

var GenesisPK = "04dc40d03866f7335e40084e39c3446fe676b021d1fcead11f2e2715e10a399b498e8875d348ee40358545e262994318e4dcadbc865bcf9aac1fc330f22ae2c786"

type Config struct {
	PolymDegree   uint
	K             uint
	RBThres       uint
	EpochInterval uint64
	PosStartTime  int64
	MinerKey      *keystore.Key
	Dbpath        string
	NodeCfg       *node.Config
	Dkg1End       uint64
	Dkg2Begin     uint64
	Dkg2End       uint64
	SignBegin     uint64
	SignEnd       uint64
}

var DefaultConfig = Config{
	12,
	K,
	13,
	0,
	0,
	nil,
	"",
	nil,
	Stage2K - 1,
	Stage4K,
	Stage6K - 1,
	Stage8K,
	Stage10K - 1,
}

func Cfg() *Config {
	return &DefaultConfig
}

func (c *Config) GetMinerAddr() common.Address {
	if c.MinerKey == nil {
		return common.Address{}
	}

	return c.MinerKey.Address
}

func (c *Config) GetMinerBn256PK() *bn256.G1 {
	if c.MinerKey == nil {
		return nil
	}

	return new(bn256.G1).Set(c.MinerKey.PrivateKey3.PublicKeyBn256.G1)
}

func (c *Config) GetMinerBn256SK() *big.Int {
	if c.MinerKey == nil {
		return nil
	}

	return new(big.Int).Set(c.MinerKey.PrivateKey3.D)
}

func Init(nodeCfg *node.Config) {
	EpochLeadersHold = make([][]byte, len(WhiteList))
	for i := 0; i < len(WhiteList); i++ {
		EpochLeadersHold[i] = hexutil.MustDecode(WhiteList[i])
	}
	DefaultConfig.NodeCfg = nodeCfg
}<|MERGE_RESOLUTION|>--- conflicted
+++ resolved
@@ -30,17 +30,10 @@
 	// EpochLeaderCount is count of pk in epoch leader group which is select by stake
 	EpochLeaderCount = 50
 	// RandomProperCount is count of pk in random leader group which is select by stake
-<<<<<<< HEAD
-	RandomProperCount = 21
+	RandomProperCount = 25
 	PosUpgradeEpochID = 2 // must send tx 2 epoch before.
 	MaxEpHold			= 30
 	MinEpHold			= 10
-=======
-	RandomProperCount  = 25
-	PposUpgradeEpochID = 2
-	MaxEpHold          = 30
-	MinEpHold          = 10
->>>>>>> c2656c33
 )
 const (
 	// SlotTime is the time span of a slot in second, So it's 1 hours for a epoch
