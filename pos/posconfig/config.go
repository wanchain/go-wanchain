package posconfig

import (
	"bytes"
	"crypto/ecdsa"
	"math/big"

	"github.com/wanchain/go-wanchain/accounts/keystore"
	"github.com/wanchain/go-wanchain/common"
	"github.com/wanchain/go-wanchain/common/hexutil"
	"github.com/wanchain/go-wanchain/crypto"
	bn256 "github.com/wanchain/go-wanchain/crypto/bn256/cloudflare"

	"github.com/wanchain/go-wanchain/node"
)

var (
	// EpochBaseTime is the pos start time such as: 2018-12-12 00:00:00 == 1544544000
	//EpochBaseTime = uint64(0)
	FirstEpochId              = uint64(0)
	CurrentEpochId            = uint64(0)
	Pow2PosUpgradeBlockNumber = uint64(0)
	// SelfTestMode config whether it is in a simlate tese mode
	SelfTestMode = false
	IsDev        = false
	MineEnabled  = false
)

const (
	RbLocalDB        = "rblocaldb"
	EpLocalDB        = "eplocaldb"
	StakerLocalDB    = "stlocaldb"
	PosLocalDB       = "pos"
	IncentiveLocalDB = "incentive"
	ReorgLocalDB     = "forkdb"

	AvgRetDB		 = "avgretdb"
	ApolloEpochID     = 18104
	AugustEpochID     = 18116  //TODO change it as mainnet 8.8

	TestnetAdditionalBlock = 6661460
)

var EpochLeadersHold [][]byte
var TestnetAdditionalValue = new(big.Int).Mul(big.NewInt(210000000),big.NewInt(1e18))

const (
	// EpochLeaderCount is count of pk in epoch leader group which is select by stake
	EpochLeaderCount = 50
	// RandomProperCount is count of pk in random leader group which is select by stake
	RandomProperCount = 25
	PosUpgradeEpochID = 2 // must send tx 2 epoch before.
	MaxEpHold         = 30
	MinEpHold         = 0
	Key3Suffix        = "bn256KeySuffix"
	StakeOutEpochKey  = "StakeOutEpochKey"
)
const (
	// SlotTime is the time span of a slot in second, So it's 1 hours for a epoch
	SlotTime = 5

	//Incentive should perform delay some epochs.
	IncentiveDelayEpochs = 1
	IncentiveStartStage  = Stage2K

	// K count of each epoch
	KCount = 12
	K      = 1440

	// SlotCount is slot count in an epoch
	SlotCount = K * KCount

	// Stage1K is divde a epoch into 10 pieces
	Stage1K  = uint64(K)
	Stage2K  = Stage1K * 2
	Stage3K  = Stage1K * 3
	Stage4K  = Stage1K * 4
	Stage5K  = Stage1K * 5
	Stage6K  = Stage1K * 6
	Stage7K  = Stage1K * 7
	Stage8K  = Stage1K * 8
	Stage9K  = Stage1K * 9
	Stage10K = Stage1K * 10
	Stage11K = Stage1K * 11
	Stage12K = Stage1K * 12

	Sma1Start = Stage2K
	Sma1End   = Stage4K
	Sma2Start = Stage6K
	Sma2End   = Stage8K
	Sma3Start = Stage10K
	Sma3End   = Stage12K

	// parameters for security and chain quality
	BlockSecurityParam = K
	SlotSecurityParam  = 2 * K

	MinimumChainQuality     = 0.5 //BlockSecurityParam / SlotSecurityParam
	CriticalReorgThreshold  = 3
	CriticalChainQuality    = 0.618
	NonCriticalChainQuality = 0.8

	MainnetMercuryEpochId = 18250 //2019.12.20
	TestnetMercuryEpochId = 18246 //2019.12.16

<<<<<<< HEAD
	MainnetVenusEpochId = 111
	TestnetVenusEpochId = 6610032

	TARGETS_LOCKED_EPOCH = 90 //90 DAYS,90 EPOCH
	RETURN_DIVIDE = 10000

	StoremanEpochid  = 661003200
=======
	MainnetVenusEpochId = 11112222
	TestnetVenusEpochId = 18369
>>>>>>> 74463e58
)

var TxDelay = K

var GenesisPK string

//var GenesisPK = "04dc40d03866f7335e40084e39c3446fe676b021d1fcead11f2e2715e10a399b498e8875d348ee40358545e262994318e4dcadbc865bcf9aac1fc330f22ae2c786"
//var GenesisPKInit = "04d7dffe5e06d2c7024d9bb93f675b8242e71901ee66a1bfe3fe5369324c0a75bf6f033dc4af65f5d0fe7072e98788fcfa670919b5bdc046f1ca91f28dff59db70"
//var GenesisPK = "046a5e1d2b8ca62accede9b8c7995dbd428ddbaf6a7f85673d426038b05bfdb428681046930a27b849a8f3541e71e8779948df95c78b2b303380769d0f4e8a753e"
var GenesisPKInit = ""
var PosOwnerAddr common.Address
var WhiteList [210]string

type Config struct {
	PolymDegree   uint
	K             uint
	RBThres       uint
	EpochInterval uint64
	PosStartTime  int64
	MinerKey      *keystore.Key
	Dbpath        string
	NodeCfg       *node.Config
	Dkg1End       uint64
	Dkg2Begin     uint64
	Dkg2End       uint64
	SignBegin     uint64
	SignEnd       uint64

	MercuryEpochId uint64
	VenusEpochId uint64
	DefaultGasPrice	 *big.Int

	SyncTargetBlokcNum uint64
}

var DefaultConfig = Config{
	12,
	K,
	13,
	0,
	0,
	nil,
	"",
	nil,
	Stage2K - 1,
	Stage4K,
	Stage6K - 1,
	Stage8K,
	Stage10K - 1,
	0,
	0,

	nil,

	0,
}

func Cfg() *Config {
	return &DefaultConfig
}

func (c *Config) GetMinerAddr() common.Address {
	if c.MinerKey == nil {
		return common.Address{}
	}

	return c.MinerKey.Address
}

func (c *Config) GetMinerBn256PK() *bn256.G1 {
	D3 := GenerateD3byKey2(c.MinerKey.PrivateKey2)
	return new(bn256.G1).ScalarBaseMult(D3)
}

func GenerateD3byKey2(PrivateKey *ecdsa.PrivateKey) *big.Int {
	var one = new(big.Int).SetInt64(1)
	params := crypto.S256().Params()
	var ebuffer bytes.Buffer
	ebuffer.Write(PrivateKey.D.Bytes())
	ebuffer.Write(([]byte)(Key3Suffix))

	ebyte := crypto.Keccak256(ebuffer.Bytes())
	d3 := new(big.Int).SetBytes(ebyte)

	n := new(big.Int).Sub(params.N, one)
	d3.Mod(d3, n)
	d3.Add(d3, one)
	return d3
}

func (c *Config) GetMinerBn256SK() *big.Int {
	return GenerateD3byKey2(c.MinerKey.PrivateKey2)
}

func Init(nodeCfg *node.Config, networkId uint64) {
	if networkId == 1 {
		// this is mainnet. *****
		WhiteList = WhiteListMainnet
		PosOwnerAddr = PosOwnerAddrMainnet

		DefaultConfig.MercuryEpochId = MainnetMercuryEpochId
		DefaultConfig.VenusEpochId   = MainnetVenusEpochId

	} else if networkId == 6 {
		PosOwnerAddr = PosOwnerAddrInternal
		if IsDev { // --plutodev
			WhiteList = WhiteListDev // only one whiteAccount, used as single node.
		} else {
			WhiteList = WhiteListOrig
		}
		DefaultConfig.MercuryEpochId = TestnetMercuryEpochId
		DefaultConfig.VenusEpochId   = TestnetVenusEpochId
	} else if networkId == 4 {
		PosOwnerAddr = PosOwnerAddrInternal
		WhiteList = WhiteListOrig
		DefaultConfig.MercuryEpochId = TestnetMercuryEpochId
		DefaultConfig.VenusEpochId   = TestnetVenusEpochId
	} else { // testnet
		PosOwnerAddr = PosOwnerAddrTestnet
		WhiteList = WhiteListTestnet

		DefaultConfig.MercuryEpochId = TestnetMercuryEpochId
		DefaultConfig.VenusEpochId = TestnetVenusEpochId
	}

	EpochLeadersHold = make([][]byte, len(WhiteList))
	for i := 0; i < len(WhiteList); i++ {
		EpochLeadersHold[i] = hexutil.MustDecode(WhiteList[i])
	}
	DefaultConfig.NodeCfg = nodeCfg
}

func GetRandomGenesis() *big.Int {
	return new(big.Int).SetBytes(crypto.Keccak256(big.NewInt(1).Bytes()))
}<|MERGE_RESOLUTION|>--- conflicted
+++ resolved
@@ -103,18 +103,13 @@
 	MainnetMercuryEpochId = 18250 //2019.12.20
 	TestnetMercuryEpochId = 18246 //2019.12.16
 
-<<<<<<< HEAD
-	MainnetVenusEpochId = 111
-	TestnetVenusEpochId = 6610032
+	MainnetVenusEpochId = 11112222
+	TestnetVenusEpochId = 18369
 
 	TARGETS_LOCKED_EPOCH = 90 //90 DAYS,90 EPOCH
 	RETURN_DIVIDE = 10000
 
 	StoremanEpochid  = 661003200
-=======
-	MainnetVenusEpochId = 11112222
-	TestnetVenusEpochId = 18369
->>>>>>> 74463e58
 )
 
 var TxDelay = K
