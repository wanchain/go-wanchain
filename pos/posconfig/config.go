package posconfig

import (
	"bytes"
	"crypto/ecdsa"
	"math/big"

	"github.com/wanchain/go-wanchain/accounts/keystore"
	"github.com/wanchain/go-wanchain/common"
	"github.com/wanchain/go-wanchain/common/hexutil"
	"github.com/wanchain/go-wanchain/crypto"
	bn256 "github.com/wanchain/go-wanchain/crypto/bn256/cloudflare"

	"github.com/wanchain/go-wanchain/node"
)

var (
	// EpochBaseTime is the pos start time such as: 2018-12-12 00:00:00 == 1544544000
	//EpochBaseTime = uint64(0)
	FirstEpochId              = uint64(0)
	CurrentEpochId            = uint64(0)
	Pow2PosUpgradeBlockNumber = uint64(0)
	// SelfTestMode config whether it is in a simlate tese mode
	SelfTestMode = false
	IsDev        = false
	MineEnabled  = false
)

const (
	RbLocalDB        = "rblocaldb"
	EpLocalDB        = "eplocaldb"
	StakerLocalDB    = "stlocaldb"
	PosLocalDB       = "pos"
	IncentiveLocalDB = "incentive"
	ReorgLocalDB     = "forkdb"
	ApolloEpochID     = 18104
	AugustEpochID     = 18116  //TODO change it as mainnet 8.8

<<<<<<< HEAD

=======
	TestnetAdditionalBlock = 6661460
>>>>>>> 6ac716c6
)

var EpochLeadersHold [][]byte
var TestnetAdditionalValue = new(big.Int).Mul(big.NewInt(210000000),big.NewInt(1e18))

const (
	// EpochLeaderCount is count of pk in epoch leader group which is select by stake
	EpochLeaderCount = 50
	// RandomProperCount is count of pk in random leader group which is select by stake
	RandomProperCount = 25
	PosUpgradeEpochID = 2 // must send tx 2 epoch before.
	MaxEpHold         = 30
	MinEpHold         = 0
	Key3Suffix        = "bn256KeySuffix"
	StakeOutEpochKey  = "StakeOutEpochKey"
)
const (
	// SlotTime is the time span of a slot in second, So it's 1 hours for a epoch
	SlotTime = 5

	//Incentive should perform delay some epochs.
	IncentiveDelayEpochs = 1
	IncentiveStartStage  = Stage2K

	// K count of each epoch
	KCount = 12
	K      = 1440
	// SlotCount is slot count in an epoch
	SlotCount = K * KCount

	// Stage1K is divde a epoch into 10 pieces
	Stage1K  = uint64(K)
	Stage2K  = Stage1K * 2
	Stage3K  = Stage1K * 3
	Stage4K  = Stage1K * 4
	Stage5K  = Stage1K * 5
	Stage6K  = Stage1K * 6
	Stage7K  = Stage1K * 7
	Stage8K  = Stage1K * 8
	Stage9K  = Stage1K * 9
	Stage10K = Stage1K * 10
	Stage11K = Stage1K * 11
	Stage12K = Stage1K * 12

	Sma1Start = Stage2K
	Sma1End   = Stage4K
	Sma2Start = Stage6K
	Sma2End   = Stage8K
	Sma3Start = Stage10K
	Sma3End   = Stage12K

	// parameters for security and chain quality
	BlockSecurityParam = K
	SlotSecurityParam  = 2 * K

	MinimumChainQuality     = 0.5 //BlockSecurityParam / SlotSecurityParam
	CriticalReorgThreshold  = 3
	CriticalChainQuality    = 0.618
	NonCriticalChainQuality = 0.8

	MainnetMercuryEpochId = 18250 //2019.12.20
	TestnetMercuryEpochId = 18246 //2019.12.16
)

var TxDelay = K

var GenesisPK string

//var GenesisPK = "04dc40d03866f7335e40084e39c3446fe676b021d1fcead11f2e2715e10a399b498e8875d348ee40358545e262994318e4dcadbc865bcf9aac1fc330f22ae2c786"
//var GenesisPKInit = "04d7dffe5e06d2c7024d9bb93f675b8242e71901ee66a1bfe3fe5369324c0a75bf6f033dc4af65f5d0fe7072e98788fcfa670919b5bdc046f1ca91f28dff59db70"
//var GenesisPK = "046a5e1d2b8ca62accede9b8c7995dbd428ddbaf6a7f85673d426038b05bfdb428681046930a27b849a8f3541e71e8779948df95c78b2b303380769d0f4e8a753e"
var GenesisPKInit = ""
var PosOwnerAddr common.Address
var WhiteList [210]string

type Config struct {
	PolymDegree   uint
	K             uint
	RBThres       uint
	EpochInterval uint64
	PosStartTime  int64
	MinerKey      *keystore.Key
	Dbpath        string
	NodeCfg       *node.Config
	Dkg1End       uint64
	Dkg2Begin     uint64
	Dkg2End       uint64
	SignBegin     uint64
	SignEnd       uint64

	MercuryEpochId uint64
}

var DefaultConfig = Config{
	12,
	K,
	13,
	0,
	0,
	nil,
	"",
	nil,
	Stage2K - 1,
	Stage4K,
	Stage6K - 1,
	Stage8K,
	Stage10K - 1,
	0,
}

func Cfg() *Config {
	return &DefaultConfig
}

func (c *Config) GetMinerAddr() common.Address {
	if c.MinerKey == nil {
		return common.Address{}
	}

	return c.MinerKey.Address
}

func (c *Config) GetMinerBn256PK() *bn256.G1 {
	D3 := GenerateD3byKey2(c.MinerKey.PrivateKey2)
	return new(bn256.G1).ScalarBaseMult(D3)
}

func GenerateD3byKey2(PrivateKey *ecdsa.PrivateKey) *big.Int {
	var one = new(big.Int).SetInt64(1)
	params := crypto.S256().Params()
	var ebuffer bytes.Buffer
	ebuffer.Write(PrivateKey.D.Bytes())
	ebuffer.Write(([]byte)(Key3Suffix))

	ebyte := crypto.Keccak256(ebuffer.Bytes())
	d3 := new(big.Int).SetBytes(ebyte)

	n := new(big.Int).Sub(params.N, one)
	d3.Mod(d3, n)
	d3.Add(d3, one)
	return d3
}

func (c *Config) GetMinerBn256SK() *big.Int {
	return GenerateD3byKey2(c.MinerKey.PrivateKey2)
}

func Init(nodeCfg *node.Config, networkId uint64) {
	if networkId == 1 {
		// this is mainnet. *****
		WhiteList = WhiteListMainnet
		PosOwnerAddr = PosOwnerAddrMainnet

		DefaultConfig.MercuryEpochId = MainnetMercuryEpochId

	} else if networkId == 6 {
		PosOwnerAddr = PosOwnerAddrInternal
		if IsDev { // --plutodev
			WhiteList = WhiteListDev // only one whiteAccount, used as single node.
		} else {
			WhiteList = WhiteListOrig
		}
	} else if networkId == 4 {
		PosOwnerAddr = PosOwnerAddrInternal
		WhiteList = WhiteListOrig
		DefaultConfig.MercuryEpochId = TestnetMercuryEpochId
	} else { // testnet
		PosOwnerAddr = PosOwnerAddrTestnet
		WhiteList = WhiteListTestnet

		DefaultConfig.MercuryEpochId = TestnetMercuryEpochId
	}

	EpochLeadersHold = make([][]byte, len(WhiteList))
	for i := 0; i < len(WhiteList); i++ {
		EpochLeadersHold[i] = hexutil.MustDecode(WhiteList[i])
	}
	DefaultConfig.NodeCfg = nodeCfg
}

func GetRandomGenesis() *big.Int {
	return new(big.Int).SetBytes(crypto.Keccak256(big.NewInt(1).Bytes()))
}<|MERGE_RESOLUTION|>--- conflicted
+++ resolved
@@ -36,11 +36,7 @@
 	ApolloEpochID     = 18104
 	AugustEpochID     = 18116  //TODO change it as mainnet 8.8
 
-<<<<<<< HEAD
-
-=======
 	TestnetAdditionalBlock = 6661460
->>>>>>> 6ac716c6
 )
 
 var EpochLeadersHold [][]byte
