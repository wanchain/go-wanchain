--- conflicted
+++ resolved
@@ -33,11 +33,7 @@
 	PosLocalDB       = "pos"
 	IncentiveLocalDB = "incentive"
 	ReorgLocalDB     = "forkdb"
-<<<<<<< HEAD
 	ApploEpochID     = 17103
-=======
-	ApploEpochID     = 18103
->>>>>>> 4e386e74
 )
 
 var EpochLeadersHold [][]byte
