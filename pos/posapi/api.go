--- conflicted
+++ resolved
@@ -1,40 +1,30 @@
 package posapi
 
 import (
-<<<<<<< HEAD
 	"encoding/hex"
 	"fmt"
 
+	"context"
+	"errors"
+	"math/big"
+
 	"github.com/wanchain/go-wanchain/consensus"
+	"github.com/wanchain/go-wanchain/core/vm"
 	"github.com/wanchain/go-wanchain/crypto"
+	"github.com/wanchain/go-wanchain/internal/ethapi"
 	"github.com/wanchain/go-wanchain/pos"
 	"github.com/wanchain/go-wanchain/pos/posdb"
 	"github.com/wanchain/go-wanchain/pos/postools"
 	"github.com/wanchain/go-wanchain/pos/slotleader"
-=======
-	"context"
-	"errors"
-	"github.com/wanchain/go-wanchain/consensus"
-	"github.com/wanchain/go-wanchain/core/vm"
-	"github.com/wanchain/go-wanchain/internal/ethapi"
->>>>>>> ea561616
 	"github.com/wanchain/go-wanchain/rpc"
-	"math/big"
 )
 
 type PosApi struct {
-<<<<<<< HEAD
-	chain consensus.ChainReader
-}
-
-func APIs(chain consensus.ChainReader) []rpc.API {
-=======
-	chain  consensus.ChainReader
+	chain   consensus.ChainReader
 	backend ethapi.Backend
 }
 
 func APIs(chain consensus.ChainReader, backend ethapi.Backend) []rpc.API {
->>>>>>> ea561616
 	return []rpc.API{{
 		Namespace: "pos",
 		Version:   "1.0",
@@ -47,7 +37,6 @@
 	return "1.0"
 }
 
-<<<<<<< HEAD
 func (a PosApi) GetSlotErrorCount() string {
 	return postools.Uint64ToString(slotleader.ErrorCount)
 }
@@ -116,7 +105,8 @@
 	}
 
 	return info
-=======
+}
+
 func (a PosApi) Random(epochId uint64, blockNr int64) (*big.Int, error) {
 	state, _, err := a.backend.StateAndHeaderByNumber(context.Background(), rpc.BlockNumber(blockNr))
 	if err != nil {
@@ -129,5 +119,4 @@
 	}
 
 	return r, nil
->>>>>>> ea561616
 }