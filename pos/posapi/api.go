--- conflicted
+++ resolved
@@ -576,13 +576,10 @@
 		return 0, nil
 	}
 
-<<<<<<< HEAD
 	if !util.IsPosBlock(lastHeader.Number.Uint64()) {
 		return 0, nil
 	}
 
-=======
->>>>>>> 63d54117
 	epId := a.GetEpochIDByTime(lastHeader.Time.Uint64())
 	if epId < epochId {
 		return 0, nil
@@ -601,7 +598,6 @@
 		if epId > epochId {
 			fastEdBlkNum = curNum
 		} else if epId == epochId {
-<<<<<<< HEAD
 			if curNum > step && util.IsPosBlock(curNum - step) {
 				fastBgBlkNum = curNum - step
 			} else {
@@ -614,27 +610,13 @@
 				fastEdBlkNum = curNum + step
 			}
 
-=======
-			if curNum > step {
-				fastBgBlkNum = curNum - step
-			} else {
-				fastBgBlkNum = 0
-			}
-
-			if curNum + step > lastHeader.Number.Uint64() {
-				fastEdBlkNum = lastHeader.Number.Uint64()
-			} else {
-				fastEdBlkNum = curNum + step
-			}
-
->>>>>>> 63d54117
 			break
 		} else {
 			fastBgBlkNum = curNum
 			break
 		}
 
-<<<<<<< HEAD
+		// todo : add pow switch to pos checking
 		if curNum == util.FirstPosBlockNumber() {
 			return 0, nil
 		}
@@ -643,17 +625,6 @@
 			curNum -= step
 		} else {
 			curNum = util.FirstPosBlockNumber()
-=======
-		// todo : add pow switch to pos checking
-		if curNum == 0 {
-			return 0, nil
-		}
-
-		if curNum > step {
-			curNum -= step
-		} else {
-			curNum = 0
->>>>>>> 63d54117
 		}
 	}
 
@@ -674,7 +645,6 @@
 			break
 		} else if epId > epochId {
 			return 0, nil
-<<<<<<< HEAD
 		}
 
 		fastBgBlkNum++
@@ -688,21 +658,6 @@
 			return 0, errors.New("get header by number fail")
 		}
 
-=======
-		}
-
-		fastBgBlkNum++
-	}
-
-	// finely find the end block number
-	for {
-		header := a.chain.GetHeaderByNumber(fastEdBlkNum)
-		if header == nil {
-			log.Error("get header by number fail", "number", fastEdBlkNum)
-			return 0, errors.New("get header by number fail")
-		}
-
->>>>>>> 63d54117
 		epId := a.GetEpochIDByTime(header.Time.Uint64())
 		if epId == epochId {
 			break
@@ -710,12 +665,8 @@
 			return 0, nil
 		}
 
-<<<<<<< HEAD
+		// todo : add pow switch to pos checking
 		if fastEdBlkNum == util.FirstPosBlockNumber() {
-=======
-		// todo : add pow switch to pos checking
-		if fastEdBlkNum == 0 {
->>>>>>> 63d54117
 			return 0, nil
 		}
 
