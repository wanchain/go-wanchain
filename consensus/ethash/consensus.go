--- conflicted
+++ resolved
@@ -38,11 +38,7 @@
 	"github.com/wanchain/go-wanchain/params"
 	"github.com/wanchain/go-wanchain/rlp"
 	//set "gopkg.in/fatih/set.v0"
-<<<<<<< HEAD
-	"os"
-=======
 	"runtime"
->>>>>>> bedc7b48
 )
 
 const (
