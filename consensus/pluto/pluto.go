// Copyright 2017 The go-ethereum Authors
// This file is part of the go-ethereum library.
//
// The go-ethereum library is free software: you can redistribute it and/or modify
// it under the terms of the GNU Lesser General Public License as published by
// the Free Software Foundation, either version 3 of the License, or
// (at your option) any later version.
//
// The go-ethereum library is distributed in the hope that it will be useful,
// but WITHOUT ANY WARRANTY; without even the implied warranty of
// MERCHANTABILITY or FITNESS FOR A PARTICULAR PURPOSE. See the
// GNU Lesser General Public License for more details.
//
// You should have received a copy of the GNU Lesser General Public License
// along with the go-ethereum library. If not, see <http://www.gnu.org/licenses/>.

// Package pluto implements the proof-of-authority consensus engine.
package pluto

import (
	"errors"
	"math/big"
<<<<<<< HEAD
	"strconv"

	"github.com/wanchain/go-wanchain/core"

=======
>>>>>>> cd3b0005
	//"math/rand"
	"sync"
	"time"

	"github.com/wanchain/go-wanchain/pos/epochLeader"
	"github.com/wanchain/go-wanchain/pos/util"

	lru "github.com/hashicorp/golang-lru"
	"github.com/wanchain/go-wanchain/accounts"
	"github.com/wanchain/go-wanchain/accounts/keystore"
	"github.com/wanchain/go-wanchain/common"
	"github.com/wanchain/go-wanchain/common/hexutil"
	"github.com/wanchain/go-wanchain/consensus"

	"encoding/hex"

	"github.com/wanchain/go-wanchain/core/state"
	"github.com/wanchain/go-wanchain/core/types"
	"github.com/wanchain/go-wanchain/crypto"
	"github.com/wanchain/go-wanchain/crypto/sha3"
	"github.com/wanchain/go-wanchain/ethdb"
	"github.com/wanchain/go-wanchain/log"
	"github.com/wanchain/go-wanchain/params"
	"github.com/wanchain/go-wanchain/pos/incentive"
	"github.com/wanchain/go-wanchain/pos/posconfig"
	"github.com/wanchain/go-wanchain/pos/slotleader"
	posUtil "github.com/wanchain/go-wanchain/pos/util"
	"github.com/wanchain/go-wanchain/rlp"
	"github.com/wanchain/go-wanchain/rpc"
)

const (
	checkpointInterval = 1024 // Number of blocks after which to save the vote snapshot to the database
	inmemorySnapshots  = 128  // Number of recent vote snapshots to keep in memory
	inmemorySignatures = 4096 // Number of recent block signatures to keep in memory

	wiggleTime = 500 * time.Millisecond // Random delay (per signer) to allow concurrent signers
)

// Pluto proof-of-authority protocol constants.
var (
	epochLength = uint64(30000) // Default number of blocks after which to checkpoint and reset the pending votes
	blockPeriod = uint64(15)    // Default minimum difference between two consecutive block's timestamps

	extraVanity = 0  // Fixed number of extra-data prefix bytes reserved for signer vanity
	extraSeal   = 65 // Fixed number of extra-data suffix bytes reserved for signer seal

	nonceAuthVote = hexutil.MustDecode("0xffffffffffffffff") // Magic nonce number to vote on adding a new signer
	nonceDropVote = hexutil.MustDecode("0x0000000000000000") // Magic nonce number to vote on removing a signer.

	uncleHash = types.CalcUncleHash(nil) // Always Keccak256(RLP([])) as uncles are meaningless outside of PoW.

	diffInTurn      = big.NewInt(2) // Block difficulty for in-turn signatures
	diffNoTurn      = big.NewInt(1) // Block difficulty for out-of-turn signatures
	lastEpochSlotId = uint64(0)
)

// Various error messages to mark blocks invalid. These should be private to
// prevent engine specific errors from being referenced in the remainder of the
// codebase, inherently breaking if the engine is swapped out. Please put common
// error types into the consensus package.
var (
	// errUnknownBlock is returned when the list of signers is requested for a block
	// that is not part of the local blockchain.
	errUnknownBlock = errors.New("unknown block")

	// errInvalidCheckpointBeneficiary is returned if a checkpoint/epoch transition
	// block has a beneficiary set to non-zeroes.
	errInvalidCheckpointBeneficiary = errors.New("beneficiary in checkpoint block non-zero")

	// errInvalidVote is returned if a nonce value is something else that the two
	// allowed constants of 0x00..0 or 0xff..f.
	errInvalidVote = errors.New("vote nonce not 0x00..0 or 0xff..f")

	// errInvalidCheckpointVote is returned if a checkpoint/epoch transition block
	// has a vote nonce set to non-zeroes.
	errInvalidCheckpointVote = errors.New("vote nonce in checkpoint block non-zero")

	// errMissingVanity is returned if a block's extra-data section is shorter than
	// 32 bytes, which is required to store the signer vanity.
	errMissingVanity = errors.New("extra-data 32 byte vanity prefix missing")

	// errMissingSignature is returned if a block's extra-data section doesn't seem
	// to contain a 65 byte secp256k1 signature.
	errMissingSignature = errors.New("extra-data 65 byte suffix signature missing")

	// errExtraSigners is returned if non-checkpoint block contain signer data in
	// their extra-data fields.
	errExtraSigners = errors.New("non-checkpoint block contains extra signer list")

	// errInvalidCheckpointSigners is returned if a checkpoint block contains an
	// invalid list of signers (i.e. non divisible by 20 bytes, or not the correct
	// ones).
	errInvalidCheckpointSigners = errors.New("invalid signer list on checkpoint block")

	// errInvalidMixDigest is returned if a block's mix digest is non-zero.
	errInvalidMixDigest = errors.New("non-zero mix digest")

	// errInvalidUncleHash is returned if a block contains an non-empty uncle list.
	errInvalidUncleHash = errors.New("non empty uncle hash")

	// errInvalidDifficulty is returned if the difficulty of a block is not either
	// of 1 or 2, or if the value does not match the turn of the signer.
	errInvalidDifficulty = errors.New("invalid difficulty")

	// ErrInvalidTimestamp is returned if the timestamp of a block is lower than
	// the previous block's timestamp + the minimum block period.
	ErrInvalidTimestamp = errors.New("invalid timestamp")

	// errInvalidVotingChain is returned if an authorization list is attempted to
	// be modified via out-of-range or non-contiguous headers.
	errInvalidVotingChain = errors.New("invalid voting chain")

	// errUnauthorized is returned if a header is signed by a non-authorized entity.
	errUnauthorized = errors.New("unauthorized")

	// errWaitTransactions is returned if an empty block is attempted to be sealed
	// on an instant chain (0 second period). It's important to refuse these as the
	// block reward is zero, so an empty block just bloats the chain... fast.
	errWaitTransactions = errors.New("waiting for transactions")
)

// SignerFn is a signer callback function to request a hash to be signed by a
// backing account.
type SignerFn func(accounts.Account, []byte) ([]byte, error)

// sigHash returns the hash which is used as input for the proof-of-authority
// signing. It is the hash of the entire header apart from the 65 byte signature
// contained at the end of the extra data.
//
// Note, the method requires the extra data to be at least 65 bytes, otherwise it
// panics. This is done to avoid accidentally using both forms (signature present
// or not), which could be abused to produce different hashes for the same header.
func sigHash(header *types.Header) (hash common.Hash) {
	hasher := sha3.NewKeccak256()

	rlp.Encode(hasher, []interface{}{
		header.ParentHash,
		header.UncleHash,
		header.Coinbase,
		header.Root,
		header.TxHash,
		header.ReceiptHash,
		header.Bloom,
		header.Difficulty,
		header.Number,
		header.GasLimit,
		header.GasUsed,
		header.Time,
		header.Extra[:len(header.Extra)-extraSeal], // Yes, this will panic if extra is too short
		header.MixDigest,
		header.Nonce,
	})
	hasher.Sum(hash[:0])
	return hash
}

// ecrecover extracts the Ethereum account address from a signed header.
func ecrecover(header *types.Header, sigcache *lru.ARCCache) (common.Address, error) {
	// If the signature's already cached, return that
	hash := header.Hash()
	if address, known := sigcache.Get(hash); known {
		return address.(common.Address), nil
	}
	// Retrieve the signature from the header extra-data
	if len(header.Extra) < extraSeal {
		return common.Address{}, errMissingSignature
	}
	signature := header.Extra[len(header.Extra)-extraSeal:]

	log.Debug("signature", "hex", hex.EncodeToString(signature))

	log.Debug("sigHash(header)", "Bytes", hex.EncodeToString(sigHash(header).Bytes()))

	// Recover the public key and the Ethereum address
	pubkey, err := crypto.Ecrecover(sigHash(header).Bytes(), signature)
	if err != nil {
		return common.Address{}, err
	}

	log.Debug("pubkey in ecrecover", "pk", hex.EncodeToString(pubkey))
	// pubkey := signature
	var signer common.Address
	copy(signer[:], crypto.Keccak256(pubkey[1:])[12:])

	log.Debug("signer in ecrecover", "signer", signer.Hex())

	sigcache.Add(hash, signer)
	return signer, nil
}

// Pluto is the proof-of-authority consensus engine proposed to support the
// Ethereum testnet following the Ropsten attacks.
type Pluto struct {
	config *params.PlutoConfig // Consensus engine configuration parameters
	db     ethdb.Database      // Database to store and retrieve snapshot checkpoints

	recents    *lru.ARCCache // Snapshots for recent block to speed up reorgs
	signatures *lru.ARCCache // Signatures of recent blocks to speed up mining

	proposals map[common.Address]bool // Current list of proposals we are pushing

	signer common.Address // Ethereum address of the signing key
	signFn SignerFn       // Signer function to authorize hashes with
	lock   sync.RWMutex   // Protects the signer fields

	key *keystore.Key // Unlocked key
}

// New creates a Pluto proof-of-authority consensus engine with the initial
// signers set to the ones provided by the user.
func New(config *params.PlutoConfig, db ethdb.Database) *Pluto {
	// Set any missing consensus parameters to their defaults
	conf := *config
	if conf.Epoch == 0 {
		conf.Epoch = epochLength
	}
	// Allocate the snapshot caches and create the engine
	recents, _ := lru.NewARC(inmemorySnapshots)
	signatures, _ := lru.NewARC(inmemorySignatures)

	return &Pluto{
		config:     &conf,
		db:         db,
		recents:    recents,
		signatures: signatures,
		proposals:  make(map[common.Address]bool),
	}
}

// Author implements consensus.Engine, returning the Ethereum address recovered
// from the signature in the header's extra-data section.
func (c *Pluto) Author(header *types.Header) (common.Address, error) {
	return ecrecover(header, c.signatures)
}

// VerifyHeader checks whether a header conforms to the consensus rules.
func (c *Pluto) VerifyHeader(chain consensus.ChainReader, header *types.Header, seal bool) error {
	return c.verifyHeader(chain, header, nil)
}

// VerifyHeaders is similar to VerifyHeader, but verifies a batch of headers. The
// method returns a quit channel to abort the operations and a results channel to
// retrieve the async verifications (the order is that of the input slice).
func (c *Pluto) VerifyHeaders(chain consensus.ChainReader, headers []*types.Header, seals []bool) (chan<- struct{}, <-chan error) {
	abort := make(chan struct{})
	results := make(chan error, len(headers))

	go func() {
		for i, header := range headers {
			err := c.verifyHeader(chain, header, headers[:i])

			select {
			case <-abort:
				return
			case results <- err:
			}
		}
	}()
	return abort, results
}

// verifyHeader checks whether a header conforms to the consensus rules.The
// caller may optionally pass in a batch of parents (ascending order) to avoid
// looking those up from the database. This is useful for concurrently verifying
// a batch of new headers.
func (c *Pluto) verifyHeader(chain consensus.ChainReader, header *types.Header, parents []*types.Header) error {

	if header.Number == nil {
		return errUnknownBlock
	}
	//number := header.Number.Uint64()

	// Don't waste time checking blocks from the future
	if header.Time.Cmp(big.NewInt(time.Now().Unix())) > 0 {
		return consensus.ErrFutureBlock
	}

	// Checkpoint blocks need to enforce zero beneficiary
	// checkpoint := (number % c.config.Epoch) == 0
	// if checkpoint && header.Coinbase != (common.Address{}) {
	// 	return errInvalidCheckpointBeneficiary
	// }
	// Nonces must be 0x00..0 or 0xff..f, zeroes enforced on checkpoints
	// if !bytes.Equal(header.Nonce[:], nonceAuthVote) && !bytes.Equal(header.Nonce[:], nonceDropVote) {
	// 	return errInvalidVote
	// }
	// if checkpoint && !bytes.Equal(header.Nonce[:], nonceDropVote) {
	// 	return errInvalidCheckpointVote
	// }
	// Check that the extra-data contains both the vanity and signature
	// if len(header.Extra) < extraVanity {
	// 	return errMissingVanity
	// }
	// if len(header.Extra) < extraVanity+extraSeal {
	// 	return errMissingSignature
	// }
	// Ensure that the extra-data contains a signer list on checkpoint, but none otherwise
	// signersBytes := len(header.Extra) - extraVanity - extraSeal
	// if !checkpoint && signersBytes != 0 {
	// 	return errExtraSigners
	// }
	// if checkpoint && signersBytes%common.AddressLength != 0 {
	// 	return errInvalidCheckpointSigners
	// }
	// Ensure that the mix digest is zero as we don't have fork protection currently
	// if header.MixDigest != (common.Hash{}) {
	// 	return errInvalidMixDigest
	// }
	// Ensure that the block doesn't contain any uncles which are meaningless in PoA
	if header.UncleHash != uncleHash {
		return errInvalidUncleHash
	}
	// Ensure that the block's difficulty is meaningful (may not be correct at this point)
	// if number > 0 {
	// 	if header.Difficulty == nil || (header.Difficulty.Cmp(diffInTurn) != 0 && header.Difficulty.Cmp(diffNoTurn) != 0) {
	// 		return errInvalidDifficulty
	// 	}
	// }
	// If all checks passed, validate any special fields for hard forks
	//if err := misc.VerifyForkHashes(chain.Config(), header, false); err != nil {
	//	return err
	//}
	// All basic checks passed, verify cascading fields
	// caculate leader
	//epochidSlotid := header.Difficulty.Uint64()
	//epochId := epochidSlotid >> 32
	//fmt.Println("verifyheader epochid: ", epochId)
	//if epochId != 0 {
	//	randombeacon.GetRandonBeaconInst().DoComputeRandom(epochId-1)
	//}

	return c.verifyCascadingFields(chain, header, parents)
}

// verifyCascadingFields verifies all the header fields that are not standalone,
// rather depend on a batch of previous headers. The caller may optionally pass
// in a batch of parents (ascending order) to avoid looking those up from the
// database. This is useful for concurrently verifying a batch of new headers.
func (c *Pluto) verifyCascadingFields(chain consensus.ChainReader, header *types.Header, parents []*types.Header) error {
	// The genesis block is the always valid dead-end
	number := header.Number.Uint64()
	if number == 0 {
		return nil
	}
	// Ensure that the block's timestamp isn't too close to it's parent
	var parent *types.Header
	if len(parents) > 0 {
		parent = parents[len(parents)-1]
	} else {
		parent = chain.GetHeader(header.ParentHash, number-1)
	}
	if parent == nil || parent.Number.Uint64() != number-1 || parent.Hash() != header.ParentHash {
		return consensus.ErrUnknownAncestor
	}
	// if parent.Time.Uint64()+c.config.Period > header.Time.Uint64() {
	// 	return ErrInvalidTimestamp
	// }
	// Retrieve the snapshot needed to verify this header and cache it
	// snap, err := c.snapshot(chain, number-1, header.ParentHash, parents)
	// if err != nil {
	// 	return err
	// }
	// If the block is a checkpoint block, verify the signer list
	// if number%c.config.Epoch == 0 {
	// 	signers := make([]byte, len(snap.Signers)*common.AddressLength)
	// 	for i, signer := range snap.signers() {
	// 		copy(signers[i*common.AddressLength:], signer[:])
	// 	}
	// 	extraSuffix := len(header.Extra) - extraSeal
	// 	if !bytes.Equal(header.Extra[extraVanity:extraSuffix], signers) {
	// 		return errInvalidCheckpointSigners
	// 	}
	// }
	// All basic checks passed, verify the seal and return
	return c.verifySeal(chain, header, parents, false)
}

// snapshot retrieves the authorization snapshot at a given point in time.
func (c *Pluto) snapshot(chain consensus.ChainReader, number uint64, hash common.Hash, parents []*types.Header) (*Snapshot, error) {
	// Search for a snapshot in memory or on disk for checkpoints
	var (
		headers []*types.Header
		snap    *Snapshot
	)
	for snap == nil {
		// If an in-memory snapshot was found, use that
		if s, ok := c.recents.Get(hash); ok {
			snap = s.(*Snapshot)
			break
		}
		// If an on-disk checkpoint snapshot can be found, use that
		if number%checkpointInterval == 0 {
			if s, err := loadSnapshot(c.config, c.signatures, c.db, hash); err == nil {
				log.Trace("Loaded voting snapshot form disk", "number", number, "hash", hash)
				snap = s
				break
			}
		}
		// If we're at block zero, make a snapshot
		if number == 0 {
			genesis := chain.GetHeaderByNumber(0)
			if err := c.VerifyHeader(chain, genesis, false); err != nil {
				return nil, err
			}
			signers := make([]common.Address, (len(genesis.Extra))/common.AddressLength)
			for i := 0; i < len(signers); i++ {
				copy(signers[i][:], genesis.Extra[i*common.AddressLength:])
			}
			snap = newSnapshot(c.config, c.signatures, 0, genesis.Hash(), signers)
			if err := snap.store(c.db); err != nil {
				return nil, err
			}
			log.Trace("Stored genesis voting snapshot to disk")
			break
		}
		// No snapshot for this header, gather the header and move backward
		var header *types.Header
		if len(parents) > 0 {
			// If we have explicit parents, pick from there (enforced)
			header = parents[len(parents)-1]
			if header.Hash() != hash || header.Number.Uint64() != number {
				return nil, consensus.ErrUnknownAncestor
			}
			parents = parents[:len(parents)-1]
		} else {
			// No explicit parents (or no more left), reach out to the database
			header = chain.GetHeader(hash, number)
			if header == nil {
				return nil, consensus.ErrUnknownAncestor
			}
		}
		headers = append(headers, header)
		number, hash = number-1, header.ParentHash
	}
	// Previous snapshot found, apply any pending headers on top of it
	for i := 0; i < len(headers)/2; i++ {
		headers[i], headers[len(headers)-1-i] = headers[len(headers)-1-i], headers[i]
	}
	snap, err := snap.apply(headers)
	if err != nil {
		return nil, err
	}
	c.recents.Add(snap.Hash, snap)

	// If we've generated a new checkpoint snapshot, save to disk
	if snap.Number%checkpointInterval == 0 && len(headers) > 0 {
		if err = snap.store(c.db); err != nil {
			return nil, err
		}
		log.Trace("Stored voting snapshot to disk", "number", snap.Number, "hash", snap.Hash)
	}
	return snap, err
}

// VerifyUncles implements consensus.Engine, always returning an error for any
// uncles as this consensus mechanism doesn't permit uncles.
func (c *Pluto) VerifyUncles(chain consensus.ChainReader, block *types.Block) error {
	if len(block.Uncles()) > 0 {
		return errors.New("uncles not allowed")
	}
	return nil
}

func (c *Pluto) VerifyGenesisBlocks(chain consensus.ChainReader, block *types.Block) error {
	//passed verify default,need to remove if open verify
	return nil

<<<<<<< HEAD
	epochId, _ := posUtil.CalEpochSlotID(block.Header().Time.Uint64())
	hc, ok := chain.(*core.HeaderChain)
	if !ok {
		bc, ok := chain.(*core.BlockChain)
		if !ok {
			log.Error("un support chain type")
			return errors.New("un support chain type")
		}

		hc = bc.GetHc()
	}
=======
	//epochId, _ := posUtil.CalEpochSlotID(block.Header().Time.Uint64())
	//hc, ok := chain.(*core.HeaderChain)
	//if !ok {
	//	bc,ok := chain.(*core.BlockChain)
	//	if !ok {
	//		log.Error("un support chain type")
	//		return errors.New("un support chain type")
	//	}
	//
	//	hc = bc.GetHc()
	//}
	////if hc.IsEpochFirstBlkNumber(epochId, block.Header().Number.Uint64(), nil) {
	////	extraType := block.Header().Extra[0]
	////	if extraType == 'g' {
	////		if len(block.Header().Extra) > extraSeal + 33 {
	////			egHash := common.BytesToHash(block.Header().Extra[1:33])
	////			if err := hc.VerifyEpochGenesisHash(epochID - 1, egHash, true); err != nil {
	////				return err
	////			}
	////
	////		} else {
	////			return fmt.Errorf("header extra info length is too short for epochGenesisHeadHash")
	////		}
	////	}
	////}
	//if block.Header().Number.Uint64() == posconfig.Pow2PosUpgradeBlockNumber{
	//	posconfig.FirstEpochId, _ = posUtil.CalEpSlbyTd(block.Header().Difficulty.Uint64())
	//}
	//
	//bGenerate := false
>>>>>>> cd3b0005
	//if hc.IsEpochFirstBlkNumber(epochId, block.Header().Number.Uint64(), nil) {
	//	bGenerate = true
	//}
	//
	//egHashPre, err := hc.GetEgHash(epochId - 1, block.Header().Number.Uint64(), bGenerate)
	//if err != nil {
	//	return err
	//}
<<<<<<< HEAD
	if block.Header().Number.Uint64() == posconfig.Pow2PosUpgradeBlockNumber {
		posconfig.FirstEpochId, _ = posUtil.CalEpSlbyTd(block.Header().Difficulty.Uint64())
	}

	bGenerate := false
	if hc.IsEpochFirstBlkNumber(epochId, block.Header().Number.Uint64(), nil) {
		bGenerate = true
	}

	egHashPre, err := hc.GetEgHash(epochId-1, block.Header().Number.Uint64(), bGenerate)
	if err != nil {
		return err
	}
	egHashHeader := common.BytesToHash(block.Header().Extra[0:32])
	if egHashPre != egHashHeader {
		log.Error("VerifyGenesisBlocks failed, epoch id=" + strconv.FormatUint(epochId, 10))
		return errors.New("VerifyGenesisBlocks failed, epoch id=" + strconv.FormatUint(epochId, 10))
	}
	return nil
=======
	//egHashHeader := common.BytesToHash(block.Header().Extra[0:32])
	//if egHashPre != egHashHeader {
	//	log.Error("VerifyGenesisBlocks failed, epoch id="+ strconv.FormatUint(epochId, 10))
	//	return errors.New("VerifyGenesisBlocks failed, epoch id="+ strconv.FormatUint(epochId, 10))
	//}
	//return nil
>>>>>>> cd3b0005
}

// VerifySeal implements consensus.Engine, checking whether the signature contained
// in the header satisfies the consensus protocol requirements.
func (c *Pluto) VerifySeal(chain consensus.ChainReader, header *types.Header) error {
	return c.verifySeal(chain, header, nil, true)
}

func (c *Pluto) verifyProof(block *types.Block, header *types.Header, parents []*types.Header) error {
	// Verifying the genesis block is not supported
	number := header.Number.Uint64()
	if number == 0 {
		return errUnknownBlock
	}

	epochID, slotID := util.GetEpochSlotIDFromDifficulty(header.Difficulty)

	s := slotleader.GetSlotLeaderSelection()

	proof, proofMeg, err := s.GetInfoFromHeadExtra(epochID, header.Extra[:len(header.Extra)-extraSeal])

	if err != nil {
		log.Error("Can not GetInfoFromHeadExtra, verify failed", "error", err.Error())
		return err
	} else {
		log.Debug("verifyProof GetInfoFromHeadExtra", "pk", hex.EncodeToString(crypto.FromECDSAPub(proofMeg[0])))

		if !s.VerifySlotProof(block, epochID, slotID, proof, proofMeg) {
			log.Error("verifyProof failed", "number", number, "epochID", epochID, "slotID", slotID)
			return errUnauthorized
		} else {
			//log.Info("VerifyPackedSlotProof success", "number", number, "epochID", epochID, "slotID", slotID)
		}
	}

	return nil
}

// verifySeal checks whether the signature contained in the header satisfies the
// consensus protocol requirements. The method accepts an optional list of parent
// headers that aren't yet part of the local blockchain to generate the snapshots
// from.

func (c *Pluto) verifySeal(chain consensus.ChainReader, header *types.Header, parents []*types.Header, isSlotVerify bool) error {
	// Verifying the genesis block is not supported
	number := header.Number.Uint64()
	if number == 0 {
		return errUnknownBlock
	}

	epidTime, slIdTime := posUtil.CalEpochSlotID(header.Time.Uint64())

	epochID, slotID := util.GetEpochSlotIDFromDifficulty(header.Difficulty)

	if epidTime != epochID || slIdTime != slotID {
		log.SyslogErr("epochId or slotid do not match", "epidTime=", epidTime, "slIdTime=", slIdTime, "epidFromDiffulty=", epochID, "slotIDFromDifficulty=", slotID)
		return errors.New("epochId or slotid do not match")
	}

	s := slotleader.GetSlotLeaderSelection()

	if len(header.Extra) == extraSeal {
		log.SyslogErr("Header extra info length is too short")
		return errUnauthorized

	} else {
		_, proofMeg, err := s.GetInfoFromHeadExtra(epochID, header.Extra[:len(header.Extra)-extraSeal])

		if err != nil {
			log.SyslogErr("Can not GetInfoFromHeadExtra, verify failed", "error", err.Error())
			return errUnauthorized
		} else {

			log.Debug("verifySeal GetInfoFromHeadExtra", "pk", hex.EncodeToString(crypto.FromECDSAPub(proofMeg[0])))

			pk := proofMeg[0]
			log.Debug("ecrecover(header, c.signatures)")
			signer, err := ecrecover(header, c.signatures)
			if err != nil {
				log.SyslogErr(err.Error())
				return errUnauthorized
			}

			if signer.Hex() != crypto.PubkeyToAddress(*pk).Hex() {
				log.SyslogErr("Pk signer verify failed in verifySeal", "number", number,
					"epochID", epochID, "slotID", slotID, "signer", signer.Hex(), "PkAddress", crypto.PubkeyToAddress(*pk).Hex())
				return errUnauthorized
			}

			if isSlotVerify {

				err := s.ValidateBody(types.NewBlockWithHeader(header))
				if err != nil {
					return err
				}
			}

			log.Debug("end c *Pluto ValidateBody")
		}
	}

	// Retrieve the snapshot needed to verify this header and cache it
	// snap, err := c.snapshot(chain, number-1, header.ParentHash, parents)
	// if err != nil {
	// 	return err
	// }

	// Resolve the authorization key and check against signers
	// signer, err := ecrecover(header, c.signatures)
	// if err != nil {
	// 	return err
	// }

	// if _, ok := snap.Signers[signer]; !ok {
	// 	return errUnauthorized
	// }
	// for seen, recent := range snap.Recents {
	// 	if recent == signer {
	// 		// Signer is among recents, only fail if the current block doesn't shift it out
	// 		if limit := uint64(len(snap.Signers)/2 + 1); seen > number-limit {
	// 			return errUnauthorized
	// 		}
	// 	}
	// }
	// Ensure that the difficulty corresponds to the turn-ness of the signer
	// inturn := snap.inturn(header.Number.Uint64(), signer)
	// if inturn && header.Difficulty.Cmp(diffInTurn) != 0 {
	// 	return errInvalidDifficulty
	// }
	// if !inturn && header.Difficulty.Cmp(diffNoTurn) != 0 {
	// 	return errInvalidDifficulty
	// }
	return nil
}

// Prepare implements consensus.Engine, preparing all the consensus fields of the
// header for running the transactions on top.
func (c *Pluto) Prepare(chain consensus.ChainReader, header *types.Header, mining bool) error {
	// If the block isn't a checkpoint, cast a random vote (good enough for now)
	header.Coinbase = common.Address{}
	header.Nonce = types.BlockNonce{}

	number := header.Number.Uint64()

	// Assemble the voting snapshot to check which votes make sense
	//snap, err := c.snapshot(chain, number-1, header.ParentHash, nil)
	//if err != nil {
	//	return err
	//}
	//if number%c.config.Epoch != 0 {
	//	c.lock.RLock()
	//
	//	// Gather all the proposals that make sense voting on
	//	addresses := make([]common.Address, 0, len(c.proposals))
	//	for address, authorize := range c.proposals {
	//		if snap.validVote(address, authorize) {
	//			addresses = append(addresses, address)
	//		}
	//	}
	//	// If there's pending proposals, cast a vote on them
	//	if len(addresses) > 0 {
	//		header.Coinbase = addresses[rand.Intn(len(addresses))]
	//		if c.proposals[header.Coinbase] {
	//			copy(header.Nonce[:], nonceAuthVote)
	//		} else {
	//			copy(header.Nonce[:], nonceDropVote)
	//		}
	//	}
	//	c.lock.RUnlock()
	//}
	// Set the correct difficulty
	// header.Difficulty = CalcDifficulty(snap, c.signer)
	header.Difficulty = big.NewInt(1)

	// Ensure the extra data has all it's components
	//if len(header.Extra) < extraVanity {
	//	header.Extra = append(header.Extra, bytes.Repeat([]byte{0x00}, extraVanity-len(header.Extra))...)
	//}
	//header.Extra = header.Extra[:extraVanity]

	//if number%c.config.Epoch == 0 {
	//	for _, signer := range snap.signers() {
	//		header.Extra = append(header.Extra, signer[:]...)
	//	}
	//}
	header.Extra = append(header.Extra, make([]byte, extraSeal)...)

	// Mix digest is reserved for now, set to empty
	header.MixDigest = common.Hash{}

	// Ensure the timestamp has the correct delay
	parent := chain.GetHeader(header.ParentHash, number-1)
	if parent == nil {
		return consensus.ErrUnknownAncestor
	}
	//header.Time = new(big.Int).Add(parent.Time, new(big.Int).SetUint64(c.config.Period))
	//if header.Time.Int64() < time.Now().Unix() {
	//	header.Time = big.NewInt(time.Now().Unix())
	//}
	curEpochId, curSlotId := util.CalEpochSlotID(header.Time.Uint64())

	//if posconfig.EpochBaseTime == 0 {
	//	cur := time.Now().Unix()
	//	hcur := cur - (cur % posconfig.SlotTime) + posconfig.SlotTime
	//	header.Time = big.NewInt(hcur)
	//} else {
	//	//if curEpochId != 0 || curSlotId != 0 {
	//		header.Time = big.NewInt(int64(posconfig.EpochBaseTime + (curEpochId*posconfig.SlotCount+curSlotId)*posconfig.SlotTime))
	//	//}
	//}

	epochSlotId := uint64(1)
	epochSlotId += curSlotId << 8
	epochSlotId += curEpochId << 32

	// TODO: the Difficulty is duplicated with time. should delete it?
	header.Difficulty.SetUint64(epochSlotId)
	return nil
}

// Finalize implements consensus.Engine, ensuring no uncles are set, nor block
// rewards given, and returns the final block.
func (c *Pluto) Finalize(chain consensus.ChainReader, header *types.Header, state *state.StateDB, txs []*types.Transaction, uncles []*types.Header, receipts []*types.Receipt) (*types.Block, error) {
	epochID, slotID := util.GetEpochSlotIDFromDifficulty(header.Difficulty)
	if posconfig.FirstEpochId != 0 && epochID > posconfig.FirstEpochId+2 && epochID >= posconfig.IncentiveDelayEpochs && slotID > posconfig.IncentiveStartStage {
		log.Debug("--------Incentive Start--------", "number", header.Number.String(), "epochID", epochID)
		snap := state.Snapshot()
		if !incentive.Run(chain, state, epochID-posconfig.IncentiveDelayEpochs) {
			log.SyslogAlert("********Incentive Failed********", "number", header.Number.String(), "epochID", epochID)
			state.RevertToSnapshot(snap)
		} else {
			log.Debug("--------Incentive Finish--------", "number", header.Number.String(), "epochID", epochID)
		}

		snap = state.Snapshot()
		if !epochLeader.StakeOutRun(state, epochID) {
			log.SyslogErr("Stake Out failed.")
			state.RevertToSnapshot(snap)
		}
	}

	// No block rewards in PoA, so the state remains as is and uncles are dropped
	header.Root = state.IntermediateRoot(true /*chain.Config().IsEIP158(header.Number)*/)

	header.UncleHash = types.CalcUncleHash(nil)

	// Assemble and return the final block for sealing
	return types.NewBlock(header, txs, nil, receipts), nil
}

// Authorize injects a private key into the consensus engine to mint new blocks
// with.
func (c *Pluto) Authorize(signer common.Address, signFn SignerFn, key *keystore.Key) {
	c.lock.Lock()
	defer c.lock.Unlock()

	c.signer = signer
	c.signFn = signFn
	c.key = key
}

// Seal implements consensus.Engine, attempting to create a sealed block using
// the local signing credentials.
func (c *Pluto) Seal(chain consensus.ChainReader, block *types.Block, stop <-chan struct{}) (*types.Block, error) {
	header := block.Header()

	// Sealing the genesis block is not supported
	number := header.Number.Uint64()
	if number == 0 {
		return nil, errUnknownBlock
	}
	// For 0-period chains, refuse to seal empty blocks (no reward but would spin sealing)
	if c.config.Period == 0 && len(block.Transactions()) == 0 {
		return nil, errWaitTransactions
	}
	// Don't hold the signer fields for the entire sealing procedure
	c.lock.RLock()
	signer, signFn, key := c.signer, c.signFn, c.key
	c.lock.RUnlock()

	// Bail out if we're unauthorized to sign a block
	// snap, err := c.snapshot(chain, number-1, header.ParentHash, nil)
	// if err != nil {
	// 	return nil, err
	// }
	// if _, authorized := snap.Signers[signer]; !authorized {
	// 	return nil, errUnauthorized
	// }
	// check if our trun
	epochSlotId := uint64(1)
	epochId, slotId := util.CalEpochSlotID(header.Time.Uint64())
	epochSlotId += slotId << 8
	epochSlotId += epochId << 32
	if epochSlotId <= lastEpochSlotId {
		return nil, nil
	}
	localPublicKey := hex.EncodeToString(crypto.FromECDSAPub(&c.key.PrivateKey.PublicKey))
	leaderPub, err := slotleader.GetSlotLeaderSelection().GetSlotLeader(epochId, slotId)
	if err != nil {
		return nil, err
	}
	leader := hex.EncodeToString(crypto.FromECDSAPub(leaderPub))
	if leader != localPublicKey {
		return nil, nil
	}

	log.Info("Generate a new block", "number", number, "epochID", epochId, "slotId", slotId, "curTime", time.Now(),
		"header.Time", header.Time)

	//leaderPub, err := slotleader.GetSlotLeaderSelection().GetSlotLeader(epochId, slotId)
	//if err != nil {
	//	return nil, err
	//}
	//leader := hex.EncodeToString(crypto.FromECDSAPub(leaderPub))
	//localPublicKey := hex.EncodeToString(crypto.FromECDSAPub(&c.key.PrivateKey.PublicKey))
	//if leader == localPublicKey {
	//	log.Info("Generate a new block", "number", number, "epochID", epochId, "slotId", slotId, "curTime", time.Now(),
	//		"header.Time", header.Time)
	//} else {
	//	return nil, nil
	//}

	header.Difficulty.SetUint64(epochSlotId)
	header.Coinbase = signer

	s := slotleader.GetSlotLeaderSelection()
	buf, err := s.PackSlotProof(epochId, slotId, key.PrivateKey)
	if err != nil {
		log.Warn("PackSlotProof failed in Seal", "epochID", epochId, "slotID", slotId, "error", err.Error())
		return nil, err
	}

	extra := make([]byte, len(buf)+extraSeal)
	header.Extra = extra

	copy(header.Extra[:len(buf)], buf)
	header.Difficulty.SetUint64(epochSlotId)

	sighash, err := signFn(accounts.Account{Address: signer}, sigHash(header).Bytes())
	if err != nil {
		return nil, err
	}
	copy(header.Extra[len(header.Extra)-extraSeal:], sighash)

	log.Debug("signature", "hex", hex.EncodeToString(sighash))
	log.Debug("sigHash(header)", "Bytes", hex.EncodeToString(sigHash(header).Bytes()))
	log.Debug("Packed slotleader proof info success", "epochID", epochId, "slotID", slotId, "len", len(header.Extra), "pk", hex.EncodeToString(crypto.FromECDSAPub(&key.PrivateKey.PublicKey)))

	err = c.verifySeal(nil, header, nil, false)
	if err != nil {
		log.Warn("Seal error", "error", err.Error())
		return nil, err
	}

	err = c.verifyProof(block.WithSeal(header), header, nil)
	if err != nil {
		log.Warn("Seal error", "error", err.Error())
		return nil, err
	}
	lastEpochSlotId = epochSlotId
	return block.WithSeal(header), nil
}

// CalcDifficulty is the difficulty adjustment algorithm. It returns the difficulty
// that a new block should have based on the previous blocks in the chain and the
// current signer.
func (c *Pluto) CalcDifficulty(chain consensus.ChainReader, time uint64, parent *types.Header) *big.Int {
	snap, err := c.snapshot(chain, parent.Number.Uint64(), parent.Hash(), nil)
	if err != nil {
		return nil
	}
	return CalcDifficulty(snap, c.signer)
}

// CalcDifficulty is the difficulty adjustment algorithm. It returns the difficulty
// that a new block should have based on the previous blocks in the chain and the
// current signer.
func CalcDifficulty(snap *Snapshot, signer common.Address) *big.Int {
	if snap.inturn(snap.Number+1, signer) {
		return new(big.Int).Set(diffInTurn)
	}
	return new(big.Int).Set(diffNoTurn)
}

// APIs implements consensus.Engine, returning the user facing RPC API to allow
// controlling the signer voting.
func (c *Pluto) APIs(chain consensus.ChainReader) []rpc.API {
	return []rpc.API{{
		Namespace: "pluto",
		Version:   "1.0",
		Service:   &API{chain: chain, pluto: c},
		Public:    false,
	}}
}<|MERGE_RESOLUTION|>--- conflicted
+++ resolved
@@ -20,13 +20,7 @@
 import (
 	"errors"
 	"math/big"
-<<<<<<< HEAD
-	"strconv"
-
-	"github.com/wanchain/go-wanchain/core"
-
-=======
->>>>>>> cd3b0005
+
 	//"math/rand"
 	"sync"
 	"time"
@@ -495,19 +489,6 @@
 	//passed verify default,need to remove if open verify
 	return nil
 
-<<<<<<< HEAD
-	epochId, _ := posUtil.CalEpochSlotID(block.Header().Time.Uint64())
-	hc, ok := chain.(*core.HeaderChain)
-	if !ok {
-		bc, ok := chain.(*core.BlockChain)
-		if !ok {
-			log.Error("un support chain type")
-			return errors.New("un support chain type")
-		}
-
-		hc = bc.GetHc()
-	}
-=======
 	//epochId, _ := posUtil.CalEpochSlotID(block.Header().Time.Uint64())
 	//hc, ok := chain.(*core.HeaderChain)
 	//if !ok {
@@ -538,7 +519,6 @@
 	//}
 	//
 	//bGenerate := false
->>>>>>> cd3b0005
 	//if hc.IsEpochFirstBlkNumber(epochId, block.Header().Number.Uint64(), nil) {
 	//	bGenerate = true
 	//}
@@ -547,34 +527,12 @@
 	//if err != nil {
 	//	return err
 	//}
-<<<<<<< HEAD
-	if block.Header().Number.Uint64() == posconfig.Pow2PosUpgradeBlockNumber {
-		posconfig.FirstEpochId, _ = posUtil.CalEpSlbyTd(block.Header().Difficulty.Uint64())
-	}
-
-	bGenerate := false
-	if hc.IsEpochFirstBlkNumber(epochId, block.Header().Number.Uint64(), nil) {
-		bGenerate = true
-	}
-
-	egHashPre, err := hc.GetEgHash(epochId-1, block.Header().Number.Uint64(), bGenerate)
-	if err != nil {
-		return err
-	}
-	egHashHeader := common.BytesToHash(block.Header().Extra[0:32])
-	if egHashPre != egHashHeader {
-		log.Error("VerifyGenesisBlocks failed, epoch id=" + strconv.FormatUint(epochId, 10))
-		return errors.New("VerifyGenesisBlocks failed, epoch id=" + strconv.FormatUint(epochId, 10))
-	}
-	return nil
-=======
 	//egHashHeader := common.BytesToHash(block.Header().Extra[0:32])
 	//if egHashPre != egHashHeader {
 	//	log.Error("VerifyGenesisBlocks failed, epoch id="+ strconv.FormatUint(epochId, 10))
 	//	return errors.New("VerifyGenesisBlocks failed, epoch id="+ strconv.FormatUint(epochId, 10))
 	//}
 	//return nil
->>>>>>> cd3b0005
 }
 
 // VerifySeal implements consensus.Engine, checking whether the signature contained
