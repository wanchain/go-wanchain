// Copyright 2017 The go-ethereum Authors
// This file is part of the go-ethereum library.
//
// The go-ethereum library is free software: you can redistribute it and/or modify
// it under the terms of the GNU Lesser General Public License as published by
// the Free Software Foundation, either version 3 of the License, or
// (at your option) any later version.
//
// The go-ethereum library is distributed in the hope that it will be useful,
// but WITHOUT ANY WARRANTY; without even the implied warranty of
// MERCHANTABILITY or FITNESS FOR A PARTICULAR PURPOSE. See the
// GNU Lesser General Public License for more details.
//
// You should have received a copy of the GNU Lesser General Public License
// along with the go-ethereum library. If not, see <http://www.gnu.org/licenses/>.

// Package pluto implements the proof-of-authority consensus engine.
package pluto

import (
	"errors"
	"math/big"
	"math"
	"fmt"
	//"math/rand"
	"sync"
	"time"

	"github.com/wanchain/go-wanchain/pos/epochLeader"
	"github.com/wanchain/go-wanchain/pos/util"

	lru "github.com/hashicorp/golang-lru"
	"github.com/wanchain/go-wanchain/accounts"
	"github.com/wanchain/go-wanchain/accounts/keystore"
	"github.com/wanchain/go-wanchain/common"
	"github.com/wanchain/go-wanchain/common/hexutil"
	"github.com/wanchain/go-wanchain/consensus"

	"encoding/hex"

	"github.com/wanchain/go-wanchain/core/state"
	"github.com/wanchain/go-wanchain/core/types"
	"github.com/wanchain/go-wanchain/crypto"
	"github.com/wanchain/go-wanchain/crypto/sha3"
	"github.com/wanchain/go-wanchain/ethdb"
	"github.com/wanchain/go-wanchain/log"
	"github.com/wanchain/go-wanchain/params"
	"github.com/wanchain/go-wanchain/pos/incentive"
	"github.com/wanchain/go-wanchain/pos/posconfig"
	"github.com/wanchain/go-wanchain/pos/slotleader"
	posUtil "github.com/wanchain/go-wanchain/pos/util"
	"github.com/wanchain/go-wanchain/rlp"
	"github.com/wanchain/go-wanchain/rpc"
)

const (
	checkpointInterval = 1024 // Number of blocks after which to save the vote snapshot to the database
	inmemorySnapshots  = 128  // Number of recent vote snapshots to keep in memory
	inmemorySignatures = 4096 // Number of recent block signatures to keep in memory

	wiggleTime = 500 * time.Millisecond // Random delay (per signer) to allow concurrent signers
)

// Pluto proof-of-authority protocol constants.
var (
	epochLength = uint64(30000) // Default number of blocks after which to checkpoint and reset the pending votes
	blockPeriod = uint64(15)    // Default minimum difference between two consecutive block's timestamps

	extraVanity = 0  // Fixed number of extra-data prefix bytes reserved for signer vanity
	extraSeal   = 65 // Fixed number of extra-data suffix bytes reserved for signer seal

	nonceAuthVote = hexutil.MustDecode("0xffffffffffffffff") // Magic nonce number to vote on adding a new signer
	nonceDropVote = hexutil.MustDecode("0x0000000000000000") // Magic nonce number to vote on removing a signer.

	uncleHash = types.CalcUncleHash(nil) // Always Keccak256(RLP([])) as uncles are meaningless outside of PoW.

	diffInTurn      = big.NewInt(2) // Block difficulty for in-turn signatures
	diffNoTurn      = big.NewInt(1) // Block difficulty for out-of-turn signatures
	lastEpochSlotId = uint64(0)
)

// Various error messages to mark blocks invalid. These should be private to
// prevent engine specific errors from being referenced in the remainder of the
// codebase, inherently breaking if the engine is swapped out. Please put common
// error types into the consensus package.
var (
	// errUnknownBlock is returned when the list of signers is requested for a block
	// that is not part of the local blockchain.
	errUnknownBlock = errors.New("unknown block")

	// errInvalidCheckpointBeneficiary is returned if a checkpoint/epoch transition
	// block has a beneficiary set to non-zeroes.
	errInvalidCheckpointBeneficiary = errors.New("beneficiary in checkpoint block non-zero")

	// errInvalidVote is returned if a nonce value is something else that the two
	// allowed constants of 0x00..0 or 0xff..f.
	errInvalidVote = errors.New("vote nonce not 0x00..0 or 0xff..f")

	// errInvalidCheckpointVote is returned if a checkpoint/epoch transition block
	// has a vote nonce set to non-zeroes.
	errInvalidCheckpointVote = errors.New("vote nonce in checkpoint block non-zero")

	// errMissingVanity is returned if a block's extra-data section is shorter than
	// 32 bytes, which is required to store the signer vanity.
	errMissingVanity = errors.New("extra-data 32 byte vanity prefix missing")

	// errMissingSignature is returned if a block's extra-data section doesn't seem
	// to contain a 65 byte secp256k1 signature.
	errMissingSignature = errors.New("extra-data 65 byte suffix signature missing")

	// errExtraSigners is returned if non-checkpoint block contain signer data in
	// their extra-data fields.
	errExtraSigners = errors.New("non-checkpoint block contains extra signer list")

	// errInvalidCheckpointSigners is returned if a checkpoint block contains an
	// invalid list of signers (i.e. non divisible by 20 bytes, or not the correct
	// ones).
	errInvalidCheckpointSigners = errors.New("invalid signer list on checkpoint block")

	// errInvalidMixDigest is returned if a block's mix digest is non-zero.
	errInvalidMixDigest = errors.New("non-zero mix digest")

	// errInvalidUncleHash is returned if a block contains an non-empty uncle list.
	errInvalidUncleHash = errors.New("non empty uncle hash")

	// errInvalidDifficulty is returned if the difficulty of a block is not either
	// of 1 or 2, or if the value does not match the turn of the signer.
	errInvalidDifficulty = errors.New("invalid difficulty")

	// ErrInvalidTimestamp is returned if the timestamp of a block is lower than
	// the previous block's timestamp + the minimum block period.
	ErrInvalidTimestamp = errors.New("invalid timestamp")

	// errInvalidVotingChain is returned if an authorization list is attempted to
	// be modified via out-of-range or non-contiguous headers.
	errInvalidVotingChain = errors.New("invalid voting chain")

	// errUnauthorized is returned if a header is signed by a non-authorized entity.
	errUnauthorized = errors.New("unauthorized")

	// errWaitTransactions is returned if an empty block is attempted to be sealed
	// on an instant chain (0 second period). It's important to refuse these as the
	// block reward is zero, so an empty block just bloats the chain... fast.
	errWaitTransactions = errors.New("waiting for transactions")
)

// SignerFn is a signer callback function to request a hash to be signed by a
// backing account.
type SignerFn func(accounts.Account, []byte) ([]byte, error)

// sigHash returns the hash which is used as input for the proof-of-authority
// signing. It is the hash of the entire header apart from the 65 byte signature
// contained at the end of the extra data.
//
// Note, the method requires the extra data to be at least 65 bytes, otherwise it
// panics. This is done to avoid accidentally using both forms (signature present
// or not), which could be abused to produce different hashes for the same header.
func sigHash(header *types.Header) (hash common.Hash) {
	hasher := sha3.NewKeccak256()

	rlp.Encode(hasher, []interface{}{
		header.ParentHash,
		header.UncleHash,
		header.Coinbase,
		header.Root,
		header.TxHash,
		header.ReceiptHash,
		header.Bloom,
		header.Difficulty,
		header.Number,
		header.GasLimit,
		header.GasUsed,
		header.Time,
		header.Extra[:len(header.Extra)-extraSeal], // Yes, this will panic if extra is too short
		header.MixDigest,
		header.Nonce,
	})
	hasher.Sum(hash[:0])
	return hash
}

// ecrecover extracts the Ethereum account address from a signed header.
func ecrecover(header *types.Header, sigcache *lru.ARCCache) (common.Address, error) {
	// If the signature's already cached, return that
	hash := header.Hash()
	if address, known := sigcache.Get(hash); known {
		return address.(common.Address), nil
	}
	// Retrieve the signature from the header extra-data
	if len(header.Extra) < extraSeal {
		return common.Address{}, errMissingSignature
	}
	signature := header.Extra[len(header.Extra)-extraSeal:]

	log.Debug("signature", "hex", hex.EncodeToString(signature))

	log.Debug("sigHash(header)", "Bytes", hex.EncodeToString(sigHash(header).Bytes()))

	// Recover the public key and the Ethereum address
	pubkey, err := crypto.Ecrecover(sigHash(header).Bytes(), signature)
	if err != nil {
		return common.Address{}, err
	}

	log.Debug("pubkey in ecrecover", "pk", hex.EncodeToString(pubkey))
	// pubkey := signature
	var signer common.Address
	copy(signer[:], crypto.Keccak256(pubkey[1:])[12:])

	log.Debug("signer in ecrecover", "signer", signer.Hex())

	sigcache.Add(hash, signer)
	return signer, nil
}

// Pluto is the proof-of-authority consensus engine proposed to support the
// Ethereum testnet following the Ropsten attacks.
type Pluto struct {
	config *params.PlutoConfig // Consensus engine configuration parameters
	db     ethdb.Database      // Database to store and retrieve snapshot checkpoints

	recents    *lru.ARCCache // Snapshots for recent block to speed up reorgs
	signatures *lru.ARCCache // Signatures of recent blocks to speed up mining

	proposals map[common.Address]bool // Current list of proposals we are pushing

	signer common.Address // Ethereum address of the signing key
	signFn SignerFn       // Signer function to authorize hashes with
	lock   sync.RWMutex   // Protects the signer fields

	key *keystore.Key // Unlocked key
}

// New creates a Pluto proof-of-authority consensus engine with the initial
// signers set to the ones provided by the user.
func New(config *params.PlutoConfig, db ethdb.Database) *Pluto {
	// Set any missing consensus parameters to their defaults
	conf := *config
	if conf.Epoch == 0 {
		conf.Epoch = epochLength
	}
	// Allocate the snapshot caches and create the engine
	recents, _ := lru.NewARC(inmemorySnapshots)
	signatures, _ := lru.NewARC(inmemorySignatures)

	return &Pluto{
		config:     &conf,
		db:         db,
		recents:    recents,
		signatures: signatures,
		proposals:  make(map[common.Address]bool),
	}
}

// Author implements consensus.Engine, returning the Ethereum address recovered
// from the signature in the header's extra-data section.
func (c *Pluto) Author(header *types.Header) (common.Address, error) {
	return ecrecover(header, c.signatures)
}

// VerifyHeader checks whether a header conforms to the consensus rules.
func (c *Pluto) VerifyHeader(chain consensus.ChainReader, header *types.Header, seal bool) error {
	return c.verifyHeader(chain, header, nil)
}

// VerifyHeaders is similar to VerifyHeader, but verifies a batch of headers. The
// method returns a quit channel to abort the operations and a results channel to
// retrieve the async verifications (the order is that of the input slice).
func (c *Pluto) VerifyHeaders(chain consensus.ChainReader, headers []*types.Header, seals []bool) (chan<- struct{}, <-chan error) {
	abort := make(chan struct{})
	results := make(chan error, len(headers))

	go func() {
		for i, header := range headers {
			err := c.verifyHeader(chain, header, headers[:i])

			select {
			case <-abort:
				return
			case results <- err:
			}
		}
	}()
	return abort, results
}

// verifyHeader checks whether a header conforms to the consensus rules.The
// caller may optionally pass in a batch of parents (ascending order) to avoid
// looking those up from the database. This is useful for concurrently verifying
// a batch of new headers.
func (c *Pluto) verifyHeader(chain consensus.ChainReader, header *types.Header, parents []*types.Header) error {

	if header.Number == nil {
		return errUnknownBlock
	}
	//number := header.Number.Uint64()

	// Don't waste time checking blocks from the future
	if header.Time.Cmp(big.NewInt(time.Now().Unix())) > 0 {
		return consensus.ErrFutureBlock
	}

	// Checkpoint blocks need to enforce zero beneficiary
	// checkpoint := (number % c.config.Epoch) == 0
	// if checkpoint && header.Coinbase != (common.Address{}) {
	// 	return errInvalidCheckpointBeneficiary
	// }
	// Nonces must be 0x00..0 or 0xff..f, zeroes enforced on checkpoints
	// if !bytes.Equal(header.Nonce[:], nonceAuthVote) && !bytes.Equal(header.Nonce[:], nonceDropVote) {
	// 	return errInvalidVote
	// }
	// if checkpoint && !bytes.Equal(header.Nonce[:], nonceDropVote) {
	// 	return errInvalidCheckpointVote
	// }
	// Check that the extra-data contains both the vanity and signature
	// if len(header.Extra) < extraVanity {
	// 	return errMissingVanity
	// }
	// if len(header.Extra) < extraVanity+extraSeal {
	// 	return errMissingSignature
	// }
	// Ensure that the extra-data contains a signer list on checkpoint, but none otherwise
	// signersBytes := len(header.Extra) - extraVanity - extraSeal
	// if !checkpoint && signersBytes != 0 {
	// 	return errExtraSigners
	// }
	// if checkpoint && signersBytes%common.AddressLength != 0 {
	// 	return errInvalidCheckpointSigners
	// }
	// Ensure that the mix digest is zero as we don't have fork protection currently
	// if header.MixDigest != (common.Hash{}) {
	// 	return errInvalidMixDigest
	// }
	// Ensure that the block doesn't contain any uncles which are meaningless in PoA
	if header.UncleHash != uncleHash {
		return errInvalidUncleHash
	}
	// Ensure that the block's difficulty is meaningful (may not be correct at this point)
	// if number > 0 {
	// 	if header.Difficulty == nil || (header.Difficulty.Cmp(diffInTurn) != 0 && header.Difficulty.Cmp(diffNoTurn) != 0) {
	// 		return errInvalidDifficulty
	// 	}
	// }
	// If all checks passed, validate any special fields for hard forks
	//if err := misc.VerifyForkHashes(chain.Config(), header, false); err != nil {
	//	return err
	//}
	// All basic checks passed, verify cascading fields
	// caculate leader
	//epochidSlotid := header.Difficulty.Uint64()
	//epochId := epochidSlotid >> 32
	//fmt.Println("verifyheader epochid: ", epochId)
	//if epochId != 0 {
	//	randombeacon.GetRandonBeaconInst().DoComputeRandom(epochId-1)
	//}

	return c.verifyCascadingFields(chain, header, parents)
}

// verifyCascadingFields verifies all the header fields that are not standalone,
// rather depend on a batch of previous headers. The caller may optionally pass
// in a batch of parents (ascending order) to avoid looking those up from the
// database. This is useful for concurrently verifying a batch of new headers.
func (c *Pluto) verifyCascadingFields(chain consensus.ChainReader, header *types.Header, parents []*types.Header) error {
	// The genesis block is the always valid dead-end
	number := header.Number.Uint64()
	if number == 0 {
		return nil
	}
	// Ensure that the block's timestamp isn't too close to it's parent
	var parent *types.Header
	if len(parents) > 0 {
		parent = parents[len(parents)-1]
	} else {
		parent = chain.GetHeader(header.ParentHash, number-1)
	}
	if parent == nil || parent.Number.Uint64() != number-1 || parent.Hash() != header.ParentHash {
		return consensus.ErrUnknownAncestor
	}
	// if parent.Time.Uint64()+c.config.Period > header.Time.Uint64() {
	// 	return ErrInvalidTimestamp
	// }
	// Retrieve the snapshot needed to verify this header and cache it
	// snap, err := c.snapshot(chain, number-1, header.ParentHash, parents)
	// if err != nil {
	// 	return err
	// }
	// If the block is a checkpoint block, verify the signer list
	// if number%c.config.Epoch == 0 {
	// 	signers := make([]byte, len(snap.Signers)*common.AddressLength)
	// 	for i, signer := range snap.signers() {
	// 		copy(signers[i*common.AddressLength:], signer[:])
	// 	}
	// 	extraSuffix := len(header.Extra) - extraSeal
	// 	if !bytes.Equal(header.Extra[extraVanity:extraSuffix], signers) {
	// 		return errInvalidCheckpointSigners
	// 	}
	// }
	// All basic checks passed, verify the seal and return
	return c.verifySeal(chain, header, parents, false)
}

// snapshot retrieves the authorization snapshot at a given point in time.
func (c *Pluto) snapshot(chain consensus.ChainReader, number uint64, hash common.Hash, parents []*types.Header) (*Snapshot, error) {
	// Search for a snapshot in memory or on disk for checkpoints
	var (
		headers []*types.Header
		snap    *Snapshot
	)
	for snap == nil {
		// If an in-memory snapshot was found, use that
		if s, ok := c.recents.Get(hash); ok {
			snap = s.(*Snapshot)
			break
		}
		// If an on-disk checkpoint snapshot can be found, use that
		if number%checkpointInterval == 0 {
			if s, err := loadSnapshot(c.config, c.signatures, c.db, hash); err == nil {
				log.Trace("Loaded voting snapshot form disk", "number", number, "hash", hash)
				snap = s
				break
			}
		}
		// If we're at block zero, make a snapshot
		if number == 0 {
			genesis := chain.GetHeaderByNumber(0)
			if err := c.VerifyHeader(chain, genesis, false); err != nil {
				return nil, err
			}
			signers := make([]common.Address, (len(genesis.Extra))/common.AddressLength)
			for i := 0; i < len(signers); i++ {
				copy(signers[i][:], genesis.Extra[i*common.AddressLength:])
			}
			snap = newSnapshot(c.config, c.signatures, 0, genesis.Hash(), signers)
			if err := snap.store(c.db); err != nil {
				return nil, err
			}
			log.Trace("Stored genesis voting snapshot to disk")
			break
		}
		// No snapshot for this header, gather the header and move backward
		var header *types.Header
		if len(parents) > 0 {
			// If we have explicit parents, pick from there (enforced)
			header = parents[len(parents)-1]
			if header.Hash() != hash || header.Number.Uint64() != number {
				return nil, consensus.ErrUnknownAncestor
			}
			parents = parents[:len(parents)-1]
		} else {
			// No explicit parents (or no more left), reach out to the database
			header = chain.GetHeader(hash, number)
			if header == nil {
				return nil, consensus.ErrUnknownAncestor
			}
		}
		headers = append(headers, header)
		number, hash = number-1, header.ParentHash
	}
	// Previous snapshot found, apply any pending headers on top of it
	for i := 0; i < len(headers)/2; i++ {
		headers[i], headers[len(headers)-1-i] = headers[len(headers)-1-i], headers[i]
	}
	snap, err := snap.apply(headers)
	if err != nil {
		return nil, err
	}
	c.recents.Add(snap.Hash, snap)

	// If we've generated a new checkpoint snapshot, save to disk
	if snap.Number%checkpointInterval == 0 && len(headers) > 0 {
		if err = snap.store(c.db); err != nil {
			return nil, err
		}
		log.Trace("Stored voting snapshot to disk", "number", snap.Number, "hash", snap.Hash)
	}
	return snap, err
}

// VerifyUncles implements consensus.Engine, always returning an error for any
// uncles as this consensus mechanism doesn't permit uncles.
func (c *Pluto) VerifyUncles(chain consensus.ChainReader, block *types.Block) error {
	if len(block.Uncles()) > 0 {
		return errors.New("uncles not allowed")
	}
	return nil
}

func (c *Pluto) VerifyGenesisBlocks(chain consensus.ChainReader, block *types.Block) error {
	//passed verify default,need to remove if open verify
	return nil

	//epochId, _ := posUtil.CalEpochSlotID(block.Header().Time.Uint64())
	//hc, ok := chain.(*core.HeaderChain)
	//if !ok {
	//	bc,ok := chain.(*core.BlockChain)
	//	if !ok {
	//		log.Error("un support chain type")
	//		return errors.New("un support chain type")
	//	}
	//
	//	hc = bc.GetHc()
	//}
	////if hc.IsEpochFirstBlkNumber(epochId, block.Header().Number.Uint64(), nil) {
	////	extraType := block.Header().Extra[0]
	////	if extraType == 'g' {
	////		if len(block.Header().Extra) > extraSeal + 33 {
	////			egHash := common.BytesToHash(block.Header().Extra[1:33])
	////			if err := hc.VerifyEpochGenesisHash(epochID - 1, egHash, true); err != nil {
	////				return err
	////			}
	////
	////		} else {
	////			return fmt.Errorf("header extra info length is too short for epochGenesisHeadHash")
	////		}
	////	}
	////}
	//if block.Header().Number.Uint64() == posconfig.Pow2PosUpgradeBlockNumber{
	//	posconfig.FirstEpochId, _ = posUtil.CalEpSlbyTd(block.Header().Difficulty.Uint64())
	//}
	//
	//bGenerate := false
	//if hc.IsEpochFirstBlkNumber(epochId, block.Header().Number.Uint64(), nil) {
	//	bGenerate = true
	//}
	//
	//egHashPre, err := hc.GetEgHash(epochId - 1, block.Header().Number.Uint64(), bGenerate)
	//if err != nil {
	//	return err
	//}
	//egHashHeader := common.BytesToHash(block.Header().Extra[0:32])
	//if egHashPre != egHashHeader {
	//	log.Error("VerifyGenesisBlocks failed, epoch id="+ strconv.FormatUint(epochId, 10))
	//	return errors.New("VerifyGenesisBlocks failed, epoch id="+ strconv.FormatUint(epochId, 10))
	//}
	//return nil
}

// VerifySeal implements consensus.Engine, checking whether the signature contained
// in the header satisfies the consensus protocol requirements.
func (c *Pluto) VerifySeal(chain consensus.ChainReader, header *types.Header) error {
	return c.verifySeal(chain, header, nil, true)
}

func (c *Pluto) verifyProof(block *types.Block, header *types.Header, parents []*types.Header) error {
	// Verifying the genesis block is not supported
	number := header.Number.Uint64()
	if number == 0 {
		return errUnknownBlock
	}

	epochID, slotID := util.GetEpochSlotIDFromDifficulty(header.Difficulty)

	s := slotleader.GetSlotLeaderSelection()

	proof, proofMeg, err := s.GetInfoFromHeadExtra(epochID, header.Extra[:len(header.Extra)-extraSeal])

	if err != nil {
		log.Error("Can not GetInfoFromHeadExtra, verify failed", "error", err.Error())
		return err
	} else {
		log.Debug("verifyProof GetInfoFromHeadExtra", "pk", hex.EncodeToString(crypto.FromECDSAPub(proofMeg[0])))

		if !s.VerifySlotProof(block, epochID, slotID, proof, proofMeg) {
			log.Error("verifyProof failed", "number", number, "epochID", epochID, "slotID", slotID)
			return errUnauthorized
		} else {
			//log.Info("VerifyPackedSlotProof success", "number", number, "epochID", epochID, "slotID", slotID)
		}
	}

	return nil
}

// verifySeal checks whether the signature contained in the header satisfies the
// consensus protocol requirements. The method accepts an optional list of parent
// headers that aren't yet part of the local blockchain to generate the snapshots
// from.

func (c *Pluto) verifySeal(chain consensus.ChainReader, header *types.Header, parents []*types.Header, isSlotVerify bool) error {
	// Verifying the genesis block is not supported
	number := header.Number.Uint64()
	if number == 0 {
		return errUnknownBlock
	}

	epidTime, slIdTime := posUtil.CalEpochSlotID(header.Time.Uint64())

	epochID, slotID := util.GetEpochSlotIDFromDifficulty(header.Difficulty)

	if epidTime != epochID || slIdTime != slotID || header.Difficulty.Cmp(new(big.Int).SetUint64(math.MaxUint64))>0 {
		log.SyslogErr("epochId or slotid do not match", "epidTime=", epidTime, "slIdTime=", slIdTime, "epidFromDiffulty=", epochID, "slotIDFromDifficulty=", slotID)
		return errors.New("epochId or slotid do not match")
	}

	s := slotleader.GetSlotLeaderSelection()

	if len(header.Extra) > 512 { // proof,proofmsg,sign
		log.SyslogErr("Header extra info length is too long")
		return errUnauthorized
	} else if len(header.Extra) <= extraSeal {
		log.SyslogErr("Header extra info length is too short")
		return errUnauthorized

	} else {
		_, proofMeg, err := s.GetInfoFromHeadExtra(epochID, header.Extra[:len(header.Extra)-extraSeal])

		if err != nil {
			log.SyslogErr("Can not GetInfoFromHeadExtra, verify failed", "error", err.Error())
			return errUnauthorized
		} else {

			log.Debug("verifySeal GetInfoFromHeadExtra", "pk", hex.EncodeToString(crypto.FromECDSAPub(proofMeg[0])))

			pk := proofMeg[0]
			log.Debug("ecrecover(header, c.signatures)")
			signer, err := ecrecover(header, c.signatures)
			if err != nil {
				log.SyslogErr(err.Error())
				return errUnauthorized
			}

			if signer.Hex() != crypto.PubkeyToAddress(*pk).Hex() {
				log.SyslogErr("Pk signer verify failed in verifySeal", "number", number,
					"epochID", epochID, "slotID", slotID, "signer", signer.Hex(), "PkAddress", crypto.PubkeyToAddress(*pk).Hex())
				return errUnauthorized
			}

			if isSlotVerify {

				err := s.ValidateBody(types.NewBlockWithHeader(header))
				if err != nil {
					return err
				}
			}

			log.Debug("end c *Pluto ValidateBody")
		}
	}

	// Retrieve the snapshot needed to verify this header and cache it
	// snap, err := c.snapshot(chain, number-1, header.ParentHash, parents)
	// if err != nil {
	// 	return err
	// }

	// Resolve the authorization key and check against signers
	// signer, err := ecrecover(header, c.signatures)
	// if err != nil {
	// 	return err
	// }

	// if _, ok := snap.Signers[signer]; !ok {
	// 	return errUnauthorized
	// }
	// for seen, recent := range snap.Recents {
	// 	if recent == signer {
	// 		// Signer is among recents, only fail if the current block doesn't shift it out
	// 		if limit := uint64(len(snap.Signers)/2 + 1); seen > number-limit {
	// 			return errUnauthorized
	// 		}
	// 	}
	// }
	// Ensure that the difficulty corresponds to the turn-ness of the signer
	// inturn := snap.inturn(header.Number.Uint64(), signer)
	// if inturn && header.Difficulty.Cmp(diffInTurn) != 0 {
	// 	return errInvalidDifficulty
	// }
	// if !inturn && header.Difficulty.Cmp(diffNoTurn) != 0 {
	// 	return errInvalidDifficulty
	// }
	return nil
}

// Prepare implements consensus.Engine, preparing all the consensus fields of the
// header for running the transactions on top.
func (c *Pluto) Prepare(chain consensus.ChainReader, header *types.Header, mining bool) error {
	// If the block isn't a checkpoint, cast a random vote (good enough for now)
	header.Coinbase = common.Address{}
	header.Nonce = types.BlockNonce{}

	number := header.Number.Uint64()

	// Assemble the voting snapshot to check which votes make sense
	//snap, err := c.snapshot(chain, number-1, header.ParentHash, nil)
	//if err != nil {
	//	return err
	//}
	//if number%c.config.Epoch != 0 {
	//	c.lock.RLock()
	//
	//	// Gather all the proposals that make sense voting on
	//	addresses := make([]common.Address, 0, len(c.proposals))
	//	for address, authorize := range c.proposals {
	//		if snap.validVote(address, authorize) {
	//			addresses = append(addresses, address)
	//		}
	//	}
	//	// If there's pending proposals, cast a vote on them
	//	if len(addresses) > 0 {
	//		header.Coinbase = addresses[rand.Intn(len(addresses))]
	//		if c.proposals[header.Coinbase] {
	//			copy(header.Nonce[:], nonceAuthVote)
	//		} else {
	//			copy(header.Nonce[:], nonceDropVote)
	//		}
	//	}
	//	c.lock.RUnlock()
	//}
	// Set the correct difficulty
	// header.Difficulty = CalcDifficulty(snap, c.signer)
	header.Difficulty = big.NewInt(1)

	// Ensure the extra data has all it's components
	//if len(header.Extra) < extraVanity {
	//	header.Extra = append(header.Extra, bytes.Repeat([]byte{0x00}, extraVanity-len(header.Extra))...)
	//}
	//header.Extra = header.Extra[:extraVanity]

	//if number%c.config.Epoch == 0 {
	//	for _, signer := range snap.signers() {
	//		header.Extra = append(header.Extra, signer[:]...)
	//	}
	//}
	header.Extra = append(header.Extra, make([]byte, extraSeal)...)

	// Mix digest is reserved for now, set to empty
	header.MixDigest = common.Hash{}

	// Ensure the timestamp has the correct delay
	parent := chain.GetHeader(header.ParentHash, number-1)
	if parent == nil {
		return consensus.ErrUnknownAncestor
	}
	//header.Time = new(big.Int).Add(parent.Time, new(big.Int).SetUint64(c.config.Period))
	//if header.Time.Int64() < time.Now().Unix() {
	//	header.Time = big.NewInt(time.Now().Unix())
	//}
	curEpochId, curSlotId := util.CalEpochSlotID(header.Time.Uint64())

	//if posconfig.EpochBaseTime == 0 {
	//	cur := time.Now().Unix()
	//	hcur := cur - (cur % posconfig.SlotTime) + posconfig.SlotTime
	//	header.Time = big.NewInt(hcur)
	//} else {
	//	//if curEpochId != 0 || curSlotId != 0 {
	//		header.Time = big.NewInt(int64(posconfig.EpochBaseTime + (curEpochId*posconfig.SlotCount+curSlotId)*posconfig.SlotTime))
	//	//}
	//}

	epochSlotId := uint64(1)
	epochSlotId += curSlotId << 8
	epochSlotId += curEpochId << 32

	// TODO: the Difficulty is duplicated with time. should delete it?
	header.Difficulty.SetUint64(epochSlotId)
	return nil
}

// Finalize implements consensus.Engine, ensuring no uncles are set, nor block
// rewards given, and returns the final block.
func (c *Pluto) Finalize(chain consensus.ChainReader, header *types.Header, state *state.StateDB, txs []*types.Transaction, uncles []*types.Header, receipts []*types.Receipt) (*types.Block, error) {
	epochID, slotID := util.GetEpochSlotIDFromDifficulty(header.Difficulty)
	if posconfig.FirstEpochId != 0 && epochID > posconfig.FirstEpochId+2 && epochID >= posconfig.IncentiveDelayEpochs && slotID > posconfig.IncentiveStartStage {
		log.Debug("--------Incentive Start--------", "number", header.Number.String(), "epochID", epochID)
		snap := state.Snapshot()
		if !incentive.Run(chain, state, epochID-posconfig.IncentiveDelayEpochs) {
			log.SyslogAlert("********Incentive Failed********", "number", header.Number.String(), "epochID", epochID)
			state.RevertToSnapshot(snap)
		} else {
			log.Debug("--------Incentive Finish--------", "number", header.Number.String(), "epochID", epochID)
		}

		snap = state.Snapshot()
		if !epochLeader.StakeOutRun(state, epochID) {
			log.SyslogErr("Stake Out failed.")
			state.RevertToSnapshot(snap)
		}
	}

	// No block rewards in PoA, so the state remains as is and uncles are dropped
<<<<<<< HEAD
	//state.Finalise(true)
=======
	state.Finalise(true)
>>>>>>> c0e4ce34
	header.Root = state.IntermediateRoot(true /*chain.Config().IsEIP158(header.Number)*/)
	log.Info(fmt.Sprintf("pluto::Finalize root hash is %x:", header.Root))

	header.UncleHash = types.CalcUncleHash(nil)

	// Assemble and return the final block for sealing
	return types.NewBlock(header, txs, nil, receipts), nil
}

// Authorize injects a private key into the consensus engine to mint new blocks
// with.
func (c *Pluto) Authorize(signer common.Address, signFn SignerFn, key *keystore.Key) {
	c.lock.Lock()
	defer c.lock.Unlock()

	c.signer = signer
	c.signFn = signFn
	c.key = key
}

// Seal implements consensus.Engine, attempting to create a sealed block using
// the local signing credentials.
func (c *Pluto) Seal(chain consensus.ChainReader, block *types.Block, stop <-chan struct{}) (*types.Block, error) {
	header := block.Header()

	// Sealing the genesis block is not supported
	number := header.Number.Uint64()
	if number == 0 {
		return nil, errUnknownBlock
	}
	// For 0-period chains, refuse to seal empty blocks (no reward but would spin sealing)
	if c.config.Period == 0 && len(block.Transactions()) == 0 {
		return nil, errWaitTransactions
	}
	// Don't hold the signer fields for the entire sealing procedure
	c.lock.RLock()
	signer, signFn, key := c.signer, c.signFn, c.key
	c.lock.RUnlock()

	// Bail out if we're unauthorized to sign a block
	// snap, err := c.snapshot(chain, number-1, header.ParentHash, nil)
	// if err != nil {
	// 	return nil, err
	// }
	// if _, authorized := snap.Signers[signer]; !authorized {
	// 	return nil, errUnauthorized
	// }
	// check if our trun
	epochSlotId := uint64(1)
	epochId, slotId := util.CalEpochSlotID(header.Time.Uint64())
	epochSlotId += slotId << 8
	epochSlotId += epochId << 32
	if epochSlotId <= lastEpochSlotId {
		return nil, nil
	}
	localPublicKey := hex.EncodeToString(crypto.FromECDSAPub(&c.key.PrivateKey.PublicKey))
	leaderPub, err := slotleader.GetSlotLeaderSelection().GetSlotLeader(epochId, slotId)
	if err != nil {
		return nil, err
	}
	leader := hex.EncodeToString(crypto.FromECDSAPub(leaderPub))
	if leader != localPublicKey {
		return nil, nil
	}

	log.Info("Generate a new block", "number", number, "epochID", epochId, "slotId", slotId, "curTime", time.Now(),
		"header.Time", header.Time)

	//leaderPub, err := slotleader.GetSlotLeaderSelection().GetSlotLeader(epochId, slotId)
	//if err != nil {
	//	return nil, err
	//}
	//leader := hex.EncodeToString(crypto.FromECDSAPub(leaderPub))
	//localPublicKey := hex.EncodeToString(crypto.FromECDSAPub(&c.key.PrivateKey.PublicKey))
	//if leader == localPublicKey {
	//	log.Info("Generate a new block", "number", number, "epochID", epochId, "slotId", slotId, "curTime", time.Now(),
	//		"header.Time", header.Time)
	//} else {
	//	return nil, nil
	//}

	header.Difficulty.SetUint64(epochSlotId)
	header.Coinbase = signer

	s := slotleader.GetSlotLeaderSelection()
	buf, err := s.PackSlotProof(epochId, slotId, key.PrivateKey)
	if err != nil {
		log.Warn("PackSlotProof failed in Seal", "epochID", epochId, "slotID", slotId, "error", err.Error())
		return nil, err
	}

	extra := make([]byte, len(buf)+extraSeal)
	header.Extra = extra

	copy(header.Extra[:len(buf)], buf)
	header.Difficulty.SetUint64(epochSlotId)

	sighash, err := signFn(accounts.Account{Address: signer}, sigHash(header).Bytes())
	if err != nil {
		return nil, err
	}
	copy(header.Extra[len(header.Extra)-extraSeal:], sighash)

	log.Debug("signature", "hex", hex.EncodeToString(sighash))
	log.Debug("sigHash(header)", "Bytes", hex.EncodeToString(sigHash(header).Bytes()))
	log.Debug("Packed slotleader proof info success", "epochID", epochId, "slotID", slotId, "len", len(header.Extra), "pk", hex.EncodeToString(crypto.FromECDSAPub(&key.PrivateKey.PublicKey)))

	err = c.verifySeal(nil, header, nil, false)
	if err != nil {
		log.Warn("Seal error", "error", err.Error())
		return nil, err
	}

	err = c.verifyProof(block.WithSeal(header), header, nil)
	if err != nil {
		log.Warn("Seal error", "error", err.Error())
		return nil, err
	}
	lastEpochSlotId = epochSlotId
	return block.WithSeal(header), nil
}

// CalcDifficulty is the difficulty adjustment algorithm. It returns the difficulty
// that a new block should have based on the previous blocks in the chain and the
// current signer.
func (c *Pluto) CalcDifficulty(chain consensus.ChainReader, time uint64, parent *types.Header) *big.Int {
	snap, err := c.snapshot(chain, parent.Number.Uint64(), parent.Hash(), nil)
	if err != nil {
		return nil
	}
	return CalcDifficulty(snap, c.signer)
}

// CalcDifficulty is the difficulty adjustment algorithm. It returns the difficulty
// that a new block should have based on the previous blocks in the chain and the
// current signer.
func CalcDifficulty(snap *Snapshot, signer common.Address) *big.Int {
	if snap.inturn(snap.Number+1, signer) {
		return new(big.Int).Set(diffInTurn)
	}
	return new(big.Int).Set(diffNoTurn)
}

// APIs implements consensus.Engine, returning the user facing RPC API to allow
// controlling the signer voting.
func (c *Pluto) APIs(chain consensus.ChainReader) []rpc.API {
	return []rpc.API{{
		Namespace: "pluto",
		Version:   "1.0",
		Service:   &API{chain: chain, pluto: c},
		Public:    false,
	}}
}<|MERGE_RESOLUTION|>--- conflicted
+++ resolved
@@ -779,11 +779,8 @@
 	}
 
 	// No block rewards in PoA, so the state remains as is and uncles are dropped
-<<<<<<< HEAD
 	//state.Finalise(true)
-=======
 	state.Finalise(true)
->>>>>>> c0e4ce34
 	header.Root = state.IntermediateRoot(true /*chain.Config().IsEIP158(header.Number)*/)
 	log.Info(fmt.Sprintf("pluto::Finalize root hash is %x:", header.Root))
 
